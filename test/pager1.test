# 2010 June 15
#
# The author disclaims copyright to this source code.  In place of
# a legal notice, here is a blessing:
#
#    May you do good and not evil.
#    May you find forgiveness for yourself and forgive others.
#    May you share freely, never taking more than you give.
#
#***********************************************************************
#

set testdir [file dirname $argv0]
source $testdir/tester.tcl
source $testdir/lock_common.tcl
source $testdir/malloc_common.tcl
source $testdir/wal_common.tcl

# Do not use a codec for tests in this file, as the database file is
# manipulated directly using tcl scripts (using the [hexio_write] command).
#
do_not_use_codec

#
# pager1-1.*: Test inter-process locking (clients in multiple processes).
#
# pager1-2.*: Test intra-process locking (multiple clients in this process).
#
# pager1-3.*: Savepoint related tests.
#
# pager1-4.*: Hot-journal related tests.
#
# pager1-5.*: Cases related to multi-file commits.
#
# pager1-6.*: Cases related to "PRAGMA max_page_count"
#
# pager1-7.*: Cases specific to "PRAGMA journal_mode=TRUNCATE"
#
# pager1-8.*: Cases using temporary and in-memory databases.
#
# pager1-9.*: Tests related to the backup API.
#
# pager1-10.*: Test that the assumed file-system sector-size is limited to
#              64KB.
#
# pager1-12.*: Tests involving "PRAGMA page_size"
#
# pager1-13.*: Cases specific to "PRAGMA journal_mode=PERSIST"
#
# pager1-14.*: Cases specific to "PRAGMA journal_mode=OFF"
#
# pager1-15.*: Varying sqlite3_vfs.szOsFile
#
# pager1-16.*: Varying sqlite3_vfs.mxPathname
#
# pager1-17.*: Tests related to "PRAGMA omit_readlock"
#
# pager1-18.*: Test that the pager layer responds correctly if the b-tree
#              requests an invalid page number (due to db corruption).
#

proc recursive_select {id table {script {}}} {
  set cnt 0
  db eval "SELECT rowid, * FROM $table WHERE rowid = ($id-1)" {
    recursive_select $rowid $table $script
    incr cnt
  }
  if {$cnt==0} { eval $script }
}

set a_string_counter 1
proc a_string {n} {
  global a_string_counter
  incr a_string_counter
  string range [string repeat "${a_string_counter}." $n] 1 $n
}
db func a_string a_string

do_multiclient_test tn {

  # Create and populate a database table using connection [db]. Check 
  # that connections [db2] and [db3] can see the schema and content.
  #
  do_test pager1-$tn.1 {
    sql1 {
      CREATE TABLE t1(a PRIMARY KEY, b);
      CREATE INDEX i1 ON t1(b);
      INSERT INTO t1 VALUES(1, 'one'); INSERT INTO t1 VALUES(2, 'two');
    }
  } {}
  do_test pager1-$tn.2 { sql2 { SELECT * FROM t1 } } {1 one 2 two}
  do_test pager1-$tn.3 { sql3 { SELECT * FROM t1 } } {1 one 2 two}

  # Open a transaction and add a row using [db]. This puts [db] in
  # RESERVED state. Check that connections [db2] and [db3] can still
  # read the database content as it was before the transaction was
  # opened. [db] should see the inserted row.
  #
  do_test pager1-$tn.4 {
    sql1 {
      BEGIN;
        INSERT INTO t1 VALUES(3, 'three');
    }
  } {}
  do_test pager1-$tn.5 { sql2 { SELECT * FROM t1 } } {1 one 2 two}
  do_test pager1-$tn.7 { sql1 { SELECT * FROM t1 } } {1 one 2 two 3 three}

  # [db] still has an open write transaction. Check that this prevents
  # other connections (specifically [db2]) from writing to the database.
  #
  # Even if [db2] opens a transaction first, it may not write to the
  # database. After the attempt to write the db within a transaction, 
  # [db2] is left with an open transaction, but not a read-lock on
  # the main database. So it does not prevent [db] from committing.
  #
  do_test pager1-$tn.8 { 
    csql2 { UPDATE t1 SET a = a + 10 }
  } {1 {database is locked}}
  do_test pager1-$tn.9 { 
    csql2 { 
      BEGIN;
      UPDATE t1 SET a = a + 10;
    }
  } {1 {database is locked}}

  # Have [db] commit its transactions. Check the other connections can
  # now see the new database content.
  #
  do_test pager1-$tn.10 { sql1 { COMMIT } } {}
  do_test pager1-$tn.11 { sql1 { SELECT * FROM t1 } } {1 one 2 two 3 three}
  do_test pager1-$tn.12 { sql2 { SELECT * FROM t1 } } {1 one 2 two 3 three}
  do_test pager1-$tn.13 { sql3 { SELECT * FROM t1 } } {1 one 2 two 3 three}

  # Check that, as noted above, [db2] really did keep an open transaction
  # after the attempt to write the database failed.
  #
  do_test pager1-$tn.14 { 
    csql2 { BEGIN } 
  } {1 {cannot start a transaction within a transaction}}
  do_test pager1-$tn.15 { sql2 { ROLLBACK } } {}

  # Have [db2] open a transaction and take a read-lock on the database.
  # Check that this prevents [db] from writing to the database (outside
  # of any transaction). After this fails, check that [db3] can read
  # the db (showing that [db] did not take a PENDING lock etc.)
  #
  do_test pager1-$tn.15 { 
    sql2 { BEGIN; SELECT * FROM t1; }
  } {1 one 2 two 3 three}
  do_test pager1-$tn.16 { 
    csql1 { UPDATE t1 SET a = a + 10 }
  } {1 {database is locked}}
  do_test pager1-$tn.17 { sql3 { SELECT * FROM t1 } } {1 one 2 two 3 three}

  # This time, have [db] open a transaction before writing the database.
  # This works - [db] gets a RESERVED lock which does not conflict with
  # the SHARED lock [db2] is holding.
  #
  do_test pager1-$tn.18 { 
    sql1 { 
      BEGIN;  
      UPDATE t1 SET a = a + 10; 
    }
  } {}
  do_test pager1-$tn-19 { 
    sql1 { PRAGMA lock_status } 
  } {main reserved temp closed}
  do_test pager1-$tn-20 { 
    sql2 { PRAGMA lock_status } 
  } {main shared temp closed}

  # Check that all connections can still read the database. Only [db] sees
  # the updated content (as the transaction has not been committed yet).
  #
  do_test pager1-$tn.21 { sql1 { SELECT * FROM t1 } } {11 one 12 two 13 three}
  do_test pager1-$tn.22 { sql2 { SELECT * FROM t1 } } {1 one 2 two 3 three}
  do_test pager1-$tn.23 { sql3 { SELECT * FROM t1 } } {1 one 2 two 3 three}

  # Because [db2] still has the SHARED lock, [db] is unable to commit the
  # transaction. If it tries, an error is returned and the connection 
  # upgrades to a PENDING lock.
  #
  # Once this happens, [db] can read the database and see the new content,
  # [db2] (still holding SHARED) can still read the old content, but [db3]
  # (not holding any lock) is prevented by [db]'s PENDING from reading
  # the database.
  #
  do_test pager1-$tn.24 { csql1 { COMMIT } } {1 {database is locked}}
  do_test pager1-$tn-25 { 
    sql1 { PRAGMA lock_status } 
  } {main pending temp closed}
  do_test pager1-$tn.26 { sql1 { SELECT * FROM t1  } } {11 one 12 two 13 three}
  do_test pager1-$tn.27 { sql2 { SELECT * FROM t1  } } {1 one 2 two 3 three}
  do_test pager1-$tn.28 { csql3 { SELECT * FROM t1 } } {1 {database is locked}}

  # Have [db2] commit its read transaction, releasing the SHARED lock it
  # is holding. Now, neither [db2] nor [db3] may read the database (as [db]
  # is still holding a PENDING).
  #
  do_test pager1-$tn.29 { sql2 { COMMIT } } {}
  do_test pager1-$tn.30 { csql2 { SELECT * FROM t1 } } {1 {database is locked}}
  do_test pager1-$tn.31 { csql3 { SELECT * FROM t1 } } {1 {database is locked}}

  # [db] is now able to commit the transaction. Once the transaction is 
  # committed, all three connections can read the new content.
  #
  do_test pager1-$tn.25 { sql1 { UPDATE t1 SET a = a+10 } } {}
  do_test pager1-$tn.26 { sql1 { COMMIT } } {}
  do_test pager1-$tn.27 { sql1 { SELECT * FROM t1 } } {21 one 22 two 23 three}
  do_test pager1-$tn.27 { sql2 { SELECT * FROM t1 } } {21 one 22 two 23 three}
  do_test pager1-$tn.28 { sql3 { SELECT * FROM t1 } } {21 one 22 two 23 three}

  # Install a busy-handler for connection [db].
  #
  set ::nbusy [list]
  proc busy {n} {
    lappend ::nbusy $n
    if {$n>5} { sql2 COMMIT }
    return 0
  }
  db busy busy

  do_test pager1-$tn.29 { 
    sql1 { BEGIN ; INSERT INTO t1 VALUES('x', 'y') } 
  } {}
  do_test pager1-$tn.30 { 
    sql2 { BEGIN ; SELECT * FROM t1 } 
  } {21 one 22 two 23 three}
  do_test pager1-$tn.31 { sql1 COMMIT } {}
  do_test pager1-$tn.32 { set ::nbusy } {0 1 2 3 4 5 6}
}

#-------------------------------------------------------------------------
# Savepoint related test cases.
#
# pager1-3.1.2.*: Force a savepoint rollback to cause the database file
#                 to grow.
#
# pager1-3.1.3.*: Use a journal created in synchronous=off mode as part
#                 of a savepoint rollback.
# 
do_test pager1-3.1.1 {
  faultsim_delete_and_reopen
  execsql {
    CREATE TABLE t1(a PRIMARY KEY, b);
    CREATE TABLE counter(
      i CHECK (i<5), 
      u CHECK (u<10)
    );
    INSERT INTO counter VALUES(0, 0);
    CREATE TRIGGER tr1 AFTER INSERT ON t1 BEGIN
      UPDATE counter SET i = i+1;
    END;
    CREATE TRIGGER tr2 AFTER UPDATE ON t1 BEGIN
      UPDATE counter SET u = u+1;
    END;
  }
  execsql { SELECT * FROM counter }
} {0 0}

do_execsql_test pager1-3.1.2 {
  PRAGMA cache_size = 10;
  BEGIN;
    INSERT INTO t1 VALUES(1, randomblob(1500));
    INSERT INTO t1 VALUES(2, randomblob(1500));
    INSERT INTO t1 VALUES(3, randomblob(1500));
    SELECT * FROM counter;
} {3 0}
do_catchsql_test pager1-3.1.3 {
    INSERT INTO t1 SELECT a+3, randomblob(1500) FROM t1
} {1 {constraint failed}}
do_execsql_test pager1-3.4 { SELECT * FROM counter } {3 0}
do_execsql_test pager1-3.5 { SELECT a FROM t1 } {1 2 3}
do_execsql_test pager1-3.6 { COMMIT } {}

foreach {tn sql tcl} {
  7  { PRAGMA synchronous = NORMAL ; PRAGMA temp_store = 0 } {
    testvfs tv -default 1
    tv devchar safe_append
  }
  8  { PRAGMA synchronous = NORMAL ; PRAGMA temp_store = 2 } {
    testvfs tv -default 1
    tv devchar sequential
  }
  9  { PRAGMA synchronous = FULL } { }
  10 { PRAGMA synchronous = NORMAL } { }
  11 { PRAGMA synchronous = OFF } { }
  12 { PRAGMA synchronous = FULL ; PRAGMA fullfsync = 1 } { }
  13 { PRAGMA synchronous = FULL } {
    testvfs tv -default 1
    tv devchar sequential
  }
  14 { PRAGMA locking_mode = EXCLUSIVE } {
  }
} {
  do_test pager1-3.$tn.1 {
    eval $tcl
    faultsim_delete_and_reopen
    db func a_string a_string
    execsql $sql
    execsql {
      PRAGMA auto_vacuum = 2;
      PRAGMA cache_size = 10;
      CREATE TABLE z(x INTEGER PRIMARY KEY, y);
      BEGIN;
        INSERT INTO z VALUES(NULL, a_string(800));
        INSERT INTO z SELECT NULL, a_string(800) FROM z;     --   2
        INSERT INTO z SELECT NULL, a_string(800) FROM z;     --   4
        INSERT INTO z SELECT NULL, a_string(800) FROM z;     --   8
        INSERT INTO z SELECT NULL, a_string(800) FROM z;     --  16
        INSERT INTO z SELECT NULL, a_string(800) FROM z;     --  32
        INSERT INTO z SELECT NULL, a_string(800) FROM z;     --  64
        INSERT INTO z SELECT NULL, a_string(800) FROM z;     -- 128
        INSERT INTO z SELECT NULL, a_string(800) FROM z;     -- 256
      COMMIT;
    }
    execsql { PRAGMA auto_vacuum }
  } {2}
  do_execsql_test pager1-3.$tn.2 {
    BEGIN;
      INSERT INTO z VALUES(NULL, a_string(800));
      INSERT INTO z VALUES(NULL, a_string(800));
      SAVEPOINT one;
        UPDATE z SET y = NULL WHERE x>256;
        PRAGMA incremental_vacuum;
        SELECT count(*) FROM z WHERE x < 100;
      ROLLBACK TO one;
    COMMIT;
  } {99}

  do_execsql_test pager1-3.$tn.3 {
    BEGIN;
      SAVEPOINT one;
        UPDATE z SET y = y||x;
      ROLLBACK TO one;
    COMMIT;
    SELECT count(*) FROM z;
  } {258}

  do_execsql_test pager1-3.$tn.4 {
    SAVEPOINT one;
      UPDATE z SET y = y||x;
    ROLLBACK TO one;
  } {}
  do_execsql_test pager1-3.$tn.5 {
    SELECT count(*) FROM z;
    RELEASE one;
    PRAGMA integrity_check;
  } {258 ok}

  do_execsql_test pager1-3.$tn.6 {
    SAVEPOINT one;
    RELEASE one;
  } {}

  db close
  catch { tv delete }
}

#-------------------------------------------------------------------------
# Hot journal rollback related test cases.
#
# pager1.4.1.*: Test that the pager module deletes very small invalid
#               journal files.
#
# pager1.4.2.*: Test that if the master journal pointer at the end of a
#               hot-journal file appears to be corrupt (checksum does not
#               compute) the associated journal is rolled back (and no
#               xAccess() call to check for the presence of any master 
#               journal file is made).
#
# pager1.4.3.*: Test that the contents of a hot-journal are ignored if the
#               page-size or sector-size in the journal header appear to
#               be invalid (too large, too small or not a power of 2).
#
# pager1.4.4.*: Test hot-journal rollback of journal file with a master
#               journal pointer generated in various "PRAGMA synchronous"
#               modes.
#
# pager1.4.5.*: Test that hot-journal rollback stops if it encounters a
#               journal-record for which the checksum fails.
#
# pager1.4.6.*: Test that when rolling back a hot-journal that contains a
#               master journal pointer, the master journal file is deleted
#               after all the hot-journals that refer to it are deleted.
#
# pager1.4.7.*: Test that if a hot-journal file exists but a client can
#               open it for reading only, the database cannot be accessed and
#               SQLITE_CANTOPEN is returned.
# 
do_test pager1.4.1.1 {
  faultsim_delete_and_reopen
  execsql { 
    CREATE TABLE x(y, z);
    INSERT INTO x VALUES(1, 2);
  }
  set fd [open test.db-journal w]
  puts -nonewline $fd "helloworld"
  close $fd
  file exists test.db-journal
} {1}
do_test pager1.4.1.2 { execsql { SELECT * FROM x } } {1 2}
do_test pager1.4.1.3 { file exists test.db-journal } {0}

# Set up a [testvfs] to snapshot the file-system just before SQLite
# deletes the master-journal to commit a multi-file transaction.
#
# In subsequent test cases, invoking [faultsim_restore_and_reopen] sets
# up the file system to contain two databases, two hot-journal files and
# a master-journal.
#
do_test pager1.4.2.1 {
  testvfs tstvfs -default 1
  tstvfs filter xDelete
  tstvfs script xDeleteCallback
  proc xDeleteCallback {method file args} {
    set file [file tail $file]
    if { [string match *mj* $file] } { faultsim_save }
  }
  faultsim_delete_and_reopen
  db func a_string a_string
  execsql {
    ATTACH 'test.db2' AS aux;
    PRAGMA journal_mode = DELETE;
    PRAGMA main.cache_size = 10;
    PRAGMA aux.cache_size = 10;
    CREATE TABLE t1(a UNIQUE, b UNIQUE);
    CREATE TABLE aux.t2(a UNIQUE, b UNIQUE);
    INSERT INTO t1 VALUES(a_string(200), a_string(300));
    INSERT INTO t1 SELECT a_string(200), a_string(300) FROM t1;
    INSERT INTO t1 SELECT a_string(200), a_string(300) FROM t1;
    INSERT INTO t2 SELECT * FROM t1;
    BEGIN;
      INSERT INTO t1 SELECT a_string(201), a_string(301) FROM t1;
      INSERT INTO t1 SELECT a_string(202), a_string(302) FROM t1;
      INSERT INTO t1 SELECT a_string(203), a_string(303) FROM t1;
      INSERT INTO t1 SELECT a_string(204), a_string(304) FROM t1;
      REPLACE INTO t2 SELECT * FROM t1;
    COMMIT;
  }
  db close
  tstvfs delete
} {}

if {$::tcl_platform(platform)!="windows"} {
do_test pager1.4.2.2 {
  faultsim_restore_and_reopen
  execsql {
    SELECT count(*) FROM t1;
    PRAGMA integrity_check;
  }
} {4 ok}
do_test pager1.4.2.3 {
  faultsim_restore_and_reopen
  foreach f [glob test.db-mj*] { forcedelete $f }
  execsql {
    SELECT count(*) FROM t1;
    PRAGMA integrity_check;
  }
} {64 ok}
do_test pager1.4.2.4 {
  faultsim_restore_and_reopen
  hexio_write test.db-journal [expr [file size test.db-journal]-20] 123456
  execsql {
    SELECT count(*) FROM t1;
    PRAGMA integrity_check;
  }
} {4 ok}
do_test pager1.4.2.5 {
  faultsim_restore_and_reopen
  hexio_write test.db-journal [expr [file size test.db-journal]-20] 123456
  foreach f [glob test.db-mj*] { forcedelete $f }
  execsql {
    SELECT count(*) FROM t1;
    PRAGMA integrity_check;
  }
} {4 ok}
}

do_test pager1.4.3.1 {
  testvfs tstvfs -default 1
  tstvfs filter xSync
  tstvfs script xSyncCallback
  proc xSyncCallback {method file args} {
    set file [file tail $file]
    if { 0==[string match *journal $file] } { faultsim_save }
  }
  faultsim_delete_and_reopen
  execsql {
    PRAGMA journal_mode = DELETE;
    CREATE TABLE t1(a, b);
    INSERT INTO t1 VALUES(1, 2);
    INSERT INTO t1 VALUES(3, 4);
  }
  db close
  tstvfs delete
} {}

foreach {tn ofst value result} {
          2   20    31       {1 2 3 4}
          3   20    32       {1 2 3 4}
          4   20    33       {1 2 3 4}
          5   20    65536    {1 2 3 4}
          6   20    131072   {1 2 3 4}

          7   24    511      {1 2 3 4}
          8   24    513      {1 2 3 4}
          9   24    131072   {1 2 3 4}

         10   32    65536    {1 2}
} {
  do_test pager1.4.3.$tn {
    faultsim_restore_and_reopen
    hexio_write test.db-journal $ofst [format %.8x $value]
    execsql { SELECT * FROM t1 }
  } $result
}
db close

# Set up a VFS that snapshots the file-system just before a master journal
# file is deleted to commit a multi-file transaction. Specifically, the
# file-system is saved just before the xDelete() call to remove the 
# master journal file from the file-system.
#
testvfs tv -default 1
tv script copy_on_mj_delete
set ::mj_filename_length 0
proc copy_on_mj_delete {method filename args} {
  if {[string match *mj* [file tail $filename]]} { 
    set ::mj_filename_length [string length $filename]
    faultsim_save 
  }
  return SQLITE_OK
}

set pwd [pwd]
if {![forced_proxy_locking]} {
  # proxy locking uses can't deal with auto proxy file paths longer than MAXPATHLEN
foreach {tn1 tcl} {
  1 { set prefix "test.db" }
  2 { 
    # This test depends on the underlying VFS being able to open paths
    # 512 bytes in length. The idea is to create a hot-journal file that
    # contains a master-journal pointer so large that it could contain
    # a valid page record (if the file page-size is 512 bytes). So as to
    # make sure SQLite doesn't get confused by this.
    #
    set nPadding [expr 511 - $::mj_filename_length]
    if {$tcl_platform(platform)=="windows"} {
      # TBD need to figure out how to do this correctly for Windows!!!
      set nPadding [expr 255 - $::mj_filename_length]
    }

    # We cannot just create a really long database file name to open, as
    # Linux limits a single component of a path to 255 bytes by default
    # (and presumably other systems have limits too). So create a directory
    # hierarchy to work in.
    #
    set dirname "d123456789012345678901234567890/"
    set nDir [expr $nPadding / 32]
    if { $nDir } {
      set p [string repeat $dirname $nDir]
      file mkdir $p
      cd $p
    }

    set padding [string repeat x [expr $nPadding %32]]
    set prefix "test.db${padding}"
  }
} {
  eval $tcl
  foreach {tn2 sql} {
    o { 
      PRAGMA main.synchronous=OFF;
      PRAGMA aux.synchronous=OFF;
      PRAGMA journal_mode = DELETE;
    }
    o512 { 
      PRAGMA main.synchronous=OFF;
      PRAGMA aux.synchronous=OFF;
      PRAGMA main.page_size = 512;
      PRAGMA aux.page_size = 512;
      PRAGMA journal_mode = DELETE;
    }
    n { 
      PRAGMA main.synchronous=NORMAL;
      PRAGMA aux.synchronous=NORMAL;
      PRAGMA journal_mode = DELETE;
    }
    f { 
      PRAGMA main.synchronous=FULL;
      PRAGMA aux.synchronous=FULL;
      PRAGMA journal_mode = DELETE;
    }
  } {

    set tn "${tn1}.${tn2}"
  
    # Set up a connection to have two databases, test.db (main) and 
    # test.db2 (aux). Then run a multi-file transaction on them. The
    # VFS will snapshot the file-system just before the master-journal
    # file is deleted to commit the transaction.
    #
    tv filter xDelete
    do_test pager1-4.4.$tn.1 {
      faultsim_delete_and_reopen $prefix
      execsql "
        ATTACH '${prefix}2' AS aux;
        $sql
        CREATE TABLE a(x);
        CREATE TABLE aux.b(x);
        INSERT INTO a VALUES('double-you');
        INSERT INTO a VALUES('why');
        INSERT INTO a VALUES('zed');
        INSERT INTO b VALUES('won');
        INSERT INTO b VALUES('too');
        INSERT INTO b VALUES('free');
      "
      execsql {
        BEGIN;
          INSERT INTO a SELECT * FROM b WHERE rowid<=3;
          INSERT INTO b SELECT * FROM a WHERE rowid<=3;
        COMMIT;
      }
    } {}
    tv filter {}
    
    # Check that the transaction was committed successfully.
    #
    do_execsql_test pager1-4.4.$tn.2 {
      SELECT * FROM a
    } {double-you why zed won too free}
    do_execsql_test pager1-4.4.$tn.3 {
      SELECT * FROM b
    } {won too free double-you why zed}
    
    # Restore the file-system and reopen the databases. Check that it now
    # appears that the transaction was not committed (because the file-system
    # was restored to the state where it had not been).
    #
    do_test pager1-4.4.$tn.4 {
      faultsim_restore_and_reopen $prefix
      execsql "ATTACH '${prefix}2' AS aux"
    } {}
    do_execsql_test pager1-4.4.$tn.5 {SELECT * FROM a} {double-you why zed}
    do_execsql_test pager1-4.4.$tn.6 {SELECT * FROM b} {won too free}
    
    # Restore the file-system again. This time, before reopening the databases,
    # delete the master-journal file from the file-system. It now appears that
    # the transaction was committed (no master-journal file == no rollback).
    #
    do_test pager1-4.4.$tn.7 {
      faultsim_restore_and_reopen $prefix
      foreach f [glob ${prefix}-mj*] { forcedelete $f }
      execsql "ATTACH '${prefix}2' AS aux"
    } {}
    do_execsql_test pager1-4.4.$tn.8 {
      SELECT * FROM a
    } {double-you why zed won too free}
    do_execsql_test pager1-4.4.$tn.9 {
      SELECT * FROM b
    } {won too free double-you why zed}
  }

  cd $pwd
}
db close
tv delete
<<<<<<< HEAD
file delete -force $dirname
}
=======
forcedelete $dirname
>>>>>>> 67e10d1f


# Set up a VFS to make a copy of the file-system just before deleting a
# journal file to commit a transaction. The transaction modifies exactly
# two database pages (and page 1 - the change counter).
#
testvfs tv -default 1
tv sectorsize 512
tv script copy_on_journal_delete
tv filter xDelete
proc copy_on_journal_delete {method filename args} {
  if {[string match *journal $filename]} faultsim_save 
  return SQLITE_OK
}
faultsim_delete_and_reopen
do_execsql_test pager1.4.5.1 {
  PRAGMA journal_mode = DELETE;
  PRAGMA page_size = 1024;
  CREATE TABLE t1(a, b);
  CREATE TABLE t2(a, b);
  INSERT INTO t1 VALUES('I', 'II');
  INSERT INTO t2 VALUES('III', 'IV');
  BEGIN;
    INSERT INTO t1 VALUES(1, 2);
    INSERT INTO t2 VALUES(3, 4);
  COMMIT;
} {delete}
tv filter {}

# Check the transaction was committed:
#
do_execsql_test pager1.4.5.2 {
  SELECT * FROM t1;
  SELECT * FROM t2;
} {I II 1 2 III IV 3 4}

# Now try four tests:
#
#  pager1-4.5.3: Restore the file-system. Check that the whole transaction 
#                is rolled back.
#
#  pager1-4.5.4: Restore the file-system. Corrupt the first record in the
#                journal. Check the transaction is not rolled back.
#
#  pager1-4.5.5: Restore the file-system. Corrupt the second record in the
#                journal. Check that the first record in the transaction is 
#                played back, but not the second.
#
#  pager1-4.5.6: Restore the file-system. Try to open the database with a
#                readonly connection. This should fail, as a read-only
#                connection cannot roll back the database file.
#
faultsim_restore_and_reopen
do_execsql_test pager1.4.5.3 {
  SELECT * FROM t1;
  SELECT * FROM t2;
} {I II III IV}
faultsim_restore_and_reopen
hexio_write test.db-journal [expr 512+4+1024 - 202] 0123456789ABCDEF
do_execsql_test pager1.4.5.4 {
  SELECT * FROM t1;
  SELECT * FROM t2;
} {I II 1 2 III IV 3 4}
faultsim_restore_and_reopen
hexio_write test.db-journal [expr 512+4+1024+4+4+1024 - 202] 0123456789ABCDEF
do_execsql_test pager1.4.5.5 {
  SELECT * FROM t1;
  SELECT * FROM t2;
} {I II III IV 3 4}

faultsim_restore_and_reopen
db close
sqlite3 db test.db -readonly 1
do_catchsql_test pager1.4.5.6 {
  SELECT * FROM t1;
  SELECT * FROM t2;
} {1 {disk I/O error}}
db close

# Snapshot the file-system just before multi-file commit. Save the name
# of the master journal file in $::mj_filename.
#
tv script copy_on_mj_delete
tv filter xDelete
proc copy_on_mj_delete {method filename args} {
  if {[string match *mj* [file tail $filename]]} { 
    set ::mj_filename $filename
    faultsim_save 
  }
  return SQLITE_OK
}
do_test pager1.4.6.1 {
  faultsim_delete_and_reopen
  execsql {
    PRAGMA journal_mode = DELETE;
    ATTACH 'test.db2' AS two;
    CREATE TABLE t1(a, b);
    CREATE TABLE two.t2(a, b);
    INSERT INTO t1 VALUES(1, 't1.1');
    INSERT INTO t2 VALUES(1, 't2.1');
    BEGIN;
      UPDATE t1 SET b = 't1.2';
      UPDATE t2 SET b = 't2.2';
    COMMIT;
  }
  tv filter {}
  db close
} {}

faultsim_restore_and_reopen
do_execsql_test pager1.4.6.2 { SELECT * FROM t1 }           {1 t1.1}
do_test         pager1.4.6.3 { file exists $::mj_filename } {1}
do_execsql_test pager1.4.6.4 {
  ATTACH 'test.db2' AS two;
  SELECT * FROM t2;
} {1 t2.1}
do_test pager1.4.6.5 { file exists $::mj_filename } {0}

faultsim_restore_and_reopen
db close
do_test pager1.4.6.8 {
  set ::mj_filename1 $::mj_filename
  tv filter xDelete
  sqlite3 db test.db2
  execsql {
    PRAGMA journal_mode = DELETE;
    ATTACH 'test.db3' AS three;
    CREATE TABLE three.t3(a, b);
    INSERT INTO t3 VALUES(1, 't3.1');
    BEGIN;
      UPDATE t2 SET b = 't2.3';
      UPDATE t3 SET b = 't3.3';
    COMMIT;
  }
  expr {$::mj_filename1 != $::mj_filename}
} {1}
faultsim_restore_and_reopen
tv filter {}

# The file-system now contains:
#
#   * three databases
#   * three hot-journal files
#   * two master-journal files.
#
# The hot-journals associated with test.db2 and test.db3 point to
# master journal $::mj_filename. The hot-journal file associated with
# test.db points to master journal $::mj_filename1. So reading from
# test.db should delete $::mj_filename1.
#
do_test pager1.4.6.9 {
  lsort [glob test.db*]
} [lsort [list                                           \
  test.db test.db2 test.db3                              \
  test.db-journal test.db2-journal test.db3-journal      \
  [file tail $::mj_filename] [file tail $::mj_filename1]
]]

# The master-journal $::mj_filename1 contains pointers to test.db and 
# test.db2. However the hot-journal associated with test.db2 points to
# a different master-journal. Therefore, reading from test.db only should
# be enough to cause SQLite to delete $::mj_filename1.
#
do_test         pager1.4.6.10 { file exists $::mj_filename  } {1}
do_test         pager1.4.6.11 { file exists $::mj_filename1 } {1}
do_execsql_test pager1.4.6.12 { SELECT * FROM t1 } {1 t1.1}
do_test         pager1.4.6.13 { file exists $::mj_filename  } {1}
do_test         pager1.4.6.14 { file exists $::mj_filename1 } {0}

do_execsql_test pager1.4.6.12 {
  ATTACH 'test.db2' AS two;
  SELECT * FROM t2;
} {1 t2.1}
do_test         pager1.4.6.13 { file exists $::mj_filename }  {1}
do_execsql_test pager1.4.6.14 {
  ATTACH 'test.db3' AS three;
  SELECT * FROM t3;
} {1 t3.1}
do_test         pager1.4.6.15 { file exists $::mj_filename }  {0}

db close
tv delete

testvfs tv -default 1
tv sectorsize 512
tv script copy_on_journal_delete
tv filter xDelete
proc copy_on_journal_delete {method filename args} {
  if {[string match *journal $filename]} faultsim_save 
  return SQLITE_OK
}
faultsim_delete_and_reopen
do_execsql_test pager1.4.7.1 {
  PRAGMA journal_mode = DELETE;
  CREATE TABLE t1(x PRIMARY KEY, y);
  CREATE INDEX i1 ON t1(y);
  INSERT INTO t1 VALUES('I',   'one');
  INSERT INTO t1 VALUES('II',  'four');
  INSERT INTO t1 VALUES('III', 'nine');
  BEGIN;
    INSERT INTO t1 VALUES('IV', 'sixteen');
    INSERT INTO t1 VALUES('V' , 'twentyfive');
  COMMIT;
} {delete}
tv filter {}
db close
tv delete 
do_test pager1.4.7.2 {
  faultsim_restore_and_reopen
  catch {file attributes test.db-journal -permissions r--------}
  catch {file attributes test.db-journal -readonly 1}
  catchsql { SELECT * FROM t1 }
} {1 {unable to open database file}}
do_test pager1.4.7.3 {
  db close
  catch {file attributes test.db-journal -permissions rw-rw-rw-}
  catch {file attributes test.db-journal -readonly 0}
  delete_file test.db-journal
  file exists test.db-journal
} {0}

#-------------------------------------------------------------------------
# The following tests deal with multi-file commits.
#
# pager1-5.1.*: The case where a multi-file cannot be committed because
#               another connection is holding a SHARED lock on one of the
#               files. After the SHARED lock is removed, the COMMIT succeeds.
#
# pager1-5.2.*: Multi-file commits with journal_mode=memory.
#
# pager1-5.3.*: Multi-file commits with journal_mode=memory.
#
# pager1-5.4.*: Check that with synchronous=normal, the master-journal file
#               name is added to a journal file immediately after the last
#               journal record. But with synchronous=full, extra unused space
#               is allocated between the last journal record and the 
#               master-journal file name so that the master-journal file
#               name does not lie on the same sector as the last journal file
#               record.
#
# pager1-5.5.*: Check that in journal_mode=PERSIST mode, a journal file is
#               truncated to zero bytes when a multi-file transaction is 
#               committed (instead of the first couple of bytes being zeroed).
#
#
do_test pager1-5.1.1 {
  faultsim_delete_and_reopen
  execsql {
    ATTACH 'test.db2' AS aux;
    CREATE TABLE t1(a, b);
    CREATE TABLE aux.t2(a, b);
    INSERT INTO t1 VALUES(17, 'Lenin');
    INSERT INTO t1 VALUES(22, 'Stalin');
    INSERT INTO t1 VALUES(53, 'Khrushchev');
  }
} {}
do_test pager1-5.1.2 {
  execsql {
    BEGIN;
      INSERT INTO t1 VALUES(64, 'Brezhnev');
      INSERT INTO t2 SELECT * FROM t1;
  }
  sqlite3 db2 test.db2
  execsql {
    BEGIN;
      SELECT * FROM t2;
  } db2
} {}
do_test pager1-5.1.3 {
  catchsql COMMIT
} {1 {database is locked}}
do_test pager1-5.1.4 {
  execsql COMMIT db2
  execsql COMMIT
  execsql { SELECT * FROM t2 } db2
} {17 Lenin 22 Stalin 53 Khrushchev 64 Brezhnev}
do_test pager1-5.1.5 {
  db2 close
} {}

do_test pager1-5.2.1 {
  execsql {
    PRAGMA journal_mode = memory;
    BEGIN;
      INSERT INTO t1 VALUES(84, 'Andropov');
      INSERT INTO t2 VALUES(84, 'Andropov');
    COMMIT;
  }
} {memory}
do_test pager1-5.3.1 {
  execsql {
    PRAGMA journal_mode = off;
    BEGIN;
      INSERT INTO t1 VALUES(85, 'Gorbachev');
      INSERT INTO t2 VALUES(85, 'Gorbachev');
    COMMIT;
  }
} {off}

do_test pager1-5.4.1 {
  db close
  testvfs tv
  sqlite3 db test.db -vfs tv
  execsql { ATTACH 'test.db2' AS aux }

  tv filter xDelete
  tv script max_journal_size
  tv sectorsize 512
  set ::max_journal 0
  proc max_journal_size {method args} {
    set sz 0
    catch { set sz [file size test.db-journal] }
    if {$sz > $::max_journal} {
      set ::max_journal $sz
    }
    return SQLITE_OK
  }
  execsql {
    PRAGMA journal_mode = DELETE;
    PRAGMA synchronous = NORMAL;
    BEGIN;
      INSERT INTO t1 VALUES(85, 'Gorbachev');
      INSERT INTO t2 VALUES(85, 'Gorbachev');
    COMMIT;
  }
  set ::max_journal
} [expr 2615+[string length [pwd]]]
do_test pager1-5.4.2 {
  set ::max_journal 0
  execsql {
    PRAGMA synchronous = full;
    BEGIN;
      DELETE FROM t1 WHERE b = 'Lenin';
      DELETE FROM t2 WHERE b = 'Lenin';
    COMMIT;
  }
  set ::max_journal
} [expr 3111+[string length [pwd]]]
db close
tv delete

do_test pager1-5.5.1 {
  sqlite3 db test.db
  execsql { 
    ATTACH 'test.db2' AS aux;
    PRAGMA journal_mode = PERSIST;
    CREATE TABLE t3(a, b);
    INSERT INTO t3 SELECT randomblob(1500), randomblob(1500) FROM t1;
    UPDATE t3 SET b = randomblob(1500);
  }
  expr [file size test.db-journal] > 15000
} {1}
do_test pager1-5.5.2 {
  execsql {
    PRAGMA synchronous = full;
    BEGIN;
      DELETE FROM t1 WHERE b = 'Stalin';
      DELETE FROM t2 WHERE b = 'Stalin';
    COMMIT;
  }
  file size test.db-journal
} {0}


#-------------------------------------------------------------------------
# The following tests work with "PRAGMA max_page_count"
#
do_test pager1-6.1 {
  faultsim_delete_and_reopen
  execsql {
    PRAGMA auto_vacuum = none;
    PRAGMA max_page_count = 10;
    CREATE TABLE t2(a, b);
    CREATE TABLE t3(a, b);
    CREATE TABLE t4(a, b);
    CREATE TABLE t5(a, b);
    CREATE TABLE t6(a, b);
    CREATE TABLE t7(a, b);
    CREATE TABLE t8(a, b);
    CREATE TABLE t9(a, b);
    CREATE TABLE t10(a, b);
  }
} {10}
do_catchsql_test pager1-6.2 {
  CREATE TABLE t11(a, b)
} {1 {database or disk is full}}
do_execsql_test pager1-6.4 { PRAGMA max_page_count      } {10}
do_execsql_test pager1-6.5 { PRAGMA max_page_count = 15 } {15}
do_execsql_test pager1-6.6 { CREATE TABLE t11(a, b)     } {}
do_execsql_test pager1-6.7 {
  BEGIN;
    INSERT INTO t11 VALUES(1, 2);
    PRAGMA max_page_count = 13;
} {13}
do_execsql_test pager1-6.8 {
    INSERT INTO t11 VALUES(3, 4);
    PRAGMA max_page_count = 10;
} {11}
do_execsql_test pager1-6.9 { COMMIT } {}

do_execsql_test pager1-6.10 { PRAGMA max_page_count = 10 } {11}
do_execsql_test pager1-6.11 { SELECT * FROM t11 }          {1 2 3 4}
do_execsql_test pager1-6.12 { PRAGMA max_page_count }      {11}


#-------------------------------------------------------------------------
# The following tests work with "PRAGMA journal_mode=TRUNCATE" and
# "PRAGMA locking_mode=EXCLUSIVE".
#
# Each test is specified with 5 variables. As follows:
#
#   $tn:  Test Number. Used as part of the [do_test] test names.
#   $sql: SQL to execute.
#   $res: Expected result of executing $sql.
#   $js:  The expected size of the journal file, in bytes, after executing
#         the SQL script. Or -1 if the journal is not expected to exist.
#   $ws:  The expected size of the WAL file, in bytes, after executing
#         the SQL script. Or -1 if the WAL is not expected to exist.
#
ifcapable wal {
  faultsim_delete_and_reopen
  foreach {tn sql res js ws} [subst {
  
    1  {
      CREATE TABLE t1(a, b);
      PRAGMA auto_vacuum=OFF;
      PRAGMA synchronous=NORMAL;
      PRAGMA page_size=1024;
      PRAGMA locking_mode=EXCLUSIVE;
      PRAGMA journal_mode=TRUNCATE;
      INSERT INTO t1 VALUES(1, 2);
    } {exclusive truncate} 0 -1
  
    2  {
      BEGIN IMMEDIATE;
        SELECT * FROM t1;
      COMMIT;
    } {1 2} 0 -1
  
    3  {
      BEGIN;
        SELECT * FROM t1;
      COMMIT;
    } {1 2} 0 -1
  
    4  { PRAGMA journal_mode = WAL }    wal       -1 -1
    5  { INSERT INTO t1 VALUES(3, 4) }  {}        -1 [wal_file_size 1 1024]
    6  { PRAGMA locking_mode = NORMAL } exclusive -1 [wal_file_size 1 1024]
    7  { INSERT INTO t1 VALUES(5, 6); } {}        -1 [wal_file_size 2 1024]
  
    8  { PRAGMA journal_mode = TRUNCATE } truncate          0 -1
    9  { INSERT INTO t1 VALUES(7, 8) }    {}                0 -1
    10 { SELECT * FROM t1 }               {1 2 3 4 5 6 7 8} 0 -1
  
  }] {
    do_execsql_test pager1-7.1.$tn.1 $sql $res
    catch { set J -1 ; set J [file size test.db-journal] }
    catch { set W -1 ; set W [file size test.db-wal] }
    do_test pager1-7.1.$tn.2 { list $J $W } [list $js $ws]
  }
}

do_test pager1-7.2.1 {
  faultsim_delete_and_reopen
  execsql {
    PRAGMA locking_mode = EXCLUSIVE;
    CREATE TABLE t1(a, b);
    BEGIN;
      PRAGMA journal_mode = delete;
      PRAGMA journal_mode = truncate;
  }
} {exclusive delete truncate}
do_test pager1-7.2.2 {
  execsql { INSERT INTO t1 VALUES(1, 2) }
  execsql { PRAGMA journal_mode = persist }
} {truncate}
do_test pager1-7.2.3 {
  execsql { COMMIT }
  execsql {
    PRAGMA journal_mode = persist;
    PRAGMA journal_size_limit;
  }
} {persist -1}

#-------------------------------------------------------------------------
# The following tests, pager1-8.*, test that the special filenames 
# ":memory:" and "" open temporary databases.
#
foreach {tn filename} {
  1 :memory:
  2 ""
} {
  do_test pager1-8.$tn.1 {
    faultsim_delete_and_reopen
    db close
    sqlite3 db $filename
    execsql {
      PRAGMA auto_vacuum = 1;
      CREATE TABLE x1(x);
      INSERT INTO x1 VALUES('Charles');
      INSERT INTO x1 VALUES('James');
      INSERT INTO x1 VALUES('Mary');
      SELECT * FROM x1;
    }
  } {Charles James Mary}

  do_test pager1-8.$tn.2 {
    sqlite3 db2 $filename
    catchsql { SELECT * FROM x1 } db2
  } {1 {no such table: x1}}

  do_execsql_test pager1-8.$tn.3 {
    BEGIN;
      INSERT INTO x1 VALUES('William');
      INSERT INTO x1 VALUES('Anne');
    ROLLBACK;
  } {}
}

#-------------------------------------------------------------------------
# The next block of tests - pager1-9.* - deal with interactions between
# the pager and the backup API. Test cases:
#
#   pager1-9.1.*: Test that a backup completes successfully even if the
#                 source db is written to during the backup op.
#
#   pager1-9.2.*: Test that a backup completes successfully even if the
#                 source db is written to and then rolled back during a 
#                 backup operation.
#
do_test pager1-9.0.1 {
  faultsim_delete_and_reopen
  db func a_string a_string
  execsql {
    PRAGMA cache_size = 10;
    BEGIN;
      CREATE TABLE ab(a, b, UNIQUE(a, b));
      INSERT INTO ab VALUES( a_string(200), a_string(300) );
      INSERT INTO ab SELECT a_string(200), a_string(300) FROM ab;
      INSERT INTO ab SELECT a_string(200), a_string(300) FROM ab;
      INSERT INTO ab SELECT a_string(200), a_string(300) FROM ab;
      INSERT INTO ab SELECT a_string(200), a_string(300) FROM ab;
      INSERT INTO ab SELECT a_string(200), a_string(300) FROM ab;
      INSERT INTO ab SELECT a_string(200), a_string(300) FROM ab;
      INSERT INTO ab SELECT a_string(200), a_string(300) FROM ab;
    COMMIT;
  }
} {}
do_test pager1-9.0.2 {
  sqlite3 db2 test.db2
  db2 eval { PRAGMA cache_size = 10 }
  sqlite3_backup B db2 main db main
  list [B step 10000] [B finish]
} {SQLITE_DONE SQLITE_OK}
do_test pager1-9.0.3 {
 db one {SELECT md5sum(a, b) FROM ab}
} [db2 one {SELECT md5sum(a, b) FROM ab}]

do_test pager1-9.1.1 {
  execsql { UPDATE ab SET a = a_string(201) }
  sqlite3_backup B db2 main db main
  B step 30
} {SQLITE_OK}
do_test pager1-9.1.2 {
  execsql { UPDATE ab SET b = a_string(301) }
  list [B step 10000] [B finish]
} {SQLITE_DONE SQLITE_OK}
do_test pager1-9.1.3 {
 db one {SELECT md5sum(a, b) FROM ab}
} [db2 one {SELECT md5sum(a, b) FROM ab}]
do_test pager1-9.1.4 { execsql { SELECT count(*) FROM ab } } {128}

do_test pager1-9.2.1 {
  execsql { UPDATE ab SET a = a_string(202) }
  sqlite3_backup B db2 main db main
  B step 30
} {SQLITE_OK}
do_test pager1-9.2.2 {
  execsql { 
    BEGIN;
      UPDATE ab SET b = a_string(301);
    ROLLBACK;
  }
  list [B step 10000] [B finish]
} {SQLITE_DONE SQLITE_OK}
do_test pager1-9.2.3 {
 db one {SELECT md5sum(a, b) FROM ab}
} [db2 one {SELECT md5sum(a, b) FROM ab}]
do_test pager1-9.2.4 { execsql { SELECT count(*) FROM ab } } {128}
db close
db2 close

do_test pager1-9.3.1 {
  testvfs tv -default 1
  tv sectorsize 4096
  faultsim_delete_and_reopen

  execsql { PRAGMA page_size = 1024 }
  for {set ii 0} {$ii < 4} {incr ii} { execsql "CREATE TABLE t${ii}(a, b)" }
} {}
do_test pager1-9.3.2 {
  sqlite3 db2 test.db2

  execsql {
    PRAGMA page_size = 4096;
    PRAGMA synchronous = OFF;
    CREATE TABLE t1(a, b);
    CREATE TABLE t2(a, b);
  } db2

  sqlite3_backup B db2 main db main
  B step 30
  list [B step 10000] [B finish]
} {SQLITE_DONE SQLITE_OK}
do_test pager1-9.3.3 {
  db2 close
  db close
  tv delete
  file size test.db2
} [file size test.db]

do_test pager1-9.4.1 {
  faultsim_delete_and_reopen
  sqlite3 db2 test.db2
  execsql {
    PRAGMA page_size = 4096;
    CREATE TABLE t1(a, b);
    CREATE TABLE t2(a, b);
  } db2
  sqlite3_backup B db2 main db main
  list [B step 10000] [B finish]
} {SQLITE_DONE SQLITE_OK}
do_test pager1-9.4.2 {
  list [file size test.db2] [file size test.db]
} {0 0}
db2 close

#-------------------------------------------------------------------------
# Test that regardless of the value returned by xSectorSize(), the
# minimum effective sector-size is 512 and the maximum 65536 bytes.
#
testvfs tv -default 1
foreach sectorsize {
    32   64   128   256   512   1024   2048 
    4096 8192 16384 32768 65536 131072 262144
} {
  tv sectorsize $sectorsize
  set eff $sectorsize
  if {$sectorsize < 512}   { set eff 512 }
  if {$sectorsize > 65536} { set eff 65536 }

  do_test pager1-10.$sectorsize.1 {
    faultsim_delete_and_reopen
    db func a_string a_string
    execsql {
      PRAGMA journal_mode = PERSIST;
      PRAGMA page_size = 1024;
      BEGIN;
        CREATE TABLE t1(a, b);
        CREATE TABLE t2(a, b);
        CREATE TABLE t3(a, b);
      COMMIT;
    }
    file size test.db-journal
  } [expr $sectorsize > 65536 ? 65536 : $sectorsize]

  do_test pager1-10.$sectorsize.2 {
    execsql { 
      INSERT INTO t3 VALUES(a_string(300), a_string(300));
      INSERT INTO t3 SELECT * FROM t3;        /*  2 */
      INSERT INTO t3 SELECT * FROM t3;        /*  4 */
      INSERT INTO t3 SELECT * FROM t3;        /*  8 */
      INSERT INTO t3 SELECT * FROM t3;        /* 16 */
      INSERT INTO t3 SELECT * FROM t3;        /* 32 */
    }
  } {}

  do_test pager1-10.$sectorsize.3 {
    db close
    sqlite3 db test.db
    execsql { 
      PRAGMA cache_size = 10;
      BEGIN;
    }
    recursive_select 32 t3 {db eval "INSERT INTO t2 VALUES(1, 2)"}
    execsql {
      COMMIT;
      SELECT * FROM t2;
    }
  } {1 2}

  do_test pager1-10.$sectorsize.4 {
    execsql {
      CREATE TABLE t6(a, b);
      CREATE TABLE t7(a, b);
      CREATE TABLE t5(a, b);
      DROP TABLE t6;
      DROP TABLE t7;
    }
    execsql {
      BEGIN;
        CREATE TABLE t6(a, b);
    }
    recursive_select 32 t3 {db eval "INSERT INTO t5 VALUES(1, 2)"}
    execsql {
      COMMIT;
      SELECT * FROM t5;
    }
  } {1 2}
  
}
db close

tv sectorsize 4096
do_test pager1.10.x.1 {
  faultsim_delete_and_reopen
  execsql {
    PRAGMA auto_vacuum = none;
    PRAGMA page_size = 1024;
    CREATE TABLE t1(x);
  }
  for {set i 0} {$i<30} {incr i} {
    execsql { INSERT INTO t1 VALUES(zeroblob(900)) }
  }
  file size test.db
} {32768}
do_test pager1.10.x.2 {
  execsql {
    CREATE TABLE t2(x);
    DROP TABLE t2;
  }
  file size test.db
} {33792}
do_test pager1.10.x.3 {
  execsql {
    BEGIN;
    CREATE TABLE t2(x);
  }
  recursive_select 30 t1
  execsql {
    CREATE TABLE t3(x);
    COMMIT;
  }
} {}

db close
tv delete

testvfs tv -default 1
faultsim_delete_and_reopen
db func a_string a_string
do_execsql_test pager1-11.1 {
  PRAGMA journal_mode = DELETE;
  PRAGMA cache_size = 10;
  BEGIN;
    CREATE TABLE zz(top PRIMARY KEY);
    INSERT INTO zz VALUES(a_string(222));
    INSERT INTO zz SELECT a_string((SELECT 222+max(rowid) FROM zz)) FROM zz;
    INSERT INTO zz SELECT a_string((SELECT 222+max(rowid) FROM zz)) FROM zz;
    INSERT INTO zz SELECT a_string((SELECT 222+max(rowid) FROM zz)) FROM zz;
    INSERT INTO zz SELECT a_string((SELECT 222+max(rowid) FROM zz)) FROM zz;
    INSERT INTO zz SELECT a_string((SELECT 222+max(rowid) FROM zz)) FROM zz;
  COMMIT;
  BEGIN;
    UPDATE zz SET top = a_string(345);
} {delete}

proc lockout {method args} { return SQLITE_IOERR }
tv script lockout
tv filter {xWrite xTruncate xSync}
do_catchsql_test pager1-11.2 { COMMIT } {1 {disk I/O error}}

tv script {}
do_test pager1-11.3 {
  sqlite3 db2 test.db
  execsql {
    PRAGMA journal_mode = TRUNCATE;
    PRAGMA integrity_check;
  } db2
} {truncate ok}
do_test pager1-11.4 {
  db2 close
  file exists test.db-journal
} {0}
do_execsql_test pager1-11.5 { SELECT count(*) FROM zz } {32}
db close
tv delete
  
#-------------------------------------------------------------------------
# Test "PRAGMA page_size"
#
testvfs tv -default 1
tv sectorsize 1024
foreach pagesize {
    512   1024   2048 4096 8192 16384 32768 
} {
  faultsim_delete_and_reopen

  # The sector-size (according to the VFS) is 1024 bytes. So if the
  # page-size requested using "PRAGMA page_size" is greater than the
  # compile time value of SQLITE_MAX_PAGE_SIZE, then the effective 
  # page-size remains 1024 bytes.
  #
  set eff $pagesize
  if {$eff > $::SQLITE_MAX_PAGE_SIZE} { set eff 1024 }

  do_test pager1-12.$pagesize.1 {
    sqlite3 db2 test.db
    execsql "
      PRAGMA page_size = $pagesize;
      CREATE VIEW v AS SELECT * FROM sqlite_master;
    " db2
    file size test.db
  } $eff
  do_test pager1-12.$pagesize.2 {
    sqlite3 db2 test.db
    execsql { 
      SELECT count(*) FROM v;
      PRAGMA main.page_size;
    } db2
  } [list 1 $eff]
  do_test pager1-12.$pagesize.3 {
    execsql { 
      SELECT count(*) FROM v;
      PRAGMA main.page_size;
    }
  } [list 1 $eff]
  db2 close
}
db close
tv delete

#-------------------------------------------------------------------------
# Test specal "PRAGMA journal_mode=PERSIST" test cases.
#
# pager1-13.1.*: This tests a special case encountered in persistent 
#                journal mode: If the journal associated with a transaction
#                is smaller than the journal file (because a previous 
#                transaction left a very large non-hot journal file in the
#                file-system), then SQLite has to be careful that there is
#                not a journal-header left over from a previous transaction
#                immediately following the journal content just written.
#                If there is, and the process crashes so that the journal
#                becomes a hot-journal and must be rolled back by another
#                process, there is a danger that the other process may roll
#                back the aborted transaction, then continue copying data
#                from an older transaction from the remainder of the journal.
#                See the syncJournal() function for details.
#
# pager1-13.2.*: Same test as the previous. This time, throw an index into
#                the mix to make the integrity-check more likely to catch
#                errors.
#
testvfs tv -default 1
tv script xSyncCb
tv filter xSync
proc xSyncCb {method filename args} {
  set t [file tail $filename]
  if {$t == "test.db"} faultsim_save
  return SQLITE_OK
}
faultsim_delete_and_reopen
db func a_string a_string

# The UPDATE statement at the end of this test case creates a really big
# journal. Since the cache-size is only 10 pages, the journal contains 
# frequent journal headers.
#
do_execsql_test pager1-13.1.1 {
  PRAGMA page_size = 1024;
  PRAGMA journal_mode = PERSIST;
  PRAGMA cache_size = 10;
  BEGIN;
    CREATE TABLE t1(a INTEGER PRIMARY KEY, b BLOB);
    INSERT INTO t1 VALUES(NULL, a_string(400));
    INSERT INTO t1 SELECT NULL, a_string(400) FROM t1;          /*   2 */
    INSERT INTO t1 SELECT NULL, a_string(400) FROM t1;          /*   4 */
    INSERT INTO t1 SELECT NULL, a_string(400) FROM t1;          /*   8 */
    INSERT INTO t1 SELECT NULL, a_string(400) FROM t1;          /*  16 */
    INSERT INTO t1 SELECT NULL, a_string(400) FROM t1;          /*  32 */
    INSERT INTO t1 SELECT NULL, a_string(400) FROM t1;          /*  64 */
    INSERT INTO t1 SELECT NULL, a_string(400) FROM t1;          /* 128 */
  COMMIT;
  UPDATE t1 SET b = a_string(400);
} {persist}

if {$::tcl_platform(platform)!="windows"} {
# Run transactions of increasing sizes. Eventually, one (or more than one)
# of these will write just enough content that one of the old headers created 
# by the transaction in the block above lies immediately after the content
# journalled by the current transaction.
#
for {set nUp 1} {$nUp<64} {incr nUp} {
  do_execsql_test pager1-13.1.2.$nUp.1 { 
    UPDATE t1 SET b = a_string(399) WHERE a <= $nUp
  } {}
  do_execsql_test pager1-13.1.2.$nUp.2 { PRAGMA integrity_check } {ok} 

  # Try to access the snapshot of the file-system.
  #
  sqlite3 db2 sv_test.db
  do_test pager1-13.1.2.$nUp.3 {
    execsql { SELECT sum(length(b)) FROM t1 } db2
  } [expr {128*400 - ($nUp-1)}]
  do_test pager1-13.1.2.$nUp.4 {
    execsql { PRAGMA integrity_check } db2
  } {ok}
  db2 close
}
}

if {$::tcl_platform(platform)!="windows"} {
# Same test as above. But this time with an index on the table.
#
do_execsql_test pager1-13.2.1 {
  CREATE INDEX i1 ON t1(b);
  UPDATE t1 SET b = a_string(400);
} {}
for {set nUp 1} {$nUp<64} {incr nUp} {
  do_execsql_test pager1-13.2.2.$nUp.1 { 
    UPDATE t1 SET b = a_string(399) WHERE a <= $nUp
  } {}
  do_execsql_test pager1-13.2.2.$nUp.2 { PRAGMA integrity_check } {ok} 
  sqlite3 db2 sv_test.db
  do_test pager1-13.2.2.$nUp.3 {
    execsql { SELECT sum(length(b)) FROM t1 } db2
  } [expr {128*400 - ($nUp-1)}]
  do_test pager1-13.2.2.$nUp.4 {
    execsql { PRAGMA integrity_check } db2
  } {ok}
  db2 close
}
}

db close
tv delete

#-------------------------------------------------------------------------
# Test specal "PRAGMA journal_mode=OFF" test cases.
#
faultsim_delete_and_reopen
do_execsql_test pager1-14.1.1 {
  PRAGMA journal_mode = OFF;
  CREATE TABLE t1(a, b);
  BEGIN;
    INSERT INTO t1 VALUES(1, 2);
  COMMIT;
  SELECT * FROM t1;
} {off 1 2}
do_catchsql_test pager1-14.1.2 {
  BEGIN;
    INSERT INTO t1 VALUES(3, 4);
  ROLLBACK;
} {0 {}}
do_execsql_test pager1-14.1.3 {
  SELECT * FROM t1;
} {1 2}
do_catchsql_test pager1-14.1.4 {
  BEGIN;
    INSERT INTO t1(rowid, a, b) SELECT a+3, b, b FROM t1;
    INSERT INTO t1(rowid, a, b) SELECT a+3, b, b FROM t1;
} {1 {PRIMARY KEY must be unique}}
do_execsql_test pager1-14.1.5 {
  COMMIT;
  SELECT * FROM t1;
} {1 2 2 2}

#-------------------------------------------------------------------------
# Test opening and closing the pager sub-system with different values
# for the sqlite3_vfs.szOsFile variable.
#
faultsim_delete_and_reopen
do_execsql_test pager1-15.0 {
  CREATE TABLE tx(y, z);
  INSERT INTO tx VALUES('Ayutthaya', 'Beijing');
  INSERT INTO tx VALUES('London', 'Tokyo');
} {}
db close
for {set i 0} {$i<513} {incr i 3} {
  testvfs tv -default 1 -szosfile $i
  sqlite3 db test.db
  do_execsql_test pager1-15.$i.1 {
    SELECT * FROM tx;
  } {Ayutthaya Beijing London Tokyo}
  db close
  tv delete
}

#-------------------------------------------------------------------------
# Check that it is not possible to open a database file if the full path
# to the associated journal file will be longer than sqlite3_vfs.mxPathname.
#
testvfs tv -default 1
tv script xOpenCb
tv filter xOpen
proc xOpenCb {method filename args} {
  set ::file_len [string length $filename]
}
sqlite3 db test.db
db close
tv delete

for {set ii [expr $::file_len-5]} {$ii < [expr $::file_len+20]} {incr ii} {
  testvfs tv -default 1 -mxpathname $ii

  # The length of the full path to file "test.db-journal" is ($::file_len+8).
  # If the configured sqlite3_vfs.mxPathname value greater than or equal to
  # this, then the file can be opened. Otherwise, it cannot.
  #
  if {$ii >= [expr $::file_len+8]} {
    set res {0 {}}
  } else {
    set res {1 {unable to open database file}}
  }

  do_test pager1-16.1.$ii {
    list [catch { sqlite3 db test.db } msg] $msg
  } $res

  catch {db close}
  tv delete
}

#-------------------------------------------------------------------------
# Test "PRAGMA omit_readlock". 
#
#   pager1-17.$tn.1.*: Test that if a second connection has an open 
#                      read-transaction, it is not usually possible to write 
#                      the database.
#
#   pager1-17.$tn.2.*: Test that if the second connection was opened with
#                      the SQLITE_OPEN_READONLY flag, and 
#                      "PRAGMA omit_readlock = 1" is executed before attaching
#                      the database and opening a read-transaction on it, it is
#                      possible to write the db.
#
#   pager1-17.$tn.3.*: Test that if the second connection was *not* opened with
#                      the SQLITE_OPEN_READONLY flag, executing 
#                      "PRAGMA omit_readlock = 1" has no effect.
#
do_multiclient_test tn {
  do_test pager1-17.$tn.1.1 {
    sql1 { 
      CREATE TABLE t1(a, b);
      INSERT INTO t1 VALUES(1, 2);
    }
    sql2 {
      BEGIN;
      SELECT * FROM t1;
    }
  } {1 2}
  do_test pager1-17.$tn.1.2 {
    csql1 { INSERT INTO t1 VALUES(3, 4) }
  } {1 {database is locked}}
  do_test pager1-17.$tn.1.3 {
    sql2 { COMMIT }
    sql1 { INSERT INTO t1 VALUES(3, 4) }
  } {}

  do_test pager1-17.$tn.2.1 {
    code2 {
      db2 close
      sqlite3 db2 :memory: -readonly 1
    }
    sql2 { 
      PRAGMA omit_readlock = 1;
      ATTACH 'test.db' AS two;
      BEGIN;
      SELECT * FROM t1;
    }
  } {1 2 3 4}
  do_test pager1-17.$tn.2.2 { sql1 "INSERT INTO t1 VALUES(5, 6)" } {}
  do_test pager1-17.$tn.2.3 { sql2 "SELECT * FROM t1" }            {1 2 3 4}
  do_test pager1-17.$tn.2.4 { sql2 "COMMIT ; SELECT * FROM t1" }   {1 2 3 4 5 6}

  do_test pager1-17.$tn.3.1 {
    code2 {
      db2 close
      sqlite3 db2 :memory:
    }
    sql2 { 
      PRAGMA omit_readlock = 1;
      ATTACH 'test.db' AS two;
      BEGIN;
      SELECT * FROM t1;
    }
  } {1 2 3 4 5 6}
  do_test pager1-17.$tn.3.2 {
  csql1 { INSERT INTO t1 VALUES(3, 4) }
  } {1 {database is locked}}
  do_test pager1-17.$tn.3.3 { sql2 COMMIT } {}
}

#-------------------------------------------------------------------------
# Test the pagers response to the b-tree layer requesting illegal page 
# numbers:
#
#   + The locking page,
#   + Page 0,
#   + A page with a page number greater than (2^31-1).
#
do_test pager1-18.1 {
  faultsim_delete_and_reopen
  db func a_string a_string
  execsql { 
    PRAGMA page_size = 1024;
    CREATE TABLE t1(a, b);
    INSERT INTO t1 VALUES(a_string(500), a_string(200));
    INSERT INTO t1 SELECT a_string(500), a_string(200) FROM t1;
    INSERT INTO t1 SELECT a_string(500), a_string(200) FROM t1;
    INSERT INTO t1 SELECT a_string(500), a_string(200) FROM t1;
    INSERT INTO t1 SELECT a_string(500), a_string(200) FROM t1;
    INSERT INTO t1 SELECT a_string(500), a_string(200) FROM t1;
    INSERT INTO t1 SELECT a_string(500), a_string(200) FROM t1;
    INSERT INTO t1 SELECT a_string(500), a_string(200) FROM t1;
  }
} {}
do_test pager1-18.2 {
  set root [db one "SELECT rootpage FROM sqlite_master"]
  set lockingpage [expr (0x10000/1024) + 1]
  execsql {
    PRAGMA writable_schema = 1;
    UPDATE sqlite_master SET rootpage = $lockingpage;
  }
  sqlite3 db2 test.db
  catchsql { SELECT count(*) FROM t1 } db2
} {1 {database disk image is malformed}}
db2 close
do_test pager1-18.3 {
  execsql {
    CREATE TABLE t2(x);
    INSERT INTO t2 VALUES(a_string(5000));
  }
  set pgno [expr ([file size test.db] / 1024)-2]
  hexio_write test.db [expr ($pgno-1)*1024] 00000000
  sqlite3 db2 test.db
  catchsql { SELECT length(x) FROM t2 } db2
} {1 {database disk image is malformed}}
db2 close
do_test pager1-18.4 {
  hexio_write test.db [expr ($pgno-1)*1024] 90000000
  sqlite3 db2 test.db
  catchsql { SELECT length(x) FROM t2 } db2
} {1 {database disk image is malformed}}
db2 close
do_test pager1-18.5 {
  sqlite3 db ""
  execsql {
    CREATE TABLE t1(a, b);
    CREATE TABLE t2(a, b);
    PRAGMA writable_schema = 1;
    UPDATE sqlite_master SET rootpage=5 WHERE tbl_name = 't1';
    PRAGMA writable_schema = 0;
    ALTER TABLE t1 RENAME TO x1;
  }
  catchsql { SELECT * FROM x1 }
} {1 {database disk image is malformed}}
db close

do_test pager1-18.6 {
  faultsim_delete_and_reopen
  db func a_string a_string
  execsql {
    PRAGMA page_size = 1024;
    CREATE TABLE t1(x);
    INSERT INTO t1 VALUES(a_string(800));
    INSERT INTO t1 VALUES(a_string(800));
  }

  set root [db one "SELECT rootpage FROM sqlite_master"]
  db close

  hexio_write test.db [expr ($root-1)*1024 + 8] 00000000
  sqlite3 db test.db
  catchsql { SELECT length(x) FROM t1 }
} {1 {database disk image is malformed}}

do_test pager1-19.1 {
  sqlite3 db ""
  db func a_string a_string
  execsql {
    PRAGMA page_size = 512;
    PRAGMA auto_vacuum = 1;
    CREATE TABLE t1(aa, ab, ac, ad, ae, af, ag, ah, ai, aj, ak, al, am, an,
                    ba, bb, bc, bd, be, bf, bg, bh, bi, bj, bk, bl, bm, bn,
                    ca, cb, cc, cd, ce, cf, cg, ch, ci, cj, ck, cl, cm, cn,
                    da, db, dc, dd, de, df, dg, dh, di, dj, dk, dl, dm, dn,
                    ea, eb, ec, ed, ee, ef, eg, eh, ei, ej, ek, el, em, en,
                    fa, fb, fc, fd, fe, ff, fg, fh, fi, fj, fk, fl, fm, fn,
                    ga, gb, gc, gd, ge, gf, gg, gh, gi, gj, gk, gl, gm, gn,
                    ha, hb, hc, hd, he, hf, hg, hh, hi, hj, hk, hl, hm, hn,
                    ia, ib, ic, id, ie, if, ig, ih, ii, ij, ik, il, im, ix,
                    ja, jb, jc, jd, je, jf, jg, jh, ji, jj, jk, jl, jm, jn,
                    ka, kb, kc, kd, ke, kf, kg, kh, ki, kj, kk, kl, km, kn,
                    la, lb, lc, ld, le, lf, lg, lh, li, lj, lk, ll, lm, ln,
                    ma, mb, mc, md, me, mf, mg, mh, mi, mj, mk, ml, mm, mn
    );
    CREATE TABLE t2(aa, ab, ac, ad, ae, af, ag, ah, ai, aj, ak, al, am, an,
                    ba, bb, bc, bd, be, bf, bg, bh, bi, bj, bk, bl, bm, bn,
                    ca, cb, cc, cd, ce, cf, cg, ch, ci, cj, ck, cl, cm, cn,
                    da, db, dc, dd, de, df, dg, dh, di, dj, dk, dl, dm, dn,
                    ea, eb, ec, ed, ee, ef, eg, eh, ei, ej, ek, el, em, en,
                    fa, fb, fc, fd, fe, ff, fg, fh, fi, fj, fk, fl, fm, fn,
                    ga, gb, gc, gd, ge, gf, gg, gh, gi, gj, gk, gl, gm, gn,
                    ha, hb, hc, hd, he, hf, hg, hh, hi, hj, hk, hl, hm, hn,
                    ia, ib, ic, id, ie, if, ig, ih, ii, ij, ik, il, im, ix,
                    ja, jb, jc, jd, je, jf, jg, jh, ji, jj, jk, jl, jm, jn,
                    ka, kb, kc, kd, ke, kf, kg, kh, ki, kj, kk, kl, km, kn,
                    la, lb, lc, ld, le, lf, lg, lh, li, lj, lk, ll, lm, ln,
                    ma, mb, mc, md, me, mf, mg, mh, mi, mj, mk, ml, mm, mn
    );
    INSERT INTO t1(aa) VALUES( a_string(100000) );
    INSERT INTO t2(aa) VALUES( a_string(100000) );
    VACUUM;
  }
} {}

#-------------------------------------------------------------------------
# Test a couple of special cases that come up while committing 
# transactions:
#
#   pager1-20.1.*: Committing an in-memory database transaction when the 
#                  database has not been modified at all.
#
#   pager1-20.2.*: As above, but with a normal db in exclusive-locking mode.
#
#   pager1-20.3.*: Committing a transaction in WAL mode where the database has
#                  been modified, but all dirty pages have been flushed to 
#                  disk before the commit.
#
do_test pager1-20.1.1 {
  catch {db close}
  sqlite3 db :memory:
  execsql {
    CREATE TABLE one(two, three);
    INSERT INTO one VALUES('a', 'b');
  }
} {}
do_test pager1-20.1.2 {
  execsql {
    BEGIN EXCLUSIVE;
    COMMIT;
  }
} {}

do_test pager1-20.2.1 {
  faultsim_delete_and_reopen
  execsql {
    PRAGMA locking_mode = exclusive;
    PRAGMA journal_mode = persist;
    CREATE TABLE one(two, three);
    INSERT INTO one VALUES('a', 'b');
  }
} {exclusive persist}
do_test pager1-20.2.2 {
  execsql {
    BEGIN EXCLUSIVE;
    COMMIT;
  }
} {}

ifcapable wal {
  do_test pager1-20.3.1 {
    faultsim_delete_and_reopen
    db func a_string a_string
    execsql {
      PRAGMA cache_size = 10;
      PRAGMA journal_mode = wal;
      BEGIN;
        CREATE TABLE t1(x);
        CREATE TABLE t2(y);
        INSERT INTO t1 VALUES(a_string(800));
        INSERT INTO t1 SELECT a_string(800) FROM t1;         /*   2 */
        INSERT INTO t1 SELECT a_string(800) FROM t1;         /*   4 */
        INSERT INTO t1 SELECT a_string(800) FROM t1;         /*   8 */
        INSERT INTO t1 SELECT a_string(800) FROM t1;         /*  16 */
        INSERT INTO t1 SELECT a_string(800) FROM t1;         /*  32 */
      COMMIT;
    }
  } {wal}
  do_test pager1-20.3.2 {
    execsql {
      BEGIN;
      INSERT INTO t2 VALUES('xxxx');
    }
    recursive_select 32 t1
    execsql COMMIT
  } {}
}

#-------------------------------------------------------------------------
# Test that a WAL database may not be opened if:
#
#   pager1-21.1.*: The VFS has an iVersion less than 2, or
#   pager1-21.2.*: The VFS does not provide xShmXXX() methods.
#
ifcapable wal {
  do_test pager1-21.0 {
    faultsim_delete_and_reopen
    execsql {
      PRAGMA journal_mode = WAL;
      CREATE TABLE ko(c DEFAULT 'abc', b DEFAULT 'def');
      INSERT INTO ko DEFAULT VALUES;
    }
  } {wal}
  do_test pager1-21.1 {
    testvfs tv -noshm 1
    sqlite3 db2 test.db -vfs tv
    catchsql { SELECT * FROM ko } db2
  } {1 {unable to open database file}}
  db2 close
  tv delete
  do_test pager1-21.2 {
    testvfs tv -iversion 1
    sqlite3 db2 test.db -vfs tv
    catchsql { SELECT * FROM ko } db2
  } {1 {unable to open database file}}
  db2 close
  tv delete
}

#-------------------------------------------------------------------------
# Test that a "PRAGMA wal_checkpoint":
#
#   pager1-22.1.*: is a no-op on a non-WAL db, and
#   pager1-22.2.*: does not cause xSync calls with a synchronous=off db.
#
do_test pager1-22.1.1 {
  faultsim_delete_and_reopen
  execsql {
    CREATE TABLE ko(c DEFAULT 'abc', b DEFAULT 'def');
    INSERT INTO ko DEFAULT VALUES;
  }
  execsql { PRAGMA wal_checkpoint }
} {0 -1 -1}
do_test pager1-22.2.1 {
  testvfs tv -default 1
  tv filter xSync
  tv script xSyncCb
  proc xSyncCb {args} {incr ::synccount}
  sqlite3 db test.db

  # Switch the db to WAL mode. And then execute a SELECT to make sure
  # that the WAL file is open. Note that this may change the synchronous
  # setting if DEFAULT_WAL_SAFETYLEVEL is defined.
  execsql { PRAGMA journal_mode = WAL ; SELECT * FROM ko }

  # Set synchronous=OFF. Insert some data and run a checkpoint. Since
  # sync=off, this should not cause any calls to the xSync() method.
  set ::synccount 0
  execsql {
    PRAGMA synchronous = off;
    INSERT INTO ko DEFAULT VALUES;
    PRAGMA wal_checkpoint;
  }
  set synccount
} {0}

#-------------------------------------------------------------------------
# Tests for changing journal mode.
#
#   pager1-23.1.*: Test that when changing from PERSIST to DELETE mode,
#                  the journal file is deleted.
#
#   pager1-23.2.*: Same test as above, but while a shared lock is held
#                  on the database file.
#
#   pager1-23.3.*: Same test as above, but while a reserved lock is held
#                  on the database file.
#
#   pager1-23.4.*: And, for fun, while holding an exclusive lock.
#
#   pager1-23.5.*: Try to set various different journal modes with an
#                  in-memory database (only MEMORY and OFF should work).
#
#   pager1-23.6.*: Try to set locking_mode=normal on an in-memory database
#                  (doesn't work - in-memory databases always use
#                  locking_mode=exclusive).
#
do_test pager1-23.1.1 {
  faultsim_delete_and_reopen
  execsql {
    PRAGMA journal_mode = PERSIST;
    CREATE TABLE t1(a, b);
  }
  file exists test.db-journal
} {1}
do_test pager1-23.1.2 {
  execsql { PRAGMA journal_mode = DELETE }
  file exists test.db-journal
} {0}

do_test pager1-23.2.1 {
  execsql {
    PRAGMA journal_mode = PERSIST;
    INSERT INTO t1 VALUES('Canberra', 'ACT');
  }
  db eval { SELECT * FROM t1 } {
    db eval { PRAGMA journal_mode = DELETE }
  }
  execsql { PRAGMA journal_mode }
} {delete}
do_test pager1-23.2.2 {
  file exists test.db-journal
} {0}

do_test pager1-23.3.1 {
  execsql {
    PRAGMA journal_mode = PERSIST;
    INSERT INTO t1 VALUES('Darwin', 'NT');
    BEGIN IMMEDIATE;
  }
  db eval { PRAGMA journal_mode = DELETE }
  execsql { PRAGMA journal_mode }
} {delete}
do_test pager1-23.3.2 {
  file exists test.db-journal
} {0}
do_test pager1-23.3.3 {
  execsql COMMIT
} {}

do_test pager1-23.4.1 {
  execsql {
    PRAGMA journal_mode = PERSIST;
    INSERT INTO t1 VALUES('Adelaide', 'SA');
    BEGIN EXCLUSIVE;
  }
  db eval { PRAGMA journal_mode = DELETE }
  execsql { PRAGMA journal_mode }
} {delete}
do_test pager1-23.4.2 {
  file exists test.db-journal
} {0}
do_test pager1-23.4.3 {
  execsql COMMIT
} {}

do_test pager1-23.5.1 {
  faultsim_delete_and_reopen
  sqlite3 db :memory:
} {}
foreach {tn mode possible} {
  2  off      1
  3  memory   1
  4  persist  0
  5  delete   0
  6  wal      0
  7  truncate 0
} {
  do_test pager1-23.5.$tn.1 {
    execsql "PRAGMA journal_mode = off"
    execsql "PRAGMA journal_mode = $mode"
  } [if $possible {list $mode} {list off}]
  do_test pager1-23.5.$tn.2 {
    execsql "PRAGMA journal_mode = memory"
    execsql "PRAGMA journal_mode = $mode"
  } [if $possible {list $mode} {list memory}]
}
do_test pager1-23.6.1 {
  execsql {PRAGMA locking_mode = normal}
} {exclusive}
do_test pager1-23.6.2 {
  execsql {PRAGMA locking_mode = exclusive}
} {exclusive}
do_test pager1-23.6.3 {
  execsql {PRAGMA locking_mode}
} {exclusive}
do_test pager1-23.6.4 {
  execsql {PRAGMA main.locking_mode}
} {exclusive}

#-------------------------------------------------------------------------
#
do_test pager1-24.1.1 {
  faultsim_delete_and_reopen
  db func a_string a_string
  execsql {
    PRAGMA cache_size = 10;
    PRAGMA auto_vacuum = FULL;
    CREATE TABLE x1(x, y, z, PRIMARY KEY(y, z));
    CREATE TABLE x2(x, y, z, PRIMARY KEY(y, z));
    INSERT INTO x2 VALUES(a_string(400), a_string(500), a_string(600));
    INSERT INTO x2 SELECT a_string(600), a_string(400), a_string(500) FROM x2;
    INSERT INTO x2 SELECT a_string(500), a_string(600), a_string(400) FROM x2;
    INSERT INTO x2 SELECT a_string(400), a_string(500), a_string(600) FROM x2;
    INSERT INTO x2 SELECT a_string(600), a_string(400), a_string(500) FROM x2;
    INSERT INTO x2 SELECT a_string(500), a_string(600), a_string(400) FROM x2;
    INSERT INTO x2 SELECT a_string(400), a_string(500), a_string(600) FROM x2;
    INSERT INTO x1 SELECT * FROM x2;
  }
} {}
do_test pager1-24.1.2 {
  execsql {
    BEGIN;
      DELETE FROM x1 WHERE rowid<32;
  }
  recursive_select 64 x2
} {}
do_test pager1-24.1.3 {
  execsql { 
      UPDATE x1 SET z = a_string(300) WHERE rowid>40;
    COMMIT;
    PRAGMA integrity_check;
    SELECT count(*) FROM x1;
  }
} {ok 33}

do_test pager1-24.1.4 {
  execsql {
    DELETE FROM x1;
    INSERT INTO x1 SELECT * FROM x2;
    BEGIN;
      DELETE FROM x1 WHERE rowid<32;
      UPDATE x1 SET z = a_string(299) WHERE rowid>40;
  }
  recursive_select 64 x2 {db eval COMMIT}
  execsql {
    PRAGMA integrity_check;
    SELECT count(*) FROM x1;
  }
} {ok 33}

do_test pager1-24.1.5 {
  execsql {
    DELETE FROM x1;
    INSERT INTO x1 SELECT * FROM x2;
  }
  recursive_select 64 x2 { db eval {CREATE TABLE x3(x, y, z)} }
  execsql { SELECT * FROM x3 }
} {}

#-------------------------------------------------------------------------
#
do_test pager1-25-1 {
  faultsim_delete_and_reopen
  execsql {
    BEGIN;
      SAVEPOINT abc;
        CREATE TABLE t1(a, b);
      ROLLBACK TO abc;
    COMMIT;
  }
  db close
} {}
breakpoint
do_test pager1-25-2 {
  faultsim_delete_and_reopen
  execsql {
    SAVEPOINT abc;
      CREATE TABLE t1(a, b);
    ROLLBACK TO abc;
    COMMIT;
  }
  db close
} {}

#-------------------------------------------------------------------------
# Sector-size tests.
#
do_test pager1-26.1 {
  testvfs tv -default 1
  tv sectorsize 4096
  faultsim_delete_and_reopen
  db func a_string a_string
  execsql {
    PRAGMA page_size = 512;
    CREATE TABLE tbl(a PRIMARY KEY, b UNIQUE);
    BEGIN;
      INSERT INTO tbl VALUES(a_string(25), a_string(600));
      INSERT INTO tbl SELECT a_string(25), a_string(600) FROM tbl;
      INSERT INTO tbl SELECT a_string(25), a_string(600) FROM tbl;
      INSERT INTO tbl SELECT a_string(25), a_string(600) FROM tbl;
      INSERT INTO tbl SELECT a_string(25), a_string(600) FROM tbl;
      INSERT INTO tbl SELECT a_string(25), a_string(600) FROM tbl;
      INSERT INTO tbl SELECT a_string(25), a_string(600) FROM tbl;
      INSERT INTO tbl SELECT a_string(25), a_string(600) FROM tbl;
    COMMIT;
  }
} {}
do_execsql_test pager1-26.1 {
  UPDATE tbl SET b = a_string(550);
} {}
db close
tv delete

#-------------------------------------------------------------------------
#
do_test pager1.27.1 {
  faultsim_delete_and_reopen
  sqlite3_pager_refcounts db
  execsql {
    BEGIN;
      CREATE TABLE t1(a, b);
  }
  sqlite3_pager_refcounts db
  execsql COMMIT
} {}

#-------------------------------------------------------------------------
# Test that attempting to open a write-transaction with 
# locking_mode=exclusive in WAL mode fails if there are other clients on 
# the same database.
#
catch { db close }
ifcapable wal {
  do_multiclient_test tn {
    do_test pager1-28.$tn.1 {
      sql1 { 
        PRAGMA journal_mode = WAL;
        CREATE TABLE t1(a, b);
        INSERT INTO t1 VALUES('a', 'b');
      }
    } {wal}
    do_test pager1-28.$tn.2 { sql2 { SELECT * FROM t1 } } {a b}

    do_test pager1-28.$tn.3 { sql1 { PRAGMA locking_mode=exclusive } } {exclusive}
    do_test pager1-28.$tn.4 { 
      csql1 { BEGIN; INSERT INTO t1 VALUES('c', 'd'); }
    } {1 {database is locked}}
    code2 { db2 close ; sqlite3 db2 test.db }
    do_test pager1-28.$tn.4 { 
      sql1 { INSERT INTO t1 VALUES('c', 'd'); COMMIT }
    } {}
  }
}

#-------------------------------------------------------------------------
# Normally, when changing from journal_mode=PERSIST to DELETE the pager
# attempts to delete the journal file. However, if it cannot obtain a
# RESERVED lock on the database file, this step is skipped.
#
do_multiclient_test tn {
  do_test pager1-28.$tn.1 {
    sql1 { 
      PRAGMA journal_mode = PERSIST;
      CREATE TABLE t1(a, b);
      INSERT INTO t1 VALUES('a', 'b');
    }
  } {persist}
  do_test pager1-28.$tn.2 { file exists test.db-journal } 1
  do_test pager1-28.$tn.3 { sql1 { PRAGMA journal_mode = DELETE } } delete
  do_test pager1-28.$tn.4 { file exists test.db-journal } 0

  do_test pager1-28.$tn.5 {
    sql1 { 
      PRAGMA journal_mode = PERSIST;
      INSERT INTO t1 VALUES('c', 'd');
    }
  } {persist}
  do_test pager1-28.$tn.6 { file exists test.db-journal } 1
  do_test pager1-28.$tn.7 {
    sql2 { BEGIN; INSERT INTO t1 VALUES('e', 'f'); }
  } {}
  do_test pager1-28.$tn.8  { file exists test.db-journal } 1
  do_test pager1-28.$tn.9  { sql1 { PRAGMA journal_mode = DELETE } } delete
  do_test pager1-28.$tn.10 { file exists test.db-journal } 1

  do_test pager1-28.$tn.11 { sql2 COMMIT } {}
  do_test pager1-28.$tn.12 { file exists test.db-journal } 0

  do_test pager1-28-$tn.13 {
    code1 { set channel [db incrblob -readonly t1 a 2] }
    sql1 {
      PRAGMA journal_mode = PERSIST;
      INSERT INTO t1 VALUES('g', 'h');
    }
  } {persist}
  do_test pager1-28.$tn.14 { file exists test.db-journal } 1
  do_test pager1-28.$tn.15 {
    sql2 { BEGIN; INSERT INTO t1 VALUES('e', 'f'); }
  } {}
  do_test pager1-28.$tn.16 { sql1 { PRAGMA journal_mode = DELETE } } delete
  do_test pager1-28.$tn.17 { file exists test.db-journal } 1

  do_test pager1-28.$tn.17 { csql2 { COMMIT } } {1 {database is locked}}
  do_test pager1-28-$tn.18 { code1 { read $channel } } c
  do_test pager1-28-$tn.19 { code1 { close $channel } } {}
  do_test pager1-28.$tn.20 { sql2 { COMMIT } } {}
}

do_test pager1-29.1 {
  faultsim_delete_and_reopen
  execsql {
    PRAGMA page_size = 1024;
    PRAGMA auto_vacuum = full;
    PRAGMA locking_mode=exclusive;
    CREATE TABLE t1(a, b);
    INSERT INTO t1 VALUES(1, 2);
  }
  file size test.db
} [expr 1024*3]
do_test pager1-29.2 {
  execsql {
    PRAGMA page_size = 4096;
    VACUUM;
  }
  file size test.db
} [expr 4096*3]

#-------------------------------------------------------------------------
# Test that if an empty database file (size 0 bytes) is opened in 
# exclusive-locking mode, any journal file is deleted from the file-system
# without being rolled back. And that the RESERVED lock obtained while
# doing this is not released.
#
do_test pager1-30.1 {
  db close
  delete_file test.db
  delete_file test.db-journal
  set fd [open test.db-journal w]
  seek $fd [expr 512+1032*2]
  puts -nonewline $fd x
  close $fd

  sqlite3 db test.db
  execsql {
    PRAGMA locking_mode=EXCLUSIVE;
    SELECT count(*) FROM sqlite_master;
    PRAGMA lock_status;
  }
} {exclusive 0 main reserved temp closed}

#-------------------------------------------------------------------------
# Test that if the "page-size" field in a journal-header is 0, the journal
# file can still be rolled back. This is required for backward compatibility -
# versions of SQLite prior to 3.5.8 always set this field to zero.
#
if {$tcl_platform(platform)=="unix"} {
do_test pager1-31.1 {
  faultsim_delete_and_reopen
  execsql {
    PRAGMA cache_size = 10;
    PRAGMA page_size = 1024;
    CREATE TABLE t1(x, y, UNIQUE(x, y));
    INSERT INTO t1 VALUES(randomblob(1500), randomblob(1500));
    INSERT INTO t1 SELECT randomblob(1500), randomblob(1500) FROM t1;
    INSERT INTO t1 SELECT randomblob(1500), randomblob(1500) FROM t1;
    INSERT INTO t1 SELECT randomblob(1500), randomblob(1500) FROM t1;
    INSERT INTO t1 SELECT randomblob(1500), randomblob(1500) FROM t1;
    INSERT INTO t1 SELECT randomblob(1500), randomblob(1500) FROM t1;
    INSERT INTO t1 SELECT randomblob(1500), randomblob(1500) FROM t1;
    INSERT INTO t1 SELECT randomblob(1500), randomblob(1500) FROM t1;
    INSERT INTO t1 SELECT randomblob(1500), randomblob(1500) FROM t1;
    INSERT INTO t1 SELECT randomblob(1500), randomblob(1500) FROM t1;
    INSERT INTO t1 SELECT randomblob(1500), randomblob(1500) FROM t1;
    BEGIN;
      UPDATE t1 SET y = randomblob(1499);
  }
  copy_file test.db test.db2
  copy_file test.db-journal test.db2-journal
  
  hexio_write test.db2-journal 24 00000000
  sqlite3 db2 test.db2
  execsql { PRAGMA integrity_check } db2
} {ok}
}


finish_test<|MERGE_RESOLUTION|>--- conflicted
+++ resolved
@@ -666,12 +666,8 @@
 }
 db close
 tv delete
-<<<<<<< HEAD
-file delete -force $dirname
-}
-=======
 forcedelete $dirname
->>>>>>> 67e10d1f
+}
 
 
 # Set up a VFS to make a copy of the file-system just before deleting a
