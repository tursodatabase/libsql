--- conflicted
+++ resolved
@@ -11,7 +11,6 @@
 # This file implements regression tests for SQLite library.  The
 # focus of this script is in-memory database backend.
 #
-# $Id: memdb.test,v 1.19 2009/05/18 16:04:38 danielk1977 Exp $
 
 
 set testdir [file dirname $argv0]
@@ -407,10 +406,9 @@
 
 # Test that auto-vacuum works with in-memory databases.
 # 
-<<<<<<< HEAD
 set msize [sqlite3_status SQLITE_STATUS_MALLOC_SIZE 0]
 if {[lindex $msize 2]!=0} {
-  ifcapable autovacuum&&!blockalloc {
+  ifcapable autovacuum {
     do_test memdb-9.1 {
       db close
       sqlite3 db test.db
@@ -429,26 +427,6 @@
       expr {($memused2 + 2048 < $memused) || $pgovfl==0}
     } {1}
   }
-=======
-ifcapable autovacuum {
-  do_test memdb-9.1 {
-    db close
-    sqlite3 db test.db
-    db cache size 0
-    execsql {
-      PRAGMA auto_vacuum = full;
-      CREATE TABLE t1(a);
-      INSERT INTO t1 VALUES(randstr(1000,1000));
-      INSERT INTO t1 VALUES(randstr(1000,1000));
-      INSERT INTO t1 VALUES(randstr(1000,1000));
-    }
-    set memused [lindex [sqlite3_status SQLITE_STATUS_MEMORY_USED 0] 1]
-    set pgovfl [lindex [sqlite3_status SQLITE_STATUS_PAGECACHE_OVERFLOW 0] 1]
-    execsql { DELETE FROM t1 }
-    set memused2 [lindex [sqlite3_status SQLITE_STATUS_MEMORY_USED 0] 1]
-    expr {($memused2 + 2048 < $memused) || $pgovfl==0}
-  } {1}
->>>>>>> 67855877
 }
 
 } ;# ifcapable memorydb
