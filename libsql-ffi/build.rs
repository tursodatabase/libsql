use std::env;
use std::ffi::OsString;
use std::path::{Path, PathBuf};
use std::process::Command;

const LIB_NAME: &str = "libsql";
const BUNDLED_DIR: &str = "bundled";
const SQLITE_DIR: &str = "../libsql-sqlite3";

fn main() {
    let out_dir = env::var("OUT_DIR").unwrap();
    let out_path = Path::new(&out_dir).join("bindgen.rs");

    println!("cargo:rerun-if-changed={BUNDLED_DIR}/src/sqlite3.c");
<<<<<<< HEAD
    println!(
        "cargo:rerun-if-changed={BUNDLED_DIR}/SQLite3MultipleCiphers/build/libsqlite3mc_static.a"
    );

    if std::env::var("LIBSQL_DEV").is_ok() {
=======

    if std::env::var("LIBSQL_DEV").is_ok() || cfg!(feature = "wasmtime-bindings") {
>>>>>>> 975646e0
        make_amalgation();
        build_multiple_ciphers(&out_path);
    }

    let bindgen_rs_path = if cfg!(feature = "session") {
        "bundled/bindings/session_bindgen.rs"
    } else {
        "bundled/bindings/bindgen.rs"
    };

    let dir = env!("CARGO_MANIFEST_DIR");
    std::fs::copy(format!("{dir}/{bindgen_rs_path}"), &out_path).unwrap();

    println!("cargo:lib_dir={out_dir}");

    if cfg!(feature = "wasmtime-bindings") && !cfg!(feature = "multiple-ciphers") {
        build_bundled(&out_dir, &out_path);
    }

    if cfg!(feature = "multiple-ciphers") {
        copy_multiple_ciphers(&out_dir, &out_path);
        return;
    }

    build_bundled(&out_dir, &out_path);
}

fn make_amalgation() {
    let flags = ["-DSQLITE_ENABLE_COLUMN_METADATA=1"];

    Command::new("make")
        .current_dir(SQLITE_DIR)
        .arg("clean")
        .output()
        .unwrap();

    Command::new("./configure")
        .current_dir(SQLITE_DIR)
        .env("CFLAGS", flags.join(" "))
        .output()
        .unwrap();
    Command::new("make")
        .current_dir(SQLITE_DIR)
        .output()
        .unwrap();

    std::fs::copy(
        (SQLITE_DIR.as_ref() as &Path).join("sqlite3.c"),
        (BUNDLED_DIR.as_ref() as &Path).join("src/sqlite3.c"),
    )
    .unwrap();
    std::fs::copy(
        (SQLITE_DIR.as_ref() as &Path).join("sqlite3.h"),
        (BUNDLED_DIR.as_ref() as &Path).join("src/sqlite3.h"),
    )
    .unwrap();
}

pub fn build_bundled(out_dir: &str, out_path: &Path) {
    let bindgen_rs_path = if cfg!(feature = "session") {
        "bundled/bindings/session_bindgen.rs"
    } else {
        "bundled/bindings/bindgen.rs"
    };

    if std::env::var("LIBSQL_DEV").is_ok() {
        let header = HeaderLocation::FromPath(format!("{BUNDLED_DIR}/src/sqlite3.h"));
        bindings::write_to_out_dir(header, bindgen_rs_path.as_ref());
    }

    let dir = env!("CARGO_MANIFEST_DIR");
    std::fs::copy(format!("{dir}/{bindgen_rs_path}"), out_path).unwrap();

    let mut cfg = cc::Build::new();
    cfg.file(format!("{BUNDLED_DIR}/src/sqlite3.c"))
        .flag("-std=c11")
        .flag("-DSQLITE_CORE")
        .flag("-DSQLITE_DEFAULT_FOREIGN_KEYS=1")
        .flag("-DSQLITE_ENABLE_API_ARMOR")
        .flag("-DSQLITE_ENABLE_COLUMN_METADATA")
        .flag("-DSQLITE_ENABLE_DBSTAT_VTAB")
        .flag("-DSQLITE_ENABLE_FTS3")
        .flag("-DSQLITE_ENABLE_FTS3_PARENTHESIS")
        .flag("-DSQLITE_ENABLE_FTS5")
        .flag("-DSQLITE_ENABLE_JSON1")
        .flag("-DSQLITE_ENABLE_LOAD_EXTENSION=1")
        .flag("-DSQLITE_ENABLE_MEMORY_MANAGEMENT")
        .flag("-DSQLITE_ENABLE_RTREE")
        .flag("-DSQLITE_ENABLE_STAT2")
        .flag("-DSQLITE_ENABLE_STAT4")
        .flag("-DSQLITE_SOUNDEX")
        .flag("-DSQLITE_THREADSAFE=1")
        .flag("-DSQLITE_USE_URI")
        .flag("-DHAVE_USLEEP=1")
        .flag("-D_POSIX_THREAD_SAFE_FUNCTIONS") // cross compile with MinGW
        .warnings(false);

    if cfg!(feature = "wasmtime-bindings") {
        cfg.flag("-DLIBSQL_ENABLE_WASM_RUNTIME=1");
    }

    if cfg!(feature = "bundled-sqlcipher") {
        cfg.flag("-DSQLITE_HAS_CODEC").flag("-DSQLITE_TEMP_STORE=2");

        let target = env::var("TARGET").unwrap();
        let host = env::var("HOST").unwrap();

        let is_windows = host.contains("windows") && target.contains("windows");
        let is_apple = host.contains("apple") && target.contains("apple");

        let lib_dir = env("OPENSSL_LIB_DIR").map(PathBuf::from);
        let inc_dir = env("OPENSSL_INCLUDE_DIR").map(PathBuf::from);
        let mut use_openssl = false;

        let (lib_dir, inc_dir) = match (lib_dir, inc_dir) {
            (Some(lib_dir), Some(inc_dir)) => {
                use_openssl = true;
                (lib_dir, inc_dir)
            }
            (lib_dir, inc_dir) => match find_openssl_dir(&host, &target) {
                None => {
                    if is_windows && !cfg!(feature = "bundled-sqlcipher-vendored-openssl") {
                        panic!("Missing environment variable OPENSSL_DIR or OPENSSL_DIR is not set")
                    } else {
                        (PathBuf::new(), PathBuf::new())
                    }
                }
                Some(openssl_dir) => {
                    let lib_dir = lib_dir.unwrap_or_else(|| openssl_dir.join("lib"));
                    let inc_dir = inc_dir.unwrap_or_else(|| openssl_dir.join("include"));

                    assert!(
                        Path::new(&lib_dir).exists(),
                        "OpenSSL library directory does not exist: {}",
                        lib_dir.to_string_lossy()
                    );

                    if !Path::new(&inc_dir).exists() {
                        panic!(
                            "OpenSSL include directory does not exist: {}",
                            inc_dir.to_string_lossy()
                        );
                    }

                    use_openssl = true;
                    (lib_dir, inc_dir)
                }
            },
        };

        if cfg!(feature = "bundled-sqlcipher-vendored-openssl") {
            cfg.include(env::var("DEP_OPENSSL_INCLUDE").unwrap());
            // cargo will resolve downstream to the static lib in
            // openssl-sys
        } else if use_openssl {
            cfg.include(inc_dir.to_string_lossy().as_ref());
            let lib_name = if is_windows { "libcrypto" } else { "crypto" };
            println!("cargo:rustc-link-lib=dylib={}", lib_name);
            println!("cargo:rustc-link-search={}", lib_dir.to_string_lossy());
        } else if is_apple {
            cfg.flag("-DSQLCIPHER_CRYPTO_CC");
            println!("cargo:rustc-link-lib=framework=Security");
            println!("cargo:rustc-link-lib=framework=CoreFoundation");
        } else {
            // branch not taken on Windows, just `crypto` is fine.
            println!("cargo:rustc-link-lib=dylib=crypto");
        }
    }

    if cfg!(feature = "with-asan") {
        cfg.flag("-fsanitize=address");
    }

    // Target wasm32-wasi can't compile the default VFS
    if env::var("TARGET").map_or(false, |v| v == "wasm32-wasi") {
        cfg.flag("-DSQLITE_OS_OTHER")
            // https://github.com/rust-lang/rust/issues/74393
            .flag("-DLONGDOUBLE_TYPE=double");
        if cfg!(feature = "wasm32-wasi-vfs") {
            cfg.file("sqlite3/wasm32-wasi-vfs.c");
        }
    }
    if cfg!(feature = "unlock_notify") {
        cfg.flag("-DSQLITE_ENABLE_UNLOCK_NOTIFY");
    }
    if cfg!(feature = "preupdate_hook") {
        cfg.flag("-DSQLITE_ENABLE_PREUPDATE_HOOK");
    }
    if cfg!(feature = "session") {
        cfg.flag("-DSQLITE_ENABLE_SESSION");
    }

    if let Ok(limit) = env::var("SQLITE_MAX_VARIABLE_NUMBER") {
        cfg.flag(&format!("-DSQLITE_MAX_VARIABLE_NUMBER={limit}"));
    }
    println!("cargo:rerun-if-env-changed=SQLITE_MAX_VARIABLE_NUMBER");

    if let Ok(limit) = env::var("SQLITE_MAX_EXPR_DEPTH") {
        cfg.flag(&format!("-DSQLITE_MAX_EXPR_DEPTH={limit}"));
    }
    println!("cargo:rerun-if-env-changed=SQLITE_MAX_EXPR_DEPTH");

    if let Ok(limit) = env::var("SQLITE_MAX_COLUMN") {
        cfg.flag(&format!("-DSQLITE_MAX_COLUMN={limit}"));
    }
    println!("cargo:rerun-if-env-changed=SQLITE_MAX_COLUMN");

    if let Ok(extras) = env::var("LIBSQLITE3_FLAGS") {
        for extra in extras.split_whitespace() {
            if extra.starts_with("-D") || extra.starts_with("-U") {
                cfg.flag(extra);
            } else if extra.starts_with("SQLITE_") {
                cfg.flag(&format!("-D{extra}"));
            } else {
                panic!("Don't understand {} in LIBSQLITE3_FLAGS", extra);
            }
        }
    }
    println!("cargo:rerun-if-env-changed=LIBSQLITE3_FLAGS");

    cfg.compile(LIB_NAME);

    println!("cargo:lib_dir={out_dir}");
}

fn copy_multiple_ciphers(out_dir: &str, out_path: &Path) {
    let dylib = format!("{BUNDLED_DIR}/SQLite3MultipleCiphers/build/libsqlite3mc_static.a");
    if !Path::new(&dylib).exists() {
        build_multiple_ciphers(&out_path);
    }

    std::fs::copy(dylib, format!("{out_dir}/libsqlite3mc.a")).unwrap();
    println!("cargo:rustc-link-lib=static=sqlite3mc");
    println!("cargo:rustc-link-search={out_dir}");
}

fn build_multiple_ciphers(out_path: &Path) {
    let bindgen_rs_path = if cfg!(feature = "session") {
        "bundled/bindings/session_bindgen.rs"
    } else {
        "bundled/bindings/bindgen.rs"
    };
    if std::env::var("LIBSQL_DEV").is_ok() {
        let header = HeaderLocation::FromPath(format!("{BUNDLED_DIR}/src/sqlite3.h"));
        bindings::write_to_out_dir(header, bindgen_rs_path.as_ref());
    }
    let dir = env!("CARGO_MANIFEST_DIR");
    std::fs::copy(format!("{dir}/{bindgen_rs_path}"), out_path).unwrap();

    std::fs::copy(
        (BUNDLED_DIR.as_ref() as &Path)
            .join("src")
            .join("sqlite3.c"),
        (BUNDLED_DIR.as_ref() as &Path)
            .join("SQLite3MultipleCiphers")
            .join("src")
            .join("sqlite3.c"),
    )
    .unwrap();

    let mut cmd = Command::new("./build_libsqlite3mc.sh");
    cmd.current_dir(BUNDLED_DIR);

    if cfg!(feature = "wasmtime-bindings") {
        cmd.arg("-DLIBSQL_ENABLE_WASM_RUNTIME=1");
    }

    let out = cmd.output().unwrap();
    assert!(out.status.success(), "{:?}", out);
}

fn env(name: &str) -> Option<OsString> {
    let prefix = env::var("TARGET").unwrap().to_uppercase().replace('-', "_");
    let prefixed = format!("{prefix}_{name}");
    let var = env::var_os(prefixed);

    match var {
        None => env::var_os(name),
        _ => var,
    }
}

fn find_openssl_dir(_host: &str, _target: &str) -> Option<PathBuf> {
    let openssl_dir = env("OPENSSL_DIR");
    openssl_dir.map(PathBuf::from)
}

fn env_prefix() -> &'static str {
    if cfg!(any(feature = "sqlcipher", feature = "bundled-sqlcipher")) {
        "SQLCIPHER"
    } else {
        "SQLITE3"
    }
}

pub enum HeaderLocation {
    FromEnvironment,
    Wrapper,
    FromPath(String),
}

impl From<HeaderLocation> for String {
    fn from(header: HeaderLocation) -> String {
        match header {
            HeaderLocation::FromEnvironment => {
                let prefix = env_prefix();
                let mut header = env::var(format!("{prefix}_INCLUDE_DIR")).unwrap_or_else(|_| {
                    panic!(
                        "{}_INCLUDE_DIR must be set if {}_LIB_DIR is set",
                        prefix, prefix
                    )
                });
                header.push_str("/sqlite3.h");
                header
            }
            HeaderLocation::Wrapper => "wrapper.h".into(),
            HeaderLocation::FromPath(path) => path,
        }
    }
}

mod bindings {
    use super::HeaderLocation;
    use bindgen::callbacks::{IntKind, ParseCallbacks};

    use std::fs::OpenOptions;
    use std::io::Write;
    use std::path::Path;

    #[derive(Debug)]
    struct SqliteTypeChooser;

    impl ParseCallbacks for SqliteTypeChooser {
        fn int_macro(&self, _name: &str, value: i64) -> Option<IntKind> {
            if value >= i32::MIN as i64 && value <= i32::MAX as i64 {
                Some(IntKind::I32)
            } else {
                None
            }
        }
        fn item_name(&self, original_item_name: &str) -> Option<String> {
            original_item_name
                .strip_prefix("sqlite3_index_info_")
                .map(|s| s.to_owned())
        }
    }

    // Are we generating the bundled bindings? Used to avoid emitting things
    // that would be problematic in bundled builds. This env var is set by
    // `upgrade.sh`.
    fn generating_bundled_bindings() -> bool {
        // Hacky way to know if we're generating the bundled bindings
        println!("cargo:rerun-if-env-changed=LIBSQLITE3_SYS_BUNDLING");
        match std::env::var("LIBSQLITE3_SYS_BUNDLING") {
            Ok(v) => v != "0",
            Err(_) => false,
        }
    }

    pub fn write_to_out_dir(header: HeaderLocation, out_path: &Path) {
        let header: String = header.into();
        let mut output = Vec::new();
        let mut bindings = bindgen::builder()
            .trust_clang_mangling(false)
            .header(header.clone())
            .parse_callbacks(Box::new(SqliteTypeChooser))
            .blocklist_function("sqlite3_auto_extension")
            .raw_line(
                r#"extern "C" {
    pub fn sqlite3_auto_extension(
        xEntryPoint: ::std::option::Option<
            unsafe extern "C" fn(
                db: *mut sqlite3,
                pzErrMsg: *mut *const ::std::os::raw::c_char,
                pThunk: *const sqlite3_api_routines,
            ) -> ::std::os::raw::c_int,
        >,
    ) -> ::std::os::raw::c_int;
}"#,
            )
            .blocklist_function("sqlite3_cancel_auto_extension")
            .raw_line(
                r#"extern "C" {
    pub fn sqlite3_cancel_auto_extension(
        xEntryPoint: ::std::option::Option<
            unsafe extern "C" fn(
                db: *mut sqlite3,
                pzErrMsg: *mut *const ::std::os::raw::c_char,
                pThunk: *const sqlite3_api_routines,
            ) -> ::std::os::raw::c_int,
        >,
    ) -> ::std::os::raw::c_int;
}"#,
            );

        if cfg!(any(feature = "sqlcipher", feature = "bundled-sqlcipher")) {
            bindings = bindings.clang_arg("-DSQLITE_HAS_CODEC");
        }
        if cfg!(feature = "unlock_notify") {
            bindings = bindings.clang_arg("-DSQLITE_ENABLE_UNLOCK_NOTIFY");
        }
        if cfg!(feature = "preupdate_hook") {
            bindings = bindings.clang_arg("-DSQLITE_ENABLE_PREUPDATE_HOOK");
        }
        if cfg!(feature = "session") {
            bindings = bindings.clang_arg("-DSQLITE_ENABLE_SESSION");
        }

        // When cross compiling unless effort is taken to fix the issue, bindgen
        // will find the wrong headers. There's only one header included by the
        // amalgamated `sqlite.h`: `stdarg.h`.
        //
        // Thankfully, there's almost no case where rust code needs to use
        // functions taking `va_list` (It's nearly impossible to get a `va_list`
        // in Rust unless you get passed it by C code for some reason).
        //
        // Arguably, we should never be including these, but we include them for
        // the cases where they aren't totally broken...
        let target_arch = std::env::var("TARGET").unwrap();
        let host_arch = std::env::var("HOST").unwrap();
        let is_cross_compiling = target_arch != host_arch;

        // Note that when generating the bundled file, we're essentially always
        // cross compiling.
        if generating_bundled_bindings() || is_cross_compiling {
            // Get rid of va_list, as it's not
            bindings = bindings
                .blocklist_function("sqlite3_vmprintf")
                .blocklist_function("sqlite3_vsnprintf")
                .blocklist_function("sqlite3_str_vappendf")
                .blocklist_type("va_list")
                .blocklist_type("__builtin_va_list")
                .blocklist_type("__gnuc_va_list")
                .blocklist_type("__va_list_tag")
                .blocklist_item("__GNUC_VA_LIST");
        }

        bindings
            .layout_tests(false)
            .generate()
            .unwrap_or_else(|_| panic!("could not run bindgen on header {}", header))
            .write(Box::new(&mut output))
            .expect("could not write output of bindgen");
        let mut output = String::from_utf8(output).expect("bindgen output was not UTF-8?!");

        // rusqlite's functions feature ors in the SQLITE_DETERMINISTIC flag when it
        // can. This flag was added in SQLite 3.8.3, but oring it in in prior
        // versions of SQLite is harmless. We don't want to not build just
        // because this flag is missing (e.g., if we're linking against
        // SQLite 3.7.x), so append the flag manually if it isn't present in bindgen's
        // output.
        if !output.contains("pub const SQLITE_DETERMINISTIC") {
            output.push_str("\npub const SQLITE_DETERMINISTIC: i32 = 2048;\n");
        }

        let mut file = OpenOptions::new()
            .write(true)
            .truncate(true)
            .create(true)
            .open(out_path)
            .unwrap_or_else(|_| panic!("Could not write to {:?}", out_path));

        file.write_all(output.as_bytes())
            .unwrap_or_else(|_| panic!("Could not write to {:?}", out_path));
    }
}<|MERGE_RESOLUTION|>--- conflicted
+++ resolved
@@ -12,16 +12,11 @@
     let out_path = Path::new(&out_dir).join("bindgen.rs");
 
     println!("cargo:rerun-if-changed={BUNDLED_DIR}/src/sqlite3.c");
-<<<<<<< HEAD
     println!(
         "cargo:rerun-if-changed={BUNDLED_DIR}/SQLite3MultipleCiphers/build/libsqlite3mc_static.a"
     );
 
     if std::env::var("LIBSQL_DEV").is_ok() {
-=======
-
-    if std::env::var("LIBSQL_DEV").is_ok() || cfg!(feature = "wasmtime-bindings") {
->>>>>>> 975646e0
         make_amalgation();
         build_multiple_ciphers(&out_path);
     }
