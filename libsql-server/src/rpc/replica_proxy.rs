use hyper::Uri;
use libsql_replication::rpc::proxy::{
    proxy_client::ProxyClient, proxy_server::Proxy, Ack, DescribeRequest, DescribeResult,
    DisconnectMessage, ExecReq, ExecResp, ExecuteResults, ProgramReq,
};
use tokio_stream::StreamExt;
use tonic::{transport::Channel, Request, Status};

<<<<<<< HEAD
use crate::{
    auth::{
        parsers::parse_grpc_auth_header, Auth, Jwt,
        UserAuthStrategy,
    },
    namespace::{NamespaceStore, ReplicaNamespaceMaker},
};
=======
use crate::auth::parsers::parse_grpc_auth_header;
use crate::auth::{user_auth_strategies::UserAuthContext, Auth, Jwt, UserAuthStrategy};
use crate::namespace::NamespaceStore;
>>>>>>> adf36104

pub struct ReplicaProxyService {
    client: ProxyClient<Channel>,
    user_auth_strategy: Auth,
    disable_namespaces: bool,
    namespaces: NamespaceStore,
}

impl ReplicaProxyService {
    pub fn new(
        channel: Channel,
        uri: Uri,
        namespaces: NamespaceStore,
        user_auth_strategy: Auth,
        disable_namespaces: bool,
    ) -> Self {
        let client = ProxyClient::with_origin(channel, uri);
        Self {
            client,
            user_auth_strategy,
            disable_namespaces,
            namespaces,
        }
    }

    async fn do_auth<T>(&self, req: &mut Request<T>) -> Result<(), Status> {
        let namespace = super::extract_namespace(self.disable_namespaces, req)?;

        let namespace_jwt_key = self
            .namespaces
            .with(namespace.clone(), |ns| ns.jwt_key())
            .await;

            //todo julian figure this out
        let auth_context = parse_grpc_auth_header(req.metadata())?;

        match namespace_jwt_key {
            Ok(Ok(Some(key))) => {
                let authenticated =
                    Jwt::new(key).authenticate(auth_context)?;
                authenticated.upgrade_grpc_request(req);

                Ok(())
            }
            Ok(Ok(None)) => {
                let authenticated = self
                    .user_auth_strategy
                    .authenticate(auth_context)?;

                authenticated.upgrade_grpc_request(req);
                Ok(())
            }
            Err(e) => match e.as_ref() {
                crate::error::Error::NamespaceDoesntExist(_) => {
                    let authenticated = self
                        .user_auth_strategy
                        .authenticate(auth_context)?;

                    authenticated.upgrade_grpc_request(req);
                    Ok(())
                }
                _ => Err(Status::internal(format!(
                    "Error fetching jwt key for a namespace: {}",
                    e
                ))),
            },
            Ok(Err(e)) => Err(Status::internal(format!(
                "Error fetching jwt key for a namespace: {}",
                e
            ))),
        }
    }
}

#[tonic::async_trait]
impl Proxy for ReplicaProxyService {
    type StreamExecStream = tonic::codec::Streaming<ExecResp>;

    async fn stream_exec(
        &self,
        req: tonic::Request<tonic::Streaming<ExecReq>>,
    ) -> Result<tonic::Response<Self::StreamExecStream>, tonic::Status> {
        tracing::debug!("stream_exec");

        let (meta, ext, mut stream) = req.into_parts();
        let stream = async_stream::stream! {
            while let Some(it) = stream.next().await {
                match it {
                    Ok(it) => yield it,
                    Err(e) => {
                        // close the stream on error
                        tracing::error!("error proxying stream request: {e}");
                        break
                    },
                }
            }
        };
        let mut req = tonic::Request::from_parts(meta, ext, stream);
        self.do_auth(&mut req).await?;
        let mut client = self.client.clone();
        client.stream_exec(req).await
    }

    async fn execute(
        &self,
        mut req: tonic::Request<ProgramReq>,
    ) -> Result<tonic::Response<ExecuteResults>, tonic::Status> {
        tracing::debug!("execute");
        self.do_auth(&mut req).await?;

        let mut client = self.client.clone();
        client.execute(req).await
    }

    //TODO: also handle cleanup on peer disconnect
    async fn disconnect(
        &self,
        mut msg: tonic::Request<DisconnectMessage>,
    ) -> Result<tonic::Response<Ack>, tonic::Status> {
        self.do_auth(&mut msg).await?;

        let mut client = self.client.clone();
        client.disconnect(msg).await
    }

    async fn describe(
        &self,
        mut req: tonic::Request<DescribeRequest>,
    ) -> Result<tonic::Response<DescribeResult>, tonic::Status> {
        self.do_auth(&mut req).await?;

        let mut client = self.client.clone();
        client.describe(req).await
    }
}<|MERGE_RESOLUTION|>--- conflicted
+++ resolved
@@ -6,19 +6,10 @@
 use tokio_stream::StreamExt;
 use tonic::{transport::Channel, Request, Status};
 
-<<<<<<< HEAD
-use crate::{
-    auth::{
-        parsers::parse_grpc_auth_header, Auth, Jwt,
-        UserAuthStrategy,
-    },
-    namespace::{NamespaceStore, ReplicaNamespaceMaker},
-};
-=======
+
 use crate::auth::parsers::parse_grpc_auth_header;
 use crate::auth::{user_auth_strategies::UserAuthContext, Auth, Jwt, UserAuthStrategy};
 use crate::namespace::NamespaceStore;
->>>>>>> adf36104
 
 pub struct ReplicaProxyService {
     client: ProxyClient<Channel>,
