--- conflicted
+++ resolved
@@ -661,12 +661,6 @@
                         config.block_reads
                             || config.block_writes
                             || block_writes.load(Ordering::SeqCst)
-<<<<<<< HEAD
-                    }
-                    StmtKind::DDL => {
-                        config.block_reads || config.block_writes || config.block_ddl()
-=======
->>>>>>> 57861f62
                     }
                     StmtKind::DDL => config.block_reads || config.block_writes,
                     StmtKind::TxnEnd
