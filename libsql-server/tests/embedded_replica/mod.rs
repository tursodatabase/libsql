--- conflicted
+++ resolved
@@ -860,13 +860,9 @@
 
 #[test]
 fn sync_interval() {
-<<<<<<< HEAD
-    let mut sim = Builder::new().build();
-=======
     let mut sim = Builder::new()
         .simulation_duration(Duration::from_secs(1000))
         .build();
->>>>>>> 57861f62
 
     let tmp_embedded = tempdir().unwrap();
     let tmp_host = tempdir().unwrap();
@@ -937,11 +933,7 @@
         let db = libsql::Builder::new_remote_replica(
             path.to_str().unwrap(),
             "http://foo.primary:8080".to_string(),
-<<<<<<< HEAD
             "dummy_token".to_string(),
-=======
-            "".to_string(),
->>>>>>> 57861f62
         )
         .connector(TurmoilConnector)
         .build()
