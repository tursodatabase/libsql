[package]
name = "libsql-server"
<<<<<<< HEAD
version = "0.24.0"
=======
version = "0.24.2"
>>>>>>> b3c3fac1
edition = "2021"
default-run = "sqld"

[[bin]]
name = "sqld"
path = "src/main.rs"

[dependencies]
anyhow = "1.0.66"
async-lock = "2.6.0"
async-stream = "0.3.5"
async-tempfile = "0.4.0"
async-trait = "0.1.58"
axum = { version = "0.6.18", features = ["headers"] }
axum-extra = "0.7"
base64 = "0.21.0"
bincode = "1.3.3"
bottomless = { version = "0", path = "../bottomless", features = ["libsql_linked_statically"] }
bytes = { version = "1.2.1", features = ["serde"] }
bytesize = { version = "1.2.0", features = ["serde"] }
chrono = { version = "0.4.26", features = ["serde"] }
clap = { version = "4.0.23", features = [ "derive", "env", "string" ] }
console-subscriber = { git = "https://github.com/tokio-rs/console.git", rev = "5a80b98", optional = true }
crc = "3.0.0"
enclose = "1.1"
fallible-iterator = "0.3.0"
futures = "0.3.25"
futures-core = "0.3"
hmac = "0.12"
hyper = { version = "0.14.23", features = ["http2"] }
hyper-rustls = { git = "https://github.com/rustls/hyper-rustls.git", rev = "163b3f5" }
hyper-tungstenite = "0.11"
itertools = "0.10.5"
jsonwebtoken = "9"
libsql = { path = "../libsql/", optional = true }
libsql_replication = { path = "../libsql-replication" }
metrics = "0.21.1"
metrics-util = "0.15"
metrics-exporter-prometheus = "0.12.2"
# mimalloc = { version = "0.1.36", default-features = false }
moka = { version = "0.12.1", features = ["future", "sync"] }
nix = { version = "0.26.2", features = ["fs"] }
once_cell = "1.17.0"
parking_lot = "0.12.1"
pin-project-lite = "0.2.13"
priority-queue = "1.3"
prost = "0.12"
rand = "0.8"
regex = "1.7.0"
reqwest = { version = "0.11.16", features = ["json", "rustls-tls"], default-features = false }
rusqlite = { workspace = true }
rustls = "0.21.7"
rustls-pemfile = "1.0.3"
semver = "1.0.18"
serde = { version = "1.0.149", features = ["derive", "rc"] }
serde_json = { version = "1.0.91", features = ["preserve_order"] }
md-5 = "0.10"
sha2 = "0.10"
sha256 = "1.1.3"
libsql-sys = { path = "../libsql-sys", features = ["wal", "hrana"], default-features = false }
sqlite3-parser = { package = "libsql-sqlite3-parser", path = "../vendored/sqlite3-parser", version = "0.11.0", default-features = false, features = [ "YYNOERRORRECOVERY" ] }
tempfile = "3.7.0"
thiserror = "1.0.38"
tokio = { version = "1.22.2", features = ["rt-multi-thread", "net", "io-std", "io-util", "time", "macros", "sync", "fs", "signal"] }
tokio-stream = "0.1.11"
tokio-tungstenite = "0.20"
tokio-util = { version = "0.7.8", features = ["io", "io-util"] }
tonic = { version = "0.10.0", features = ["tls"] }
tonic-web = "0.10"
tower = { version = "0.4.13", features = ["make"] }
tower-http = { version = "0.3.5", features = ["compression-full", "cors", "trace"] }
tracing = "0.1.37"
tracing-subscriber = { version = "0.3.16", features = ["env-filter"] }
http-body = "0.4"
url = { version = "2.3", features = ["serde"] }
uuid = { version = "1.3", features = ["v4", "serde", "v7"] }
aes = { version = "0.8.3", optional = true }
cbc = { version = "0.1.2", optional = true }
zerocopy = { version = "0.7.28", features = ["derive", "alloc"] }
hashbrown = { version = "0.14.3", features = ["serde"] }
hdrhistogram = "7.5.4"

[dev-dependencies]
arbitrary = { version = "1.3.0", features = ["derive_arbitrary"] }
aws-config = "0.55"
aws-sdk-s3 = "0.28"
env_logger = "0.10"
hyper = { version = "0.14", features = ["client"] }
insta = { version = "1.26.0", features = ["json"] }
libsql = { path = "../libsql/"}
libsql-client = { version = "0.6.5", default-features = false, features = ["reqwest_backend"] }
proptest = "1.0.0"
rand = "0.8.5"
tempfile = "3.7.0"
turmoil = "0.6.0"
url = "2.3"
metrics-util = "0.15"
s3s = "0.8.1"
s3s-fs = "0.8.1"
ring = { version = "0.17.8", features = ["std"] }

[build-dependencies]
vergen = { version = "8", features = ["build", "git", "gitcl"] }

[features]
default = []
debug-tools = ["console-subscriber", "rusqlite/trace", "tokio/tracing"]
wasm-udfs = ["rusqlite/libsql-wasm-experimental"]
unix-excl-vfs = ["libsql-sys/unix-excl-vfs"]
encryption = ["dep:aes", "dep:cbc", "libsql-sys/encryption", "libsql_replication/encryption", "bottomless/encryption"]
test-encryption = ["libsql/encryption"]<|MERGE_RESOLUTION|>--- conflicted
+++ resolved
@@ -1,10 +1,6 @@
 [package]
 name = "libsql-server"
-<<<<<<< HEAD
-version = "0.24.0"
-=======
 version = "0.24.2"
->>>>>>> b3c3fac1
 edition = "2021"
 default-run = "sqld"
 
