--- conflicted
+++ resolved
@@ -121,11 +121,8 @@
   set available_hdr($hdr) 1
 }
 set available_hdr(sqliteInt.h) 0
-<<<<<<< HEAD
 set available_hdr(sqlite3session.h) 0
-=======
 set available_hdr(sqlite3.h) 0
->>>>>>> a2617433
 
 # 78 stars used for comment formatting.
 set s78 \
