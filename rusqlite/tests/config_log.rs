//! This file contains unit tests for rusqlite::trace::config_log. This function affects
//! SQLite process-wide and so is not safe to run as a normal #[test] in the library.

#[macro_use]
extern crate lazy_static;
<<<<<<< HEAD
extern crate libc;
=======
>>>>>>> 2f945a7a
extern crate rusqlite;

#[cfg(feature = "trace")]
fn main() {
    use std::os::raw::c_int;
    use std::sync::Mutex;

    lazy_static! {
        static ref LOGS_RECEIVED: Mutex<Vec<(c_int, String)>> = Mutex::new(Vec::new());
    }

    fn log_handler(err: c_int, message: &str) {
        let mut logs_received = LOGS_RECEIVED.lock().unwrap();
        logs_received.push((err, message.to_owned()));
    }

    use rusqlite::trace;

    unsafe { trace::config_log(Some(log_handler)) }.unwrap();
    trace::log(10, "First message from rusqlite");
    unsafe { trace::config_log(None) }.unwrap();
    trace::log(11, "Second message from rusqlite");

    let logs_received = LOGS_RECEIVED.lock().unwrap();
    assert_eq!(logs_received.len(), 1);
    assert_eq!(logs_received[0].0, 10);
    assert_eq!(logs_received[0].1, "First message from rusqlite");
}

#[cfg(not(feature = "trace"))]
fn main() {}<|MERGE_RESOLUTION|>--- conflicted
+++ resolved
@@ -3,10 +3,6 @@
 
 #[macro_use]
 extern crate lazy_static;
-<<<<<<< HEAD
-extern crate libc;
-=======
->>>>>>> 2f945a7a
 extern crate rusqlite;
 
 #[cfg(feature = "trace")]
