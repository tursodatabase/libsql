--- conflicted
+++ resolved
@@ -367,16 +367,7 @@
         P::Item: ToSql,
     {
         let mut rows = self.query(params)?;
-<<<<<<< HEAD
-        let exists = {
-            match rows.next() {
-                Some(_) => true,
-                None => false,
-            }
-        };
-=======
         let exists = rows.next().is_some();
->>>>>>> f07deaf9
         Ok(exists)
     }
 
