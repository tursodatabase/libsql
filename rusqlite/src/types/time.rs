--- conflicted
+++ resolved
@@ -37,11 +37,7 @@
 #[cfg(test)]
 mod test {
     use super::time;
-<<<<<<< HEAD
-    use crate::{Connection, NO_PARAMS};
-=======
-    use {Connection, Result, NO_PARAMS};
->>>>>>> f3f3ab47
+    use crate::{Connection, Result, NO_PARAMS};
 
     fn checked_memory_handle() -> Connection {
         let db = Connection::open_in_memory().unwrap();
