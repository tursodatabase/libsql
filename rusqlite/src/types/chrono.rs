//! Convert most of the [Time Strings](http://sqlite.org/lang_datefunc.html) to chrono types.
extern crate chrono;

use self::chrono::{NaiveDate, NaiveTime, NaiveDateTime, DateTime, TimeZone, UTC, Local};
use libc::c_int;

use {Error, Result};
use types::{FromSql, ToSql};

use ffi::sqlite3_stmt;

/// ISO 8601 calendar date without timezone => "YYYY-MM-DD"
impl ToSql for NaiveDate {
    unsafe fn bind_parameter(&self, stmt: *mut sqlite3_stmt, col: c_int) -> c_int {
        let date_str = self.format("%Y-%m-%d").to_string();
        date_str.bind_parameter(stmt, col)
    }
}

/// "YYYY-MM-DD" => ISO 8601 calendar date without timezone.
impl FromSql for NaiveDate {
    unsafe fn column_result(stmt: *mut sqlite3_stmt, col: c_int) -> Result<NaiveDate> {
        let s = try!(String::column_result(stmt, col));
        match NaiveDate::parse_from_str(&s, "%Y-%m-%d") {
            Ok(dt) => Ok(dt),
            Err(err) => Err(Error::FromSqlConversionFailure(Box::new(err))),
        }
    }

    unsafe fn column_has_valid_sqlite_type(stmt: *mut sqlite3_stmt, col: c_int) -> bool {
        String::column_has_valid_sqlite_type(stmt, col)
    }
}

/// ISO 8601 time without timezone => "HH:MM:SS.SSS"
impl ToSql for NaiveTime {
    unsafe fn bind_parameter(&self, stmt: *mut sqlite3_stmt, col: c_int) -> c_int {
        let date_str = self.format("%H:%M:%S%.f").to_string();
        date_str.bind_parameter(stmt, col)
    }
}

/// "HH:MM"/"HH:MM:SS"/"HH:MM:SS.SSS" => ISO 8601 time without timezone.
impl FromSql for NaiveTime {
    unsafe fn column_result(stmt: *mut sqlite3_stmt, col: c_int) -> Result<NaiveTime> {
        let s = try!(String::column_result(stmt, col));
        let fmt = match s.len() {
            5 => "%H:%M",
            8 => "%H:%M:%S",
            _ => "%H:%M:%S%.f",
        };
        match NaiveTime::parse_from_str(&s, fmt) {
            Ok(dt) => Ok(dt),
            Err(err) => Err(Error::FromSqlConversionFailure(Box::new(err))),
        }
    }

    unsafe fn column_has_valid_sqlite_type(stmt: *mut sqlite3_stmt, col: c_int) -> bool {
        String::column_has_valid_sqlite_type(stmt, col)
    }
}

/// ISO 8601 combined date and time without timezone => "YYYY-MM-DD HH:MM:SS.SSS"
impl ToSql for NaiveDateTime {
    unsafe fn bind_parameter(&self, stmt: *mut sqlite3_stmt, col: c_int) -> c_int {
        let date_str = self.format("%Y-%m-%dT%H:%M:%S%.f").to_string();
        date_str.bind_parameter(stmt, col)
    }
}

/// "YYYY-MM-DD HH:MM:SS"/"YYYY-MM-DD HH:MM:SS.SSS" => ISO 8601 combined date and time without timezone.
/// ("YYYY-MM-DDTHH:MM:SS"/"YYYY-MM-DDTHH:MM:SS.SSS" also supported)
impl FromSql for NaiveDateTime {
    unsafe fn column_result(stmt: *mut sqlite3_stmt, col: c_int) -> Result<NaiveDateTime> {
        let s = try!(String::column_result(stmt, col));

        let fmt = if s.len() >= 11 && s.as_bytes()[10] == b'T' {
            "%Y-%m-%dT%H:%M:%S%.f"
        } else {
            "%Y-%m-%d %H:%M:%S%.f"
        };

        match NaiveDateTime::parse_from_str(&s, fmt) {
            Ok(dt) => Ok(dt),
            Err(err) => Err(Error::FromSqlConversionFailure(Box::new(err))),
        }
    }

    unsafe fn column_has_valid_sqlite_type(stmt: *mut sqlite3_stmt, col: c_int) -> bool {
        String::column_has_valid_sqlite_type(stmt, col)
    }
}

/// Date and time with time zone => RFC3339 timestamp ("YYYY-MM-DDTHH:MM:SS.SSS[+-]HH:MM").
impl<Tz: TimeZone> ToSql for DateTime<Tz> where Tz::Offset: ::std::fmt::Display {
    unsafe fn bind_parameter(&self, stmt: *mut sqlite3_stmt, col: c_int) -> c_int {
        self.to_rfc3339().bind_parameter(stmt, col)
    }
}

/// RFC3339 ("YYYY-MM-DDTHH:MM:SS.SSS[+-]HH:MM") into DateTime<UTC>.
impl FromSql for DateTime<UTC> {
    unsafe fn column_result(stmt: *mut sqlite3_stmt, col: c_int) -> Result<DateTime<UTC>> {
        let s = try!(String::column_result(stmt, col));
        match DateTime::parse_from_rfc3339(&s) {
            Ok(dt) => Ok(dt.with_timezone(&UTC)),
            Err(_) => NaiveDateTime::column_result(stmt, col).map(|dt| UTC.from_utc_datetime(&dt)),
        }
    }

    unsafe fn column_has_valid_sqlite_type(stmt: *mut sqlite3_stmt, col: c_int) -> bool {
        String::column_has_valid_sqlite_type(stmt, col)
    }
}

/// RFC3339 ("YYYY-MM-DDTHH:MM:SS.SSS[+-]HH:MM") into DateTime<Local>.
impl FromSql for DateTime<Local> {
    unsafe fn column_result(stmt: *mut sqlite3_stmt, col: c_int) -> Result<DateTime<Local>> {
<<<<<<< HEAD
        match sqlite3_column_type(stmt, col) {
            ffi::SQLITE_TEXT => {
                let s = try!(String::column_result(stmt, col));
                if s.len() > 23 {
                    let fmt = if s.as_bytes()[10] == b'T' {
                        "%Y-%m-%dT%H:%M:%S%.f%:z"
                    } else {
                        "%Y-%m-%d %H:%M:%S%.f%:z"
                    };
                    match Local.datetime_from_str(&s, fmt) {
                        Ok(dt) => Ok(dt),
                        Err(err) => Err(Error::FromSqlConversionFailure(Box::new(err))),
                    }
                } else {
                    // TODO from_utc_datetime versus from from_local_datetime
                    NaiveDateTime::column_result(stmt, col).map(|dt| Local.from_utc_datetime(&dt))
                }
            }
            ffi::SQLITE_INTEGER => {
                // TODO from_utc_datetime versus from from_local_datetime
                NaiveDateTime::column_result(stmt, col).map(|dt| Local.from_utc_datetime(&dt))
            }
            ffi::SQLITE_FLOAT => {
                // TODO from_utc_datetime versus from from_local_datetime
                NaiveDateTime::column_result(stmt, col).map(|dt| Local.from_utc_datetime(&dt))
            }
            _ => Err(Error::InvalidColumnType),
        }
=======
        let utc_dt = try!(DateTime::<UTC>::column_result(stmt, col));
        Ok(utc_dt.with_timezone(&Local))
>>>>>>> 34c9706f
    }

    unsafe fn column_has_valid_sqlite_type(stmt: *mut sqlite3_stmt, col: c_int) -> bool {
        DateTime::<UTC>::column_has_valid_sqlite_type(stmt, col)
    }
}

#[cfg(test)]
mod test {
    use Connection;
    use super::chrono::{DateTime, Local, NaiveDate, NaiveDateTime, NaiveTime, TimeZone, UTC};

    fn checked_memory_handle() -> Connection {
        let db = Connection::open_in_memory().unwrap();
        db.execute_batch("CREATE TABLE foo (t TEXT, i INTEGER, f FLOAT, b BLOB)").unwrap();
        db
    }

    #[test]
    fn test_naive_date() {
        let db = checked_memory_handle();
        let date = NaiveDate::from_ymd(2016, 2, 23);
        db.execute("INSERT INTO foo (t) VALUES (?)", &[&date]).unwrap();

        let s: String = db.query_row("SELECT t FROM foo", &[], |r| r.get(0)).unwrap();
        assert_eq!("2016-02-23", s);
        let t: NaiveDate = db.query_row("SELECT t FROM foo", &[], |r| r.get(0)).unwrap();
        assert_eq!(date, t);
    }

    #[test]
    fn test_naive_time() {
        let db = checked_memory_handle();
        let time = NaiveTime::from_hms(23, 56, 4);
        db.execute("INSERT INTO foo (t) VALUES (?)", &[&time]).unwrap();

        let s: String = db.query_row("SELECT t FROM foo", &[], |r| r.get(0)).unwrap();
        assert_eq!("23:56:04", s);
        let v: NaiveTime = db.query_row("SELECT t FROM foo", &[], |r| r.get(0)).unwrap();
        assert_eq!(time, v);
    }

    #[test]
    fn test_naive_date_time() {
        let db = checked_memory_handle();
        let date = NaiveDate::from_ymd(2016, 2, 23);
        let time = NaiveTime::from_hms(23, 56, 4);
        let dt = NaiveDateTime::new(date, time);

        db.execute("INSERT INTO foo (t) VALUES (?)", &[&dt]).unwrap();

        let s: String = db.query_row("SELECT t FROM foo", &[], |r| r.get(0)).unwrap();
        assert_eq!("2016-02-23T23:56:04", s);
        let v: NaiveDateTime = db.query_row("SELECT t FROM foo", &[], |r| r.get(0)).unwrap();
        assert_eq!(dt, v);

        db.execute("UPDATE foo set b = datetime(t)", &[]).unwrap(); // "YYYY-MM-DD HH:MM:SS"
        let hms: NaiveDateTime = db.query_row("SELECT b FROM foo", &[], |r| r.get(0)).unwrap();
        assert_eq!(dt, hms);
    }

    #[test]
    fn test_date_time_utc() {
        let db = checked_memory_handle();
        let date = NaiveDate::from_ymd(2016, 2, 23);
        let time = NaiveTime::from_hms_milli(23, 56, 4, 789);
        let dt = NaiveDateTime::new(date, time);
        let utc = UTC.from_utc_datetime(&dt);

        db.execute("INSERT INTO foo (t) VALUES (?)", &[&utc]).unwrap();

        let s: String = db.query_row("SELECT t FROM foo", &[], |r| r.get(0)).unwrap();
        assert_eq!("2016-02-23T23:56:04.789+00:00", s);
        let v: DateTime<UTC> = db.query_row("SELECT t FROM foo", &[], |r| r.get(0)).unwrap();
        assert_eq!(utc, v);
    }

    #[test]
    fn test_date_time_local() {
        let db = checked_memory_handle();
        let date = NaiveDate::from_ymd(2016, 2, 23);
        let time = NaiveTime::from_hms_milli(23, 56, 4, 789);
        let dt = NaiveDateTime::new(date, time);
        let local = Local.from_local_datetime(&dt).single().unwrap();

        db.execute("INSERT INTO foo (t) VALUES (?)", &[&local]).unwrap();

        let s: String = db.query_row("SELECT t FROM foo", &[], |r| r.get(0)).unwrap();
        let offset = Local.offset_from_utc_datetime(&dt);
        assert_eq!(format!("2016-02-23T23:56:04.789{:}", offset), s);
        let v: DateTime<Local> = db.query_row("SELECT t FROM foo", &[], |r| r.get(0)).unwrap();
        assert_eq!(local, v);
    }
}<|MERGE_RESOLUTION|>--- conflicted
+++ resolved
@@ -116,39 +116,8 @@
 /// RFC3339 ("YYYY-MM-DDTHH:MM:SS.SSS[+-]HH:MM") into DateTime<Local>.
 impl FromSql for DateTime<Local> {
     unsafe fn column_result(stmt: *mut sqlite3_stmt, col: c_int) -> Result<DateTime<Local>> {
-<<<<<<< HEAD
-        match sqlite3_column_type(stmt, col) {
-            ffi::SQLITE_TEXT => {
-                let s = try!(String::column_result(stmt, col));
-                if s.len() > 23 {
-                    let fmt = if s.as_bytes()[10] == b'T' {
-                        "%Y-%m-%dT%H:%M:%S%.f%:z"
-                    } else {
-                        "%Y-%m-%d %H:%M:%S%.f%:z"
-                    };
-                    match Local.datetime_from_str(&s, fmt) {
-                        Ok(dt) => Ok(dt),
-                        Err(err) => Err(Error::FromSqlConversionFailure(Box::new(err))),
-                    }
-                } else {
-                    // TODO from_utc_datetime versus from from_local_datetime
-                    NaiveDateTime::column_result(stmt, col).map(|dt| Local.from_utc_datetime(&dt))
-                }
-            }
-            ffi::SQLITE_INTEGER => {
-                // TODO from_utc_datetime versus from from_local_datetime
-                NaiveDateTime::column_result(stmt, col).map(|dt| Local.from_utc_datetime(&dt))
-            }
-            ffi::SQLITE_FLOAT => {
-                // TODO from_utc_datetime versus from from_local_datetime
-                NaiveDateTime::column_result(stmt, col).map(|dt| Local.from_utc_datetime(&dt))
-            }
-            _ => Err(Error::InvalidColumnType),
-        }
-=======
         let utc_dt = try!(DateTime::<UTC>::column_result(stmt, col));
         Ok(utc_dt.with_timezone(&Local))
->>>>>>> 34c9706f
     }
 
     unsafe fn column_has_valid_sqlite_type(stmt: *mut sqlite3_stmt, col: c_int) -> bool {
