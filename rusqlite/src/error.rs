--- conflicted
+++ resolved
@@ -169,15 +169,9 @@
             Error::QueryReturnedNoRows |
             Error::InvalidColumnIndex(_) |
             Error::InvalidColumnName(_) |
-<<<<<<< HEAD
             Error::InvalidColumnType(_, _) |
-            Error::InvalidPath(_) => None,
-            Error::StatementChangedRows(_) => None,
-=======
-            Error::InvalidColumnType |
             Error::InvalidPath(_) |
             Error::StatementChangedRows(_) |
->>>>>>> 93ab6d4d
             Error::StatementFailedToInsertRow => None,
 
             #[cfg(feature = "functions")]
