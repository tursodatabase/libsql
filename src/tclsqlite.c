/*
** 2001 September 15
**
** The author disclaims copyright to this source code.  In place of
** a legal notice, here is a blessing:
**
**    May you do good and not evil.
**    May you find forgiveness for yourself and forgive others.
**    May you share freely, never taking more than you give.
**
*************************************************************************
** A TCL Interface to SQLite.  Append this file to sqlite3.c and
** compile the whole thing to build a TCL-enabled version of SQLite.
**
** Compile-time options:
**
**  -DTCLSH=1             Add a "main()" routine that works as a tclsh.
**
**  -DSQLITE_TCLMD5       When used in conjuction with -DTCLSH=1, add
**                        four new commands to the TCL interpreter for
**                        generating MD5 checksums:  md5, md5file,
**                        md5-10x8, and md5file-10x8.
**
**  -DSQLITE_TEST         When used in conjuction with -DTCLSH=1, add
**                        hundreds of new commands used for testing
**                        SQLite.  This option implies -DSQLITE_TCLMD5.
*/
#include "tcl.h"
#include <errno.h>

/*
** Some additional include files are needed if this file is not
** appended to the amalgamation.
*/
#ifndef SQLITE_AMALGAMATION
# include "sqlite3.h"
# include <stdlib.h>
# include <string.h>
# include <assert.h>
  typedef unsigned char u8;
#endif
#include <ctype.h>

/*
 * Windows needs to know which symbols to export.  Unix does not.
 * BUILD_sqlite should be undefined for Unix.
 */
#ifdef BUILD_sqlite
#undef TCL_STORAGE_CLASS
#define TCL_STORAGE_CLASS DLLEXPORT
#endif /* BUILD_sqlite */

#define NUM_PREPARED_STMTS 10
#define MAX_PREPARED_STMTS 100

/*
** If TCL uses UTF-8 and SQLite is configured to use iso8859, then we
** have to do a translation when going between the two.  Set the 
** UTF_TRANSLATION_NEEDED macro to indicate that we need to do
** this translation.  
*/
#if defined(TCL_UTF_MAX) && !defined(SQLITE_UTF8)
# define UTF_TRANSLATION_NEEDED 1
#endif

/*
** New SQL functions can be created as TCL scripts.  Each such function
** is described by an instance of the following structure.
*/
typedef struct SqlFunc SqlFunc;
struct SqlFunc {
  Tcl_Interp *interp;   /* The TCL interpret to execute the function */
  Tcl_Obj *pScript;     /* The Tcl_Obj representation of the script */
  int useEvalObjv;      /* True if it is safe to use Tcl_EvalObjv */
  char *zName;          /* Name of this function */
  SqlFunc *pNext;       /* Next function on the list of them all */
};

/*
** New collation sequences function can be created as TCL scripts.  Each such
** function is described by an instance of the following structure.
*/
typedef struct SqlCollate SqlCollate;
struct SqlCollate {
  Tcl_Interp *interp;   /* The TCL interpret to execute the function */
  char *zScript;        /* The script to be run */
  SqlCollate *pNext;    /* Next function on the list of them all */
};

/*
** Prepared statements are cached for faster execution.  Each prepared
** statement is described by an instance of the following structure.
*/
typedef struct SqlPreparedStmt SqlPreparedStmt;
struct SqlPreparedStmt {
  SqlPreparedStmt *pNext;  /* Next in linked list */
  SqlPreparedStmt *pPrev;  /* Previous on the list */
  sqlite3_stmt *pStmt;     /* The prepared statement */
  int nSql;                /* chars in zSql[] */
  const char *zSql;        /* Text of the SQL statement */
  int nParm;               /* Size of apParm array */
  Tcl_Obj **apParm;        /* Array of referenced object pointers */
};

typedef struct IncrblobChannel IncrblobChannel;

/*
** There is one instance of this structure for each SQLite database
** that has been opened by the SQLite TCL interface.
*/
typedef struct SqliteDb SqliteDb;
struct SqliteDb {
  sqlite3 *db;               /* The "real" database structure. MUST BE FIRST */
  Tcl_Interp *interp;        /* The interpreter used for this database */
  char *zBusy;               /* The busy callback routine */
  char *zCommit;             /* The commit hook callback routine */
  char *zTrace;              /* The trace callback routine */
  char *zProfile;            /* The profile callback routine */
  char *zProgress;           /* The progress callback routine */
  char *zAuth;               /* The authorization callback routine */
  int disableAuth;           /* Disable the authorizer if it exists */
  char *zNull;               /* Text to substitute for an SQL NULL value */
  SqlFunc *pFunc;            /* List of SQL functions */
  Tcl_Obj *pUpdateHook;      /* Update hook script (if any) */
  Tcl_Obj *pPreUpdateHook;   /* Pre-update hook script (if any) */
  Tcl_Obj *pRollbackHook;    /* Rollback hook script (if any) */
  Tcl_Obj *pWalHook;         /* WAL hook script (if any) */
  Tcl_Obj *pUnlockNotify;    /* Unlock notify script (if any) */
  SqlCollate *pCollate;      /* List of SQL collation functions */
  int rc;                    /* Return code of most recent sqlite3_exec() */
  Tcl_Obj *pCollateNeeded;   /* Collation needed script */
  SqlPreparedStmt *stmtList; /* List of prepared statements*/
  SqlPreparedStmt *stmtLast; /* Last statement in the list */
  int maxStmt;               /* The next maximum number of stmtList */
  int nStmt;                 /* Number of statements in stmtList */
  IncrblobChannel *pIncrblob;/* Linked list of open incrblob channels */
  int nStep, nSort, nIndex;  /* Statistics for most recent operation */
  int nTransaction;          /* Number of nested [transaction] methods */
};

struct IncrblobChannel {
  sqlite3_blob *pBlob;      /* sqlite3 blob handle */
  SqliteDb *pDb;            /* Associated database connection */
  int iSeek;                /* Current seek offset */
  Tcl_Channel channel;      /* Channel identifier */
  IncrblobChannel *pNext;   /* Linked list of all open incrblob channels */
  IncrblobChannel *pPrev;   /* Linked list of all open incrblob channels */
};

/*
** Compute a string length that is limited to what can be stored in
** lower 30 bits of a 32-bit signed integer.
*/
static int strlen30(const char *z){
  const char *z2 = z;
  while( *z2 ){ z2++; }
  return 0x3fffffff & (int)(z2 - z);
}


#ifndef SQLITE_OMIT_INCRBLOB
/*
** Close all incrblob channels opened using database connection pDb.
** This is called when shutting down the database connection.
*/
static void closeIncrblobChannels(SqliteDb *pDb){
  IncrblobChannel *p;
  IncrblobChannel *pNext;

  for(p=pDb->pIncrblob; p; p=pNext){
    pNext = p->pNext;

    /* Note: Calling unregister here call Tcl_Close on the incrblob channel, 
    ** which deletes the IncrblobChannel structure at *p. So do not
    ** call Tcl_Free() here.
    */
    Tcl_UnregisterChannel(pDb->interp, p->channel);
  }
}

/*
** Close an incremental blob channel.
*/
static int incrblobClose(ClientData instanceData, Tcl_Interp *interp){
  IncrblobChannel *p = (IncrblobChannel *)instanceData;
  int rc = sqlite3_blob_close(p->pBlob);
  sqlite3 *db = p->pDb->db;

  /* Remove the channel from the SqliteDb.pIncrblob list. */
  if( p->pNext ){
    p->pNext->pPrev = p->pPrev;
  }
  if( p->pPrev ){
    p->pPrev->pNext = p->pNext;
  }
  if( p->pDb->pIncrblob==p ){
    p->pDb->pIncrblob = p->pNext;
  }

  /* Free the IncrblobChannel structure */
  Tcl_Free((char *)p);

  if( rc!=SQLITE_OK ){
    Tcl_SetResult(interp, (char *)sqlite3_errmsg(db), TCL_VOLATILE);
    return TCL_ERROR;
  }
  return TCL_OK;
}

/*
** Read data from an incremental blob channel.
*/
static int incrblobInput(
  ClientData instanceData, 
  char *buf, 
  int bufSize,
  int *errorCodePtr
){
  IncrblobChannel *p = (IncrblobChannel *)instanceData;
  int nRead = bufSize;         /* Number of bytes to read */
  int nBlob;                   /* Total size of the blob */
  int rc;                      /* sqlite error code */

  nBlob = sqlite3_blob_bytes(p->pBlob);
  if( (p->iSeek+nRead)>nBlob ){
    nRead = nBlob-p->iSeek;
  }
  if( nRead<=0 ){
    return 0;
  }

  rc = sqlite3_blob_read(p->pBlob, (void *)buf, nRead, p->iSeek);
  if( rc!=SQLITE_OK ){
    *errorCodePtr = rc;
    return -1;
  }

  p->iSeek += nRead;
  return nRead;
}

/*
** Write data to an incremental blob channel.
*/
static int incrblobOutput(
  ClientData instanceData, 
  CONST char *buf, 
  int toWrite,
  int *errorCodePtr
){
  IncrblobChannel *p = (IncrblobChannel *)instanceData;
  int nWrite = toWrite;        /* Number of bytes to write */
  int nBlob;                   /* Total size of the blob */
  int rc;                      /* sqlite error code */

  nBlob = sqlite3_blob_bytes(p->pBlob);
  if( (p->iSeek+nWrite)>nBlob ){
    *errorCodePtr = EINVAL;
    return -1;
  }
  if( nWrite<=0 ){
    return 0;
  }

  rc = sqlite3_blob_write(p->pBlob, (void *)buf, nWrite, p->iSeek);
  if( rc!=SQLITE_OK ){
    *errorCodePtr = EIO;
    return -1;
  }

  p->iSeek += nWrite;
  return nWrite;
}

/*
** Seek an incremental blob channel.
*/
static int incrblobSeek(
  ClientData instanceData, 
  long offset,
  int seekMode,
  int *errorCodePtr
){
  IncrblobChannel *p = (IncrblobChannel *)instanceData;

  switch( seekMode ){
    case SEEK_SET:
      p->iSeek = offset;
      break;
    case SEEK_CUR:
      p->iSeek += offset;
      break;
    case SEEK_END:
      p->iSeek = sqlite3_blob_bytes(p->pBlob) + offset;
      break;

    default: assert(!"Bad seekMode");
  }

  return p->iSeek;
}


static void incrblobWatch(ClientData instanceData, int mode){ 
  /* NO-OP */ 
}
static int incrblobHandle(ClientData instanceData, int dir, ClientData *hPtr){
  return TCL_ERROR;
}

static Tcl_ChannelType IncrblobChannelType = {
  "incrblob",                        /* typeName                             */
  TCL_CHANNEL_VERSION_2,             /* version                              */
  incrblobClose,                     /* closeProc                            */
  incrblobInput,                     /* inputProc                            */
  incrblobOutput,                    /* outputProc                           */
  incrblobSeek,                      /* seekProc                             */
  0,                                 /* setOptionProc                        */
  0,                                 /* getOptionProc                        */
  incrblobWatch,                     /* watchProc (this is a no-op)          */
  incrblobHandle,                    /* getHandleProc (always returns error) */
  0,                                 /* close2Proc                           */
  0,                                 /* blockModeProc                        */
  0,                                 /* flushProc                            */
  0,                                 /* handlerProc                          */
  0,                                 /* wideSeekProc                         */
};

/*
** Create a new incrblob channel.
*/
static int createIncrblobChannel(
  Tcl_Interp *interp, 
  SqliteDb *pDb, 
  const char *zDb,
  const char *zTable, 
  const char *zColumn, 
  sqlite_int64 iRow,
  int isReadonly
){
  IncrblobChannel *p;
  sqlite3 *db = pDb->db;
  sqlite3_blob *pBlob;
  int rc;
  int flags = TCL_READABLE|(isReadonly ? 0 : TCL_WRITABLE);

  /* This variable is used to name the channels: "incrblob_[incr count]" */
  static int count = 0;
  char zChannel[64];

  rc = sqlite3_blob_open(db, zDb, zTable, zColumn, iRow, !isReadonly, &pBlob);
  if( rc!=SQLITE_OK ){
    Tcl_SetResult(interp, (char *)sqlite3_errmsg(pDb->db), TCL_VOLATILE);
    return TCL_ERROR;
  }

  p = (IncrblobChannel *)Tcl_Alloc(sizeof(IncrblobChannel));
  p->iSeek = 0;
  p->pBlob = pBlob;

  sqlite3_snprintf(sizeof(zChannel), zChannel, "incrblob_%d", ++count);
  p->channel = Tcl_CreateChannel(&IncrblobChannelType, zChannel, p, flags);
  Tcl_RegisterChannel(interp, p->channel);

  /* Link the new channel into the SqliteDb.pIncrblob list. */
  p->pNext = pDb->pIncrblob;
  p->pPrev = 0;
  if( p->pNext ){
    p->pNext->pPrev = p;
  }
  pDb->pIncrblob = p;
  p->pDb = pDb;

  Tcl_SetResult(interp, (char *)Tcl_GetChannelName(p->channel), TCL_VOLATILE);
  return TCL_OK;
}
#else  /* else clause for "#ifndef SQLITE_OMIT_INCRBLOB" */
  #define closeIncrblobChannels(pDb)
#endif

/*
** Look at the script prefix in pCmd.  We will be executing this script
** after first appending one or more arguments.  This routine analyzes
** the script to see if it is safe to use Tcl_EvalObjv() on the script
** rather than the more general Tcl_EvalEx().  Tcl_EvalObjv() is much
** faster.
**
** Scripts that are safe to use with Tcl_EvalObjv() consists of a
** command name followed by zero or more arguments with no [...] or $
** or {...} or ; to be seen anywhere.  Most callback scripts consist
** of just a single procedure name and they meet this requirement.
*/
static int safeToUseEvalObjv(Tcl_Interp *interp, Tcl_Obj *pCmd){
  /* We could try to do something with Tcl_Parse().  But we will instead
  ** just do a search for forbidden characters.  If any of the forbidden
  ** characters appear in pCmd, we will report the string as unsafe.
  */
  const char *z;
  int n;
  z = Tcl_GetStringFromObj(pCmd, &n);
  while( n-- > 0 ){
    int c = *(z++);
    if( c=='$' || c=='[' || c==';' ) return 0;
  }
  return 1;
}

/*
** Find an SqlFunc structure with the given name.  Or create a new
** one if an existing one cannot be found.  Return a pointer to the
** structure.
*/
static SqlFunc *findSqlFunc(SqliteDb *pDb, const char *zName){
  SqlFunc *p, *pNew;
  int i;
  pNew = (SqlFunc*)Tcl_Alloc( sizeof(*pNew) + strlen30(zName) + 1 );
  pNew->zName = (char*)&pNew[1];
  for(i=0; zName[i]; i++){ pNew->zName[i] = tolower(zName[i]); }
  pNew->zName[i] = 0;
  for(p=pDb->pFunc; p; p=p->pNext){ 
    if( strcmp(p->zName, pNew->zName)==0 ){
      Tcl_Free((char*)pNew);
      return p;
    }
  }
  pNew->interp = pDb->interp;
  pNew->pScript = 0;
  pNew->pNext = pDb->pFunc;
  pDb->pFunc = pNew;
  return pNew;
}

/*
** Finalize and free a list of prepared statements
*/
static void flushStmtCache( SqliteDb *pDb ){
  SqlPreparedStmt *pPreStmt;

  while(  pDb->stmtList ){
    sqlite3_finalize( pDb->stmtList->pStmt );
    pPreStmt = pDb->stmtList;
    pDb->stmtList = pDb->stmtList->pNext;
    Tcl_Free( (char*)pPreStmt );
  }
  pDb->nStmt = 0;
  pDb->stmtLast = 0;
}

/*
** TCL calls this procedure when an sqlite3 database command is
** deleted.
*/
static void DbDeleteCmd(void *db){
  SqliteDb *pDb = (SqliteDb*)db;
  flushStmtCache(pDb);
  closeIncrblobChannels(pDb);
  sqlite3_close(pDb->db);
  while( pDb->pFunc ){
    SqlFunc *pFunc = pDb->pFunc;
    pDb->pFunc = pFunc->pNext;
    Tcl_DecrRefCount(pFunc->pScript);
    Tcl_Free((char*)pFunc);
  }
  while( pDb->pCollate ){
    SqlCollate *pCollate = pDb->pCollate;
    pDb->pCollate = pCollate->pNext;
    Tcl_Free((char*)pCollate);
  }
  if( pDb->zBusy ){
    Tcl_Free(pDb->zBusy);
  }
  if( pDb->zTrace ){
    Tcl_Free(pDb->zTrace);
  }
  if( pDb->zProfile ){
    Tcl_Free(pDb->zProfile);
  }
  if( pDb->zAuth ){
    Tcl_Free(pDb->zAuth);
  }
  if( pDb->zNull ){
    Tcl_Free(pDb->zNull);
  }
  if( pDb->pUpdateHook ){
    Tcl_DecrRefCount(pDb->pUpdateHook);
  }
  if( pDb->pPreUpdateHook ){
    Tcl_DecrRefCount(pDb->pPreUpdateHook);
  }
  if( pDb->pRollbackHook ){
    Tcl_DecrRefCount(pDb->pRollbackHook);
  }
  if( pDb->pWalHook ){
    Tcl_DecrRefCount(pDb->pWalHook);
  }
  if( pDb->pCollateNeeded ){
    Tcl_DecrRefCount(pDb->pCollateNeeded);
  }
  Tcl_Free((char*)pDb);
}

/*
** This routine is called when a database file is locked while trying
** to execute SQL.
*/
static int DbBusyHandler(void *cd, int nTries){
  SqliteDb *pDb = (SqliteDb*)cd;
  int rc;
  char zVal[30];

  sqlite3_snprintf(sizeof(zVal), zVal, "%d", nTries);
  rc = Tcl_VarEval(pDb->interp, pDb->zBusy, " ", zVal, (char*)0);
  if( rc!=TCL_OK || atoi(Tcl_GetStringResult(pDb->interp)) ){
    return 0;
  }
  return 1;
}

#ifndef SQLITE_OMIT_PROGRESS_CALLBACK
/*
** This routine is invoked as the 'progress callback' for the database.
*/
static int DbProgressHandler(void *cd){
  SqliteDb *pDb = (SqliteDb*)cd;
  int rc;

  assert( pDb->zProgress );
  rc = Tcl_Eval(pDb->interp, pDb->zProgress);
  if( rc!=TCL_OK || atoi(Tcl_GetStringResult(pDb->interp)) ){
    return 1;
  }
  return 0;
}
#endif

#ifndef SQLITE_OMIT_TRACE
/*
** This routine is called by the SQLite trace handler whenever a new
** block of SQL is executed.  The TCL script in pDb->zTrace is executed.
*/
static void DbTraceHandler(void *cd, const char *zSql){
  SqliteDb *pDb = (SqliteDb*)cd;
  Tcl_DString str;

  Tcl_DStringInit(&str);
  Tcl_DStringAppend(&str, pDb->zTrace, -1);
  Tcl_DStringAppendElement(&str, zSql);
  Tcl_Eval(pDb->interp, Tcl_DStringValue(&str));
  Tcl_DStringFree(&str);
  Tcl_ResetResult(pDb->interp);
}
#endif

#ifndef SQLITE_OMIT_TRACE
/*
** This routine is called by the SQLite profile handler after a statement
** SQL has executed.  The TCL script in pDb->zProfile is evaluated.
*/
static void DbProfileHandler(void *cd, const char *zSql, sqlite_uint64 tm){
  SqliteDb *pDb = (SqliteDb*)cd;
  Tcl_DString str;
  char zTm[100];

  sqlite3_snprintf(sizeof(zTm)-1, zTm, "%lld", tm);
  Tcl_DStringInit(&str);
  Tcl_DStringAppend(&str, pDb->zProfile, -1);
  Tcl_DStringAppendElement(&str, zSql);
  Tcl_DStringAppendElement(&str, zTm);
  Tcl_Eval(pDb->interp, Tcl_DStringValue(&str));
  Tcl_DStringFree(&str);
  Tcl_ResetResult(pDb->interp);
}
#endif

/*
** This routine is called when a transaction is committed.  The
** TCL script in pDb->zCommit is executed.  If it returns non-zero or
** if it throws an exception, the transaction is rolled back instead
** of being committed.
*/
static int DbCommitHandler(void *cd){
  SqliteDb *pDb = (SqliteDb*)cd;
  int rc;

  rc = Tcl_Eval(pDb->interp, pDb->zCommit);
  if( rc!=TCL_OK || atoi(Tcl_GetStringResult(pDb->interp)) ){
    return 1;
  }
  return 0;
}

static void DbRollbackHandler(void *clientData){
  SqliteDb *pDb = (SqliteDb*)clientData;
  assert(pDb->pRollbackHook);
  if( TCL_OK!=Tcl_EvalObjEx(pDb->interp, pDb->pRollbackHook, 0) ){
    Tcl_BackgroundError(pDb->interp);
  }
}

/*
** This procedure handles wal_hook callbacks.
*/
static int DbWalHandler(
  void *clientData, 
  sqlite3 *db, 
  const char *zDb, 
  int nEntry
){
  int ret = SQLITE_OK;
  Tcl_Obj *p;
  SqliteDb *pDb = (SqliteDb*)clientData;
  Tcl_Interp *interp = pDb->interp;
  assert(pDb->pWalHook);

  p = Tcl_DuplicateObj(pDb->pWalHook);
  Tcl_IncrRefCount(p);
  Tcl_ListObjAppendElement(interp, p, Tcl_NewStringObj(zDb, -1));
  Tcl_ListObjAppendElement(interp, p, Tcl_NewIntObj(nEntry));
  if( TCL_OK!=Tcl_EvalObjEx(interp, p, 0) 
   || TCL_OK!=Tcl_GetIntFromObj(interp, Tcl_GetObjResult(interp), &ret)
  ){
    Tcl_BackgroundError(interp);
  }
  Tcl_DecrRefCount(p);

  return ret;
}

#if defined(SQLITE_TEST) && defined(SQLITE_ENABLE_UNLOCK_NOTIFY)
static void setTestUnlockNotifyVars(Tcl_Interp *interp, int iArg, int nArg){
  char zBuf[64];
  sprintf(zBuf, "%d", iArg);
  Tcl_SetVar(interp, "sqlite_unlock_notify_arg", zBuf, TCL_GLOBAL_ONLY);
  sprintf(zBuf, "%d", nArg);
  Tcl_SetVar(interp, "sqlite_unlock_notify_argcount", zBuf, TCL_GLOBAL_ONLY);
}
#else
# define setTestUnlockNotifyVars(x,y,z)
#endif

#ifdef SQLITE_ENABLE_UNLOCK_NOTIFY
static void DbUnlockNotify(void **apArg, int nArg){
  int i;
  for(i=0; i<nArg; i++){
    const int flags = (TCL_EVAL_GLOBAL|TCL_EVAL_DIRECT);
    SqliteDb *pDb = (SqliteDb *)apArg[i];
    setTestUnlockNotifyVars(pDb->interp, i, nArg);
    assert( pDb->pUnlockNotify);
    Tcl_EvalObjEx(pDb->interp, pDb->pUnlockNotify, flags);
    Tcl_DecrRefCount(pDb->pUnlockNotify);
    pDb->pUnlockNotify = 0;
  }
}
#endif

/*
** Pre-update hook callback.
*/
static void DbPreUpdateHandler(
  void *p, 
  sqlite3 *db,
  int op,
  const char *zDb, 
  const char *zTbl, 
  sqlite_int64 iKey1,
  sqlite_int64 iKey2
){
  SqliteDb *pDb = (SqliteDb *)p;
  Tcl_Obj *pCmd;
  static const char *azStr[] = {"DELETE", "INSERT", "UPDATE"};

  assert( (SQLITE_DELETE-1)/9 == 0 );
  assert( (SQLITE_INSERT-1)/9 == 1 );
  assert( (SQLITE_UPDATE-1)/9 == 2 );
  assert( pDb->pPreUpdateHook );
  assert( db==pDb->db );
  assert( op==SQLITE_INSERT || op==SQLITE_UPDATE || op==SQLITE_DELETE );

  pCmd = Tcl_DuplicateObj(pDb->pPreUpdateHook);
  Tcl_IncrRefCount(pCmd);
  Tcl_ListObjAppendElement(0, pCmd, Tcl_NewStringObj(azStr[(op-1)/9], -1));
  Tcl_ListObjAppendElement(0, pCmd, Tcl_NewStringObj(zDb, -1));
  Tcl_ListObjAppendElement(0, pCmd, Tcl_NewStringObj(zTbl, -1));
  Tcl_ListObjAppendElement(0, pCmd, Tcl_NewWideIntObj(iKey1));
  Tcl_ListObjAppendElement(0, pCmd, Tcl_NewWideIntObj(iKey2));
  Tcl_EvalObjEx(pDb->interp, pCmd, TCL_EVAL_DIRECT);
  Tcl_DecrRefCount(pCmd);
}

static void DbUpdateHandler(
  void *p, 
  int op,
  const char *zDb, 
  const char *zTbl, 
  sqlite_int64 rowid
){
  SqliteDb *pDb = (SqliteDb *)p;
  Tcl_Obj *pCmd;
  static const char *azStr[] = {"DELETE", "INSERT", "UPDATE"};

  assert( (SQLITE_DELETE-1)/9 == 0 );
  assert( (SQLITE_INSERT-1)/9 == 1 );
  assert( (SQLITE_UPDATE-1)/9 == 2 );

  assert( pDb->pUpdateHook );
  assert( op==SQLITE_INSERT || op==SQLITE_UPDATE || op==SQLITE_DELETE );

  pCmd = Tcl_DuplicateObj(pDb->pUpdateHook);
  Tcl_IncrRefCount(pCmd);
  Tcl_ListObjAppendElement(0, pCmd, Tcl_NewStringObj(azStr[(op-1)/9], -1));
  Tcl_ListObjAppendElement(0, pCmd, Tcl_NewStringObj(zDb, -1));
  Tcl_ListObjAppendElement(0, pCmd, Tcl_NewStringObj(zTbl, -1));
  Tcl_ListObjAppendElement(0, pCmd, Tcl_NewWideIntObj(rowid));
  Tcl_EvalObjEx(pDb->interp, pCmd, TCL_EVAL_DIRECT);
  Tcl_DecrRefCount(pCmd);
}

static void tclCollateNeeded(
  void *pCtx,
  sqlite3 *db,
  int enc,
  const char *zName
){
  SqliteDb *pDb = (SqliteDb *)pCtx;
  Tcl_Obj *pScript = Tcl_DuplicateObj(pDb->pCollateNeeded);
  Tcl_IncrRefCount(pScript);
  Tcl_ListObjAppendElement(0, pScript, Tcl_NewStringObj(zName, -1));
  Tcl_EvalObjEx(pDb->interp, pScript, 0);
  Tcl_DecrRefCount(pScript);
}

/*
** This routine is called to evaluate an SQL collation function implemented
** using TCL script.
*/
static int tclSqlCollate(
  void *pCtx,
  int nA,
  const void *zA,
  int nB,
  const void *zB
){
  SqlCollate *p = (SqlCollate *)pCtx;
  Tcl_Obj *pCmd;

  pCmd = Tcl_NewStringObj(p->zScript, -1);
  Tcl_IncrRefCount(pCmd);
  Tcl_ListObjAppendElement(p->interp, pCmd, Tcl_NewStringObj(zA, nA));
  Tcl_ListObjAppendElement(p->interp, pCmd, Tcl_NewStringObj(zB, nB));
  Tcl_EvalObjEx(p->interp, pCmd, TCL_EVAL_DIRECT);
  Tcl_DecrRefCount(pCmd);
  return (atoi(Tcl_GetStringResult(p->interp)));
}

/*
** This routine is called to evaluate an SQL function implemented
** using TCL script.
*/
static void tclSqlFunc(sqlite3_context *context, int argc, sqlite3_value**argv){
  SqlFunc *p = sqlite3_user_data(context);
  Tcl_Obj *pCmd;
  int i;
  int rc;

  if( argc==0 ){
    /* If there are no arguments to the function, call Tcl_EvalObjEx on the
    ** script object directly.  This allows the TCL compiler to generate
    ** bytecode for the command on the first invocation and thus make
    ** subsequent invocations much faster. */
    pCmd = p->pScript;
    Tcl_IncrRefCount(pCmd);
    rc = Tcl_EvalObjEx(p->interp, pCmd, 0);
    Tcl_DecrRefCount(pCmd);
  }else{
    /* If there are arguments to the function, make a shallow copy of the
    ** script object, lappend the arguments, then evaluate the copy.
    **
    ** By "shallow" copy, we mean a only the outer list Tcl_Obj is duplicated.
    ** The new Tcl_Obj contains pointers to the original list elements. 
    ** That way, when Tcl_EvalObjv() is run and shimmers the first element
    ** of the list to tclCmdNameType, that alternate representation will
    ** be preserved and reused on the next invocation.
    */
    Tcl_Obj **aArg;
    int nArg;
    if( Tcl_ListObjGetElements(p->interp, p->pScript, &nArg, &aArg) ){
      sqlite3_result_error(context, Tcl_GetStringResult(p->interp), -1); 
      return;
    }     
    pCmd = Tcl_NewListObj(nArg, aArg);
    Tcl_IncrRefCount(pCmd);
    for(i=0; i<argc; i++){
      sqlite3_value *pIn = argv[i];
      Tcl_Obj *pVal;
            
      /* Set pVal to contain the i'th column of this row. */
      switch( sqlite3_value_type(pIn) ){
        case SQLITE_BLOB: {
          int bytes = sqlite3_value_bytes(pIn);
          pVal = Tcl_NewByteArrayObj(sqlite3_value_blob(pIn), bytes);
          break;
        }
        case SQLITE_INTEGER: {
          sqlite_int64 v = sqlite3_value_int64(pIn);
          if( v>=-2147483647 && v<=2147483647 ){
            pVal = Tcl_NewIntObj(v);
          }else{
            pVal = Tcl_NewWideIntObj(v);
          }
          break;
        }
        case SQLITE_FLOAT: {
          double r = sqlite3_value_double(pIn);
          pVal = Tcl_NewDoubleObj(r);
          break;
        }
        case SQLITE_NULL: {
          pVal = Tcl_NewStringObj("", 0);
          break;
        }
        default: {
          int bytes = sqlite3_value_bytes(pIn);
          pVal = Tcl_NewStringObj((char *)sqlite3_value_text(pIn), bytes);
          break;
        }
      }
      rc = Tcl_ListObjAppendElement(p->interp, pCmd, pVal);
      if( rc ){
        Tcl_DecrRefCount(pCmd);
        sqlite3_result_error(context, Tcl_GetStringResult(p->interp), -1); 
        return;
      }
    }
    if( !p->useEvalObjv ){
      /* Tcl_EvalObjEx() will automatically call Tcl_EvalObjv() if pCmd
      ** is a list without a string representation.  To prevent this from
      ** happening, make sure pCmd has a valid string representation */
      Tcl_GetString(pCmd);
    }
    rc = Tcl_EvalObjEx(p->interp, pCmd, TCL_EVAL_DIRECT);
    Tcl_DecrRefCount(pCmd);
  }

  if( rc && rc!=TCL_RETURN ){
    sqlite3_result_error(context, Tcl_GetStringResult(p->interp), -1); 
  }else{
    Tcl_Obj *pVar = Tcl_GetObjResult(p->interp);
    int n;
    u8 *data;
    const char *zType = (pVar->typePtr ? pVar->typePtr->name : "");
    char c = zType[0];
    if( c=='b' && strcmp(zType,"bytearray")==0 && pVar->bytes==0 ){
      /* Only return a BLOB type if the Tcl variable is a bytearray and
      ** has no string representation. */
      data = Tcl_GetByteArrayFromObj(pVar, &n);
      sqlite3_result_blob(context, data, n, SQLITE_TRANSIENT);
    }else if( c=='b' && strcmp(zType,"boolean")==0 ){
      Tcl_GetIntFromObj(0, pVar, &n);
      sqlite3_result_int(context, n);
    }else if( c=='d' && strcmp(zType,"double")==0 ){
      double r;
      Tcl_GetDoubleFromObj(0, pVar, &r);
      sqlite3_result_double(context, r);
    }else if( (c=='w' && strcmp(zType,"wideInt")==0) ||
          (c=='i' && strcmp(zType,"int")==0) ){
      Tcl_WideInt v;
      Tcl_GetWideIntFromObj(0, pVar, &v);
      sqlite3_result_int64(context, v);
    }else{
      data = (unsigned char *)Tcl_GetStringFromObj(pVar, &n);
      sqlite3_result_text(context, (char *)data, n, SQLITE_TRANSIENT);
    }
  }
}

#ifndef SQLITE_OMIT_AUTHORIZATION
/*
** This is the authentication function.  It appends the authentication
** type code and the two arguments to zCmd[] then invokes the result
** on the interpreter.  The reply is examined to determine if the
** authentication fails or succeeds.
*/
static int auth_callback(
  void *pArg,
  int code,
  const char *zArg1,
  const char *zArg2,
  const char *zArg3,
  const char *zArg4
){
  char *zCode;
  Tcl_DString str;
  int rc;
  const char *zReply;
  SqliteDb *pDb = (SqliteDb*)pArg;
  if( pDb->disableAuth ) return SQLITE_OK;

  switch( code ){
    case SQLITE_COPY              : zCode="SQLITE_COPY"; break;
    case SQLITE_CREATE_INDEX      : zCode="SQLITE_CREATE_INDEX"; break;
    case SQLITE_CREATE_TABLE      : zCode="SQLITE_CREATE_TABLE"; break;
    case SQLITE_CREATE_TEMP_INDEX : zCode="SQLITE_CREATE_TEMP_INDEX"; break;
    case SQLITE_CREATE_TEMP_TABLE : zCode="SQLITE_CREATE_TEMP_TABLE"; break;
    case SQLITE_CREATE_TEMP_TRIGGER: zCode="SQLITE_CREATE_TEMP_TRIGGER"; break;
    case SQLITE_CREATE_TEMP_VIEW  : zCode="SQLITE_CREATE_TEMP_VIEW"; break;
    case SQLITE_CREATE_TRIGGER    : zCode="SQLITE_CREATE_TRIGGER"; break;
    case SQLITE_CREATE_VIEW       : zCode="SQLITE_CREATE_VIEW"; break;
    case SQLITE_DELETE            : zCode="SQLITE_DELETE"; break;
    case SQLITE_DROP_INDEX        : zCode="SQLITE_DROP_INDEX"; break;
    case SQLITE_DROP_TABLE        : zCode="SQLITE_DROP_TABLE"; break;
    case SQLITE_DROP_TEMP_INDEX   : zCode="SQLITE_DROP_TEMP_INDEX"; break;
    case SQLITE_DROP_TEMP_TABLE   : zCode="SQLITE_DROP_TEMP_TABLE"; break;
    case SQLITE_DROP_TEMP_TRIGGER : zCode="SQLITE_DROP_TEMP_TRIGGER"; break;
    case SQLITE_DROP_TEMP_VIEW    : zCode="SQLITE_DROP_TEMP_VIEW"; break;
    case SQLITE_DROP_TRIGGER      : zCode="SQLITE_DROP_TRIGGER"; break;
    case SQLITE_DROP_VIEW         : zCode="SQLITE_DROP_VIEW"; break;
    case SQLITE_INSERT            : zCode="SQLITE_INSERT"; break;
    case SQLITE_PRAGMA            : zCode="SQLITE_PRAGMA"; break;
    case SQLITE_READ              : zCode="SQLITE_READ"; break;
    case SQLITE_SELECT            : zCode="SQLITE_SELECT"; break;
    case SQLITE_TRANSACTION       : zCode="SQLITE_TRANSACTION"; break;
    case SQLITE_UPDATE            : zCode="SQLITE_UPDATE"; break;
    case SQLITE_ATTACH            : zCode="SQLITE_ATTACH"; break;
    case SQLITE_DETACH            : zCode="SQLITE_DETACH"; break;
    case SQLITE_ALTER_TABLE       : zCode="SQLITE_ALTER_TABLE"; break;
    case SQLITE_REINDEX           : zCode="SQLITE_REINDEX"; break;
    case SQLITE_ANALYZE           : zCode="SQLITE_ANALYZE"; break;
    case SQLITE_CREATE_VTABLE     : zCode="SQLITE_CREATE_VTABLE"; break;
    case SQLITE_DROP_VTABLE       : zCode="SQLITE_DROP_VTABLE"; break;
    case SQLITE_FUNCTION          : zCode="SQLITE_FUNCTION"; break;
    case SQLITE_SAVEPOINT         : zCode="SQLITE_SAVEPOINT"; break;
    default                       : zCode="????"; break;
  }
  Tcl_DStringInit(&str);
  Tcl_DStringAppend(&str, pDb->zAuth, -1);
  Tcl_DStringAppendElement(&str, zCode);
  Tcl_DStringAppendElement(&str, zArg1 ? zArg1 : "");
  Tcl_DStringAppendElement(&str, zArg2 ? zArg2 : "");
  Tcl_DStringAppendElement(&str, zArg3 ? zArg3 : "");
  Tcl_DStringAppendElement(&str, zArg4 ? zArg4 : "");
  rc = Tcl_GlobalEval(pDb->interp, Tcl_DStringValue(&str));
  Tcl_DStringFree(&str);
  zReply = Tcl_GetStringResult(pDb->interp);
  if( strcmp(zReply,"SQLITE_OK")==0 ){
    rc = SQLITE_OK;
  }else if( strcmp(zReply,"SQLITE_DENY")==0 ){
    rc = SQLITE_DENY;
  }else if( strcmp(zReply,"SQLITE_IGNORE")==0 ){
    rc = SQLITE_IGNORE;
  }else{
    rc = 999;
  }
  return rc;
}
#endif /* SQLITE_OMIT_AUTHORIZATION */

/*
** zText is a pointer to text obtained via an sqlite3_result_text()
** or similar interface. This routine returns a Tcl string object, 
** reference count set to 0, containing the text. If a translation
** between iso8859 and UTF-8 is required, it is preformed.
*/
static Tcl_Obj *dbTextToObj(char const *zText){
  Tcl_Obj *pVal;
#ifdef UTF_TRANSLATION_NEEDED
  Tcl_DString dCol;
  Tcl_DStringInit(&dCol);
  Tcl_ExternalToUtfDString(NULL, zText, -1, &dCol);
  pVal = Tcl_NewStringObj(Tcl_DStringValue(&dCol), -1);
  Tcl_DStringFree(&dCol);
#else
  pVal = Tcl_NewStringObj(zText, -1);
#endif
  return pVal;
}

/*
** This routine reads a line of text from FILE in, stores
** the text in memory obtained from malloc() and returns a pointer
** to the text.  NULL is returned at end of file, or if malloc()
** fails.
**
** The interface is like "readline" but no command-line editing
** is done.
**
** copied from shell.c from '.import' command
*/
static char *local_getline(char *zPrompt, FILE *in){
  char *zLine;
  int nLine;
  int n;
  int eol;

  nLine = 100;
  zLine = malloc( nLine );
  if( zLine==0 ) return 0;
  n = 0;
  eol = 0;
  while( !eol ){
    if( n+100>nLine ){
      nLine = nLine*2 + 100;
      zLine = realloc(zLine, nLine);
      if( zLine==0 ) return 0;
    }
    if( fgets(&zLine[n], nLine - n, in)==0 ){
      if( n==0 ){
        free(zLine);
        return 0;
      }
      zLine[n] = 0;
      eol = 1;
      break;
    }
    while( zLine[n] ){ n++; }
    if( n>0 && zLine[n-1]=='\n' ){
      n--;
      zLine[n] = 0;
      eol = 1;
    }
  }
  zLine = realloc( zLine, n+1 );
  return zLine;
}


/*
** This function is part of the implementation of the command:
**
**   $db transaction [-deferred|-immediate|-exclusive] SCRIPT
**
** It is invoked after evaluating the script SCRIPT to commit or rollback
** the transaction or savepoint opened by the [transaction] command.
*/
static int DbTransPostCmd(
  ClientData data[],                   /* data[0] is the Sqlite3Db* for $db */
  Tcl_Interp *interp,                  /* Tcl interpreter */
  int result                           /* Result of evaluating SCRIPT */
){
  static const char *azEnd[] = {
    "RELEASE _tcl_transaction",        /* rc==TCL_ERROR, nTransaction!=0 */
    "COMMIT",                          /* rc!=TCL_ERROR, nTransaction==0 */
    "ROLLBACK TO _tcl_transaction ; RELEASE _tcl_transaction",
    "ROLLBACK"                         /* rc==TCL_ERROR, nTransaction==0 */
  };
  SqliteDb *pDb = (SqliteDb*)data[0];
  int rc = result;
  const char *zEnd;

  pDb->nTransaction--;
  zEnd = azEnd[(rc==TCL_ERROR)*2 + (pDb->nTransaction==0)];

  pDb->disableAuth++;
  if( sqlite3_exec(pDb->db, zEnd, 0, 0, 0) ){
      /* This is a tricky scenario to handle. The most likely cause of an
      ** error is that the exec() above was an attempt to commit the 
      ** top-level transaction that returned SQLITE_BUSY. Or, less likely,
      ** that an IO-error has occured. In either case, throw a Tcl exception
      ** and try to rollback the transaction.
      **
      ** But it could also be that the user executed one or more BEGIN, 
      ** COMMIT, SAVEPOINT, RELEASE or ROLLBACK commands that are confusing
      ** this method's logic. Not clear how this would be best handled.
      */
    if( rc!=TCL_ERROR ){
      Tcl_AppendResult(interp, sqlite3_errmsg(pDb->db), 0);
      rc = TCL_ERROR;
    }
    sqlite3_exec(pDb->db, "ROLLBACK", 0, 0, 0);
  }
  pDb->disableAuth--;

  return rc;
}

/*
** Search the cache for a prepared-statement object that implements the
** first SQL statement in the buffer pointed to by parameter zIn. If
** no such prepared-statement can be found, allocate and prepare a new
** one. In either case, bind the current values of the relevant Tcl
** variables to any $var, :var or @var variables in the statement. Before
** returning, set *ppPreStmt to point to the prepared-statement object.
**
** Output parameter *pzOut is set to point to the next SQL statement in
** buffer zIn, or to the '\0' byte at the end of zIn if there is no
** next statement.
**
** If successful, TCL_OK is returned. Otherwise, TCL_ERROR is returned
** and an error message loaded into interpreter pDb->interp.
*/
static int dbPrepareAndBind(
  SqliteDb *pDb,                  /* Database object */
  char const *zIn,                /* SQL to compile */
  char const **pzOut,             /* OUT: Pointer to next SQL statement */
  SqlPreparedStmt **ppPreStmt     /* OUT: Object used to cache statement */
){
  const char *zSql = zIn;         /* Pointer to first SQL statement in zIn */
  sqlite3_stmt *pStmt;            /* Prepared statement object */
  SqlPreparedStmt *pPreStmt;      /* Pointer to cached statement */
  int nSql;                       /* Length of zSql in bytes */
  int nVar;                       /* Number of variables in statement */
  int iParm = 0;                  /* Next free entry in apParm */
  int i;
  Tcl_Interp *interp = pDb->interp;

  *ppPreStmt = 0;

  /* Trim spaces from the start of zSql and calculate the remaining length. */
  while( isspace(zSql[0]) ){ zSql++; }
  nSql = strlen30(zSql);

  for(pPreStmt = pDb->stmtList; pPreStmt; pPreStmt=pPreStmt->pNext){
    int n = pPreStmt->nSql;
    if( nSql>=n 
        && memcmp(pPreStmt->zSql, zSql, n)==0
        && (zSql[n]==0 || zSql[n-1]==';')
    ){
      pStmt = pPreStmt->pStmt;
      *pzOut = &zSql[pPreStmt->nSql];

      /* When a prepared statement is found, unlink it from the
      ** cache list.  It will later be added back to the beginning
      ** of the cache list in order to implement LRU replacement.
      */
      if( pPreStmt->pPrev ){
        pPreStmt->pPrev->pNext = pPreStmt->pNext;
      }else{
        pDb->stmtList = pPreStmt->pNext;
      }
      if( pPreStmt->pNext ){
        pPreStmt->pNext->pPrev = pPreStmt->pPrev;
      }else{
        pDb->stmtLast = pPreStmt->pPrev;
      }
      pDb->nStmt--;
      nVar = sqlite3_bind_parameter_count(pStmt);
      break;
    }
  }
  
  /* If no prepared statement was found. Compile the SQL text. Also allocate
  ** a new SqlPreparedStmt structure.  */
  if( pPreStmt==0 ){
    int nByte;

    if( SQLITE_OK!=sqlite3_prepare_v2(pDb->db, zSql, -1, &pStmt, pzOut) ){
      Tcl_SetObjResult(interp, dbTextToObj(sqlite3_errmsg(pDb->db)));
      return TCL_ERROR;
    }
    if( pStmt==0 ){
      if( SQLITE_OK!=sqlite3_errcode(pDb->db) ){
        /* A compile-time error in the statement. */
        Tcl_SetObjResult(interp, dbTextToObj(sqlite3_errmsg(pDb->db)));
        return TCL_ERROR;
      }else{
        /* The statement was a no-op.  Continue to the next statement
        ** in the SQL string.
        */
        return TCL_OK;
      }
    }

    assert( pPreStmt==0 );
    nVar = sqlite3_bind_parameter_count(pStmt);
    nByte = sizeof(SqlPreparedStmt) + nVar*sizeof(Tcl_Obj *);
    pPreStmt = (SqlPreparedStmt*)Tcl_Alloc(nByte);
    memset(pPreStmt, 0, nByte);

    pPreStmt->pStmt = pStmt;
    pPreStmt->nSql = (*pzOut - zSql);
    pPreStmt->zSql = sqlite3_sql(pStmt);
    pPreStmt->apParm = (Tcl_Obj **)&pPreStmt[1];
  }
  assert( pPreStmt );
  assert( strlen30(pPreStmt->zSql)==pPreStmt->nSql );
  assert( 0==memcmp(pPreStmt->zSql, zSql, pPreStmt->nSql) );

  /* Bind values to parameters that begin with $ or : */  
  for(i=1; i<=nVar; i++){
    const char *zVar = sqlite3_bind_parameter_name(pStmt, i);
    if( zVar!=0 && (zVar[0]=='$' || zVar[0]==':' || zVar[0]=='@') ){
      Tcl_Obj *pVar = Tcl_GetVar2Ex(interp, &zVar[1], 0, 0);
      if( pVar ){
        int n;
        u8 *data;
        const char *zType = (pVar->typePtr ? pVar->typePtr->name : "");
        char c = zType[0];
        if( zVar[0]=='@' ||
           (c=='b' && strcmp(zType,"bytearray")==0 && pVar->bytes==0) ){
          /* Load a BLOB type if the Tcl variable is a bytearray and
          ** it has no string representation or the host
          ** parameter name begins with "@". */
          data = Tcl_GetByteArrayFromObj(pVar, &n);
          sqlite3_bind_blob(pStmt, i, data, n, SQLITE_STATIC);
          Tcl_IncrRefCount(pVar);
          pPreStmt->apParm[iParm++] = pVar;
        }else if( c=='b' && strcmp(zType,"boolean")==0 ){
          Tcl_GetIntFromObj(interp, pVar, &n);
          sqlite3_bind_int(pStmt, i, n);
        }else if( c=='d' && strcmp(zType,"double")==0 ){
          double r;
          Tcl_GetDoubleFromObj(interp, pVar, &r);
          sqlite3_bind_double(pStmt, i, r);
        }else if( (c=='w' && strcmp(zType,"wideInt")==0) ||
              (c=='i' && strcmp(zType,"int")==0) ){
          Tcl_WideInt v;
          Tcl_GetWideIntFromObj(interp, pVar, &v);
          sqlite3_bind_int64(pStmt, i, v);
        }else{
          data = (unsigned char *)Tcl_GetStringFromObj(pVar, &n);
          sqlite3_bind_text(pStmt, i, (char *)data, n, SQLITE_STATIC);
          Tcl_IncrRefCount(pVar);
          pPreStmt->apParm[iParm++] = pVar;
        }
      }else{
        sqlite3_bind_null(pStmt, i);
      }
    }
  }
  pPreStmt->nParm = iParm;
  *ppPreStmt = pPreStmt;

  return TCL_OK;
}


/*
** Release a statement reference obtained by calling dbPrepareAndBind().
** There should be exactly one call to this function for each call to
** dbPrepareAndBind().
**
** If the discard parameter is non-zero, then the statement is deleted
** immediately. Otherwise it is added to the LRU list and may be returned
** by a subsequent call to dbPrepareAndBind().
*/
static void dbReleaseStmt(
  SqliteDb *pDb,                  /* Database handle */
  SqlPreparedStmt *pPreStmt,      /* Prepared statement handle to release */
  int discard                     /* True to delete (not cache) the pPreStmt */
){
  int i;

  /* Free the bound string and blob parameters */
  for(i=0; i<pPreStmt->nParm; i++){
    Tcl_DecrRefCount(pPreStmt->apParm[i]);
  }
  pPreStmt->nParm = 0;

  if( pDb->maxStmt<=0 || discard ){
    /* If the cache is turned off, deallocated the statement */
    sqlite3_finalize(pPreStmt->pStmt);
    Tcl_Free((char *)pPreStmt);
  }else{
    /* Add the prepared statement to the beginning of the cache list. */
    pPreStmt->pNext = pDb->stmtList;
    pPreStmt->pPrev = 0;
    if( pDb->stmtList ){
     pDb->stmtList->pPrev = pPreStmt;
    }
    pDb->stmtList = pPreStmt;
    if( pDb->stmtLast==0 ){
      assert( pDb->nStmt==0 );
      pDb->stmtLast = pPreStmt;
    }else{
      assert( pDb->nStmt>0 );
    }
    pDb->nStmt++;
   
    /* If we have too many statement in cache, remove the surplus from 
    ** the end of the cache list.  */
    while( pDb->nStmt>pDb->maxStmt ){
      sqlite3_finalize(pDb->stmtLast->pStmt);
      pDb->stmtLast = pDb->stmtLast->pPrev;
      Tcl_Free((char*)pDb->stmtLast->pNext);
      pDb->stmtLast->pNext = 0;
      pDb->nStmt--;
    }
  }
}

/*
** Structure used with dbEvalXXX() functions:
**
**   dbEvalInit()
**   dbEvalStep()
**   dbEvalFinalize()
**   dbEvalRowInfo()
**   dbEvalColumnValue()
*/
typedef struct DbEvalContext DbEvalContext;
struct DbEvalContext {
  SqliteDb *pDb;                  /* Database handle */
  Tcl_Obj *pSql;                  /* Object holding string zSql */
  const char *zSql;               /* Remaining SQL to execute */
  SqlPreparedStmt *pPreStmt;      /* Current statement */
  int nCol;                       /* Number of columns returned by pStmt */
  Tcl_Obj *pArray;                /* Name of array variable */
  Tcl_Obj **apColName;            /* Array of column names */
};

/*
** Release any cache of column names currently held as part of
** the DbEvalContext structure passed as the first argument.
*/
static void dbReleaseColumnNames(DbEvalContext *p){
  if( p->apColName ){
    int i;
    for(i=0; i<p->nCol; i++){
      Tcl_DecrRefCount(p->apColName[i]);
    }
    Tcl_Free((char *)p->apColName);
    p->apColName = 0;
  }
  p->nCol = 0;
}

/*
** Initialize a DbEvalContext structure.
**
** If pArray is not NULL, then it contains the name of a Tcl array
** variable. The "*" member of this array is set to a list containing
** the names of the columns returned by the statement as part of each
** call to dbEvalStep(), in order from left to right. e.g. if the names 
** of the returned columns are a, b and c, it does the equivalent of the 
** tcl command:
**
**     set ${pArray}(*) {a b c}
*/
static void dbEvalInit(
  DbEvalContext *p,               /* Pointer to structure to initialize */
  SqliteDb *pDb,                  /* Database handle */
  Tcl_Obj *pSql,                  /* Object containing SQL script */
  Tcl_Obj *pArray                 /* Name of Tcl array to set (*) element of */
){
  memset(p, 0, sizeof(DbEvalContext));
  p->pDb = pDb;
  p->zSql = Tcl_GetString(pSql);
  p->pSql = pSql;
  Tcl_IncrRefCount(pSql);
  if( pArray ){
    p->pArray = pArray;
    Tcl_IncrRefCount(pArray);
  }
}

/*
** Obtain information about the row that the DbEvalContext passed as the
** first argument currently points to.
*/
static void dbEvalRowInfo(
  DbEvalContext *p,               /* Evaluation context */
  int *pnCol,                     /* OUT: Number of column names */
  Tcl_Obj ***papColName           /* OUT: Array of column names */
){
  /* Compute column names */
  if( 0==p->apColName ){
    sqlite3_stmt *pStmt = p->pPreStmt->pStmt;
    int i;                        /* Iterator variable */
    int nCol;                     /* Number of columns returned by pStmt */
    Tcl_Obj **apColName = 0;      /* Array of column names */

    p->nCol = nCol = sqlite3_column_count(pStmt);
    if( nCol>0 && (papColName || p->pArray) ){
      apColName = (Tcl_Obj**)Tcl_Alloc( sizeof(Tcl_Obj*)*nCol );
      for(i=0; i<nCol; i++){
        apColName[i] = dbTextToObj(sqlite3_column_name(pStmt,i));
        Tcl_IncrRefCount(apColName[i]);
      }
      p->apColName = apColName;
    }

    /* If results are being stored in an array variable, then create
    ** the array(*) entry for that array
    */
    if( p->pArray ){
      Tcl_Interp *interp = p->pDb->interp;
      Tcl_Obj *pColList = Tcl_NewObj();
      Tcl_Obj *pStar = Tcl_NewStringObj("*", -1);

      for(i=0; i<nCol; i++){
        Tcl_ListObjAppendElement(interp, pColList, apColName[i]);
      }
      Tcl_IncrRefCount(pStar);
      Tcl_ObjSetVar2(interp, p->pArray, pStar, pColList, 0);
      Tcl_DecrRefCount(pStar);
    }
  }

  if( papColName ){
    *papColName = p->apColName;
  }
  if( pnCol ){
    *pnCol = p->nCol;
  }
}

/*
** Return one of TCL_OK, TCL_BREAK or TCL_ERROR. If TCL_ERROR is
** returned, then an error message is stored in the interpreter before
** returning.
**
** A return value of TCL_OK means there is a row of data available. The
** data may be accessed using dbEvalRowInfo() and dbEvalColumnValue(). This
** is analogous to a return of SQLITE_ROW from sqlite3_step(). If TCL_BREAK
** is returned, then the SQL script has finished executing and there are
** no further rows available. This is similar to SQLITE_DONE.
*/
static int dbEvalStep(DbEvalContext *p){
  while( p->zSql[0] || p->pPreStmt ){
    int rc;
    if( p->pPreStmt==0 ){
      rc = dbPrepareAndBind(p->pDb, p->zSql, &p->zSql, &p->pPreStmt);
      if( rc!=TCL_OK ) return rc;
    }else{
      int rcs;
      SqliteDb *pDb = p->pDb;
      SqlPreparedStmt *pPreStmt = p->pPreStmt;
      sqlite3_stmt *pStmt = pPreStmt->pStmt;

      rcs = sqlite3_step(pStmt);
      if( rcs==SQLITE_ROW ){
        return TCL_OK;
      }
      if( p->pArray ){
        dbEvalRowInfo(p, 0, 0);
      }
      rcs = sqlite3_reset(pStmt);

      pDb->nStep = sqlite3_stmt_status(pStmt,SQLITE_STMTSTATUS_FULLSCAN_STEP,1);
      pDb->nSort = sqlite3_stmt_status(pStmt,SQLITE_STMTSTATUS_SORT,1);
      pDb->nIndex = sqlite3_stmt_status(pStmt,SQLITE_STMTSTATUS_AUTOINDEX,1);
      dbReleaseColumnNames(p);
      p->pPreStmt = 0;

      if( rcs!=SQLITE_OK ){
        /* If a run-time error occurs, report the error and stop reading
        ** the SQL.  */
        Tcl_SetObjResult(pDb->interp, dbTextToObj(sqlite3_errmsg(pDb->db)));
        dbReleaseStmt(pDb, pPreStmt, 1);
        return TCL_ERROR;
      }else{
        dbReleaseStmt(pDb, pPreStmt, 0);
      }
    }
  }

  /* Finished */
  return TCL_BREAK;
}

/*
** Free all resources currently held by the DbEvalContext structure passed
** as the first argument. There should be exactly one call to this function
** for each call to dbEvalInit().
*/
static void dbEvalFinalize(DbEvalContext *p){
  if( p->pPreStmt ){
    sqlite3_reset(p->pPreStmt->pStmt);
    dbReleaseStmt(p->pDb, p->pPreStmt, 0);
    p->pPreStmt = 0;
  }
  if( p->pArray ){
    Tcl_DecrRefCount(p->pArray);
    p->pArray = 0;
  }
  Tcl_DecrRefCount(p->pSql);
  dbReleaseColumnNames(p);
}

/*
** Return a pointer to a Tcl_Obj structure with ref-count 0 that contains
** the value for the iCol'th column of the row currently pointed to by
** the DbEvalContext structure passed as the first argument.
*/
static Tcl_Obj *dbEvalColumnValue(DbEvalContext *p, int iCol){
  sqlite3_stmt *pStmt = p->pPreStmt->pStmt;
  switch( sqlite3_column_type(pStmt, iCol) ){
    case SQLITE_BLOB: {
      int bytes = sqlite3_column_bytes(pStmt, iCol);
      const char *zBlob = sqlite3_column_blob(pStmt, iCol);
      if( !zBlob ) bytes = 0;
      return Tcl_NewByteArrayObj((u8*)zBlob, bytes);
    }
    case SQLITE_INTEGER: {
      sqlite_int64 v = sqlite3_column_int64(pStmt, iCol);
      if( v>=-2147483647 && v<=2147483647 ){
        return Tcl_NewIntObj(v);
      }else{
        return Tcl_NewWideIntObj(v);
      }
    }
    case SQLITE_FLOAT: {
      return Tcl_NewDoubleObj(sqlite3_column_double(pStmt, iCol));
    }
    case SQLITE_NULL: {
      return dbTextToObj(p->pDb->zNull);
    }
  }

  return dbTextToObj((char *)sqlite3_column_text(pStmt, iCol));
}

/*
** If using Tcl version 8.6 or greater, use the NR functions to avoid
** recursive evalution of scripts by the [db eval] and [db trans]
** commands. Even if the headers used while compiling the extension
** are 8.6 or newer, the code still tests the Tcl version at runtime.
** This allows stubs-enabled builds to be used with older Tcl libraries.
*/
#if TCL_MAJOR_VERSION>8 || (TCL_MAJOR_VERSION==8 && TCL_MINOR_VERSION>=6)
# define SQLITE_TCL_NRE 1
static int DbUseNre(void){
  int major, minor;
  Tcl_GetVersion(&major, &minor, 0, 0);
  return( (major==8 && minor>=6) || major>8 );
}
#else
/* 
** Compiling using headers earlier than 8.6. In this case NR cannot be
** used, so DbUseNre() to always return zero. Add #defines for the other
** Tcl_NRxxx() functions to prevent them from causing compilation errors,
** even though the only invocations of them are within conditional blocks 
** of the form:
**
**   if( DbUseNre() ) { ... }
*/
# define SQLITE_TCL_NRE 0
# define DbUseNre() 0
# define Tcl_NRAddCallback(a,b,c,d,e,f) 0
# define Tcl_NREvalObj(a,b,c) 0
# define Tcl_NRCreateCommand(a,b,c,d,e,f) 0
#endif

/*
** This function is part of the implementation of the command:
**
**   $db eval SQL ?ARRAYNAME? SCRIPT
*/
static int DbEvalNextCmd(
  ClientData data[],                   /* data[0] is the (DbEvalContext*) */
  Tcl_Interp *interp,                  /* Tcl interpreter */
  int result                           /* Result so far */
){
  int rc = result;                     /* Return code */

  /* The first element of the data[] array is a pointer to a DbEvalContext
  ** structure allocated using Tcl_Alloc(). The second element of data[]
  ** is a pointer to a Tcl_Obj containing the script to run for each row
  ** returned by the queries encapsulated in data[0]. */
  DbEvalContext *p = (DbEvalContext *)data[0];
  Tcl_Obj *pScript = (Tcl_Obj *)data[1];
  Tcl_Obj *pArray = p->pArray;

  while( (rc==TCL_OK || rc==TCL_CONTINUE) && TCL_OK==(rc = dbEvalStep(p)) ){
    int i;
    int nCol;
    Tcl_Obj **apColName;
    dbEvalRowInfo(p, &nCol, &apColName);
    for(i=0; i<nCol; i++){
      Tcl_Obj *pVal = dbEvalColumnValue(p, i);
      if( pArray==0 ){
        Tcl_ObjSetVar2(interp, apColName[i], 0, pVal, 0);
      }else{
        Tcl_ObjSetVar2(interp, pArray, apColName[i], pVal, 0);
      }
    }

    /* The required interpreter variables are now populated with the data 
    ** from the current row. If using NRE, schedule callbacks to evaluate
    ** script pScript, then to invoke this function again to fetch the next
    ** row (or clean up if there is no next row or the script throws an
    ** exception). After scheduling the callbacks, return control to the 
    ** caller.
    **
    ** If not using NRE, evaluate pScript directly and continue with the
    ** next iteration of this while(...) loop.  */
    if( DbUseNre() ){
      Tcl_NRAddCallback(interp, DbEvalNextCmd, (void*)p, (void*)pScript, 0, 0);
      return Tcl_NREvalObj(interp, pScript, 0);
    }else{
      rc = Tcl_EvalObjEx(interp, pScript, 0);
    }
  }

  Tcl_DecrRefCount(pScript);
  dbEvalFinalize(p);
  Tcl_Free((char *)p);

  if( rc==TCL_OK || rc==TCL_BREAK ){
    Tcl_ResetResult(interp);
    rc = TCL_OK;
  }
  return rc;
}

/*
** This function is used by the implementations of the following database 
** handle sub-commands:
**
**   $db update_hook ?SCRIPT?
**   $db wal_hook ?SCRIPT?
**   $db commit_hook ?SCRIPT?
**   $db preupdate hook ?SCRIPT?
*/
static void DbHookCmd(
  Tcl_Interp *interp,             /* Tcl interpreter */
  SqliteDb *pDb,                  /* Database handle */
  Tcl_Obj *pArg,                  /* SCRIPT argument (or NULL) */
  Tcl_Obj **ppHook                /* Pointer to member of SqliteDb */
){
  sqlite3 *db = pDb->db;

  if( *ppHook ){
    Tcl_SetObjResult(interp, *ppHook);
    if( pArg ){
      Tcl_DecrRefCount(*ppHook);
      *ppHook = 0;
    }
  }
  if( pArg ){
    assert( !(*ppHook) );
    if( Tcl_GetCharLength(pArg)>0 ){
      *ppHook = pArg;
      Tcl_IncrRefCount(*ppHook);
    }
  }

  sqlite3_preupdate_hook(db, (pDb->pPreUpdateHook?DbPreUpdateHandler:0), pDb);
  sqlite3_update_hook(db, (pDb->pUpdateHook?DbUpdateHandler:0), pDb);
  sqlite3_rollback_hook(db, (pDb->pRollbackHook?DbRollbackHandler:0), pDb);
  sqlite3_wal_hook(db, (pDb->pWalHook?DbWalHandler:0), pDb);
}

/*
** The "sqlite" command below creates a new Tcl command for each
** connection it opens to an SQLite database.  This routine is invoked
** whenever one of those connection-specific commands is executed
** in Tcl.  For example, if you run Tcl code like this:
**
**       sqlite3 db1  "my_database"
**       db1 close
**
** The first command opens a connection to the "my_database" database
** and calls that connection "db1".  The second command causes this
** subroutine to be invoked.
*/
static int DbObjCmd(void *cd, Tcl_Interp *interp, int objc,Tcl_Obj *const*objv){
  SqliteDb *pDb = (SqliteDb*)cd;
  int choice;
  int rc = TCL_OK;
  static const char *DB_strs[] = {
    "authorizer",         "backup",            "busy",
    "cache",              "changes",           "close",
    "collate",            "collation_needed",  "commit_hook",
    "complete",           "copy",              "enable_load_extension",
    "errorcode",          "eval",              "exists",
    "function",           "incrblob",          "interrupt",
    "last_insert_rowid",  "nullvalue",         "onecolumn",
    "preupdate",          "profile",           "progress",
    "rekey",              "restore",           "rollback_hook",
    "status",             "timeout",           "total_changes",
    "trace",              "transaction",       "unlock_notify",
    "update_hook",        "version",           "wal_hook",
    0                    
  };
  enum DB_enum {
    DB_AUTHORIZER,        DB_BACKUP,           DB_BUSY,
    DB_CACHE,             DB_CHANGES,          DB_CLOSE,
    DB_COLLATE,           DB_COLLATION_NEEDED, DB_COMMIT_HOOK,
    DB_COMPLETE,          DB_COPY,             DB_ENABLE_LOAD_EXTENSION,
    DB_ERRORCODE,         DB_EVAL,             DB_EXISTS,
    DB_FUNCTION,          DB_INCRBLOB,         DB_INTERRUPT,
    DB_LAST_INSERT_ROWID, DB_NULLVALUE,        DB_ONECOLUMN,
    DB_PREUPDATE,         DB_PROFILE,          DB_PROGRESS,
    DB_REKEY,             DB_RESTORE,          DB_ROLLBACK_HOOK,
    DB_STATUS,            DB_TIMEOUT,          DB_TOTAL_CHANGES,
    DB_TRACE,             DB_TRANSACTION,      DB_UNLOCK_NOTIFY,
    DB_UPDATE_HOOK,       DB_VERSION,          DB_WAL_HOOK,
  };
  /* don't leave trailing commas on DB_enum, it confuses the AIX xlc compiler */

  if( objc<2 ){
    Tcl_WrongNumArgs(interp, 1, objv, "SUBCOMMAND ...");
    return TCL_ERROR;
  }
  if( Tcl_GetIndexFromObj(interp, objv[1], DB_strs, "option", 0, &choice) ){
    return TCL_ERROR;
  }

  switch( (enum DB_enum)choice ){

  /*    $db authorizer ?CALLBACK?
  **
  ** Invoke the given callback to authorize each SQL operation as it is
  ** compiled.  5 arguments are appended to the callback before it is
  ** invoked:
  **
  **   (1) The authorization type (ex: SQLITE_CREATE_TABLE, SQLITE_INSERT, ...)
  **   (2) First descriptive name (depends on authorization type)
  **   (3) Second descriptive name
  **   (4) Name of the database (ex: "main", "temp")
  **   (5) Name of trigger that is doing the access
  **
  ** The callback should return on of the following strings: SQLITE_OK,
  ** SQLITE_IGNORE, or SQLITE_DENY.  Any other return value is an error.
  **
  ** If this method is invoked with no arguments, the current authorization
  ** callback string is returned.
  */
  case DB_AUTHORIZER: {
#ifdef SQLITE_OMIT_AUTHORIZATION
    Tcl_AppendResult(interp, "authorization not available in this build", 0);
    return TCL_ERROR;
#else
    if( objc>3 ){
      Tcl_WrongNumArgs(interp, 2, objv, "?CALLBACK?");
      return TCL_ERROR;
    }else if( objc==2 ){
      if( pDb->zAuth ){
        Tcl_AppendResult(interp, pDb->zAuth, 0);
      }
    }else{
      char *zAuth;
      int len;
      if( pDb->zAuth ){
        Tcl_Free(pDb->zAuth);
      }
      zAuth = Tcl_GetStringFromObj(objv[2], &len);
      if( zAuth && len>0 ){
        pDb->zAuth = Tcl_Alloc( len + 1 );
        memcpy(pDb->zAuth, zAuth, len+1);
      }else{
        pDb->zAuth = 0;
      }
      if( pDb->zAuth ){
        pDb->interp = interp;
        sqlite3_set_authorizer(pDb->db, auth_callback, pDb);
      }else{
        sqlite3_set_authorizer(pDb->db, 0, 0);
      }
    }
#endif
    break;
  }

  /*    $db backup ?DATABASE? FILENAME
  **
  ** Open or create a database file named FILENAME.  Transfer the
  ** content of local database DATABASE (default: "main") into the
  ** FILENAME database.
  */
  case DB_BACKUP: {
    const char *zDestFile;
    const char *zSrcDb;
    sqlite3 *pDest;
    sqlite3_backup *pBackup;

    if( objc==3 ){
      zSrcDb = "main";
      zDestFile = Tcl_GetString(objv[2]);
    }else if( objc==4 ){
      zSrcDb = Tcl_GetString(objv[2]);
      zDestFile = Tcl_GetString(objv[3]);
    }else{
      Tcl_WrongNumArgs(interp, 2, objv, "?DATABASE? FILENAME");
      return TCL_ERROR;
    }
    rc = sqlite3_open(zDestFile, &pDest);
    if( rc!=SQLITE_OK ){
      Tcl_AppendResult(interp, "cannot open target database: ",
           sqlite3_errmsg(pDest), (char*)0);
      sqlite3_close(pDest);
      return TCL_ERROR;
    }
    pBackup = sqlite3_backup_init(pDest, "main", pDb->db, zSrcDb);
    if( pBackup==0 ){
      Tcl_AppendResult(interp, "backup failed: ",
           sqlite3_errmsg(pDest), (char*)0);
      sqlite3_close(pDest);
      return TCL_ERROR;
    }
    while(  (rc = sqlite3_backup_step(pBackup,100))==SQLITE_OK ){}
    sqlite3_backup_finish(pBackup);
    if( rc==SQLITE_DONE ){
      rc = TCL_OK;
    }else{
      Tcl_AppendResult(interp, "backup failed: ",
           sqlite3_errmsg(pDest), (char*)0);
      rc = TCL_ERROR;
    }
    sqlite3_close(pDest);
    break;
  }

  /*    $db busy ?CALLBACK?
  **
  ** Invoke the given callback if an SQL statement attempts to open
  ** a locked database file.
  */
  case DB_BUSY: {
    if( objc>3 ){
      Tcl_WrongNumArgs(interp, 2, objv, "CALLBACK");
      return TCL_ERROR;
    }else if( objc==2 ){
      if( pDb->zBusy ){
        Tcl_AppendResult(interp, pDb->zBusy, 0);
      }
    }else{
      char *zBusy;
      int len;
      if( pDb->zBusy ){
        Tcl_Free(pDb->zBusy);
      }
      zBusy = Tcl_GetStringFromObj(objv[2], &len);
      if( zBusy && len>0 ){
        pDb->zBusy = Tcl_Alloc( len + 1 );
        memcpy(pDb->zBusy, zBusy, len+1);
      }else{
        pDb->zBusy = 0;
      }
      if( pDb->zBusy ){
        pDb->interp = interp;
        sqlite3_busy_handler(pDb->db, DbBusyHandler, pDb);
      }else{
        sqlite3_busy_handler(pDb->db, 0, 0);
      }
    }
    break;
  }

  /*     $db cache flush
  **     $db cache size n
  **
  ** Flush the prepared statement cache, or set the maximum number of
  ** cached statements.
  */
  case DB_CACHE: {
    char *subCmd;
    int n;

    if( objc<=2 ){
      Tcl_WrongNumArgs(interp, 1, objv, "cache option ?arg?");
      return TCL_ERROR;
    }
    subCmd = Tcl_GetStringFromObj( objv[2], 0 );
    if( *subCmd=='f' && strcmp(subCmd,"flush")==0 ){
      if( objc!=3 ){
        Tcl_WrongNumArgs(interp, 2, objv, "flush");
        return TCL_ERROR;
      }else{
        flushStmtCache( pDb );
      }
    }else if( *subCmd=='s' && strcmp(subCmd,"size")==0 ){
      if( objc!=4 ){
        Tcl_WrongNumArgs(interp, 2, objv, "size n");
        return TCL_ERROR;
      }else{
        if( TCL_ERROR==Tcl_GetIntFromObj(interp, objv[3], &n) ){
          Tcl_AppendResult( interp, "cannot convert \"", 
               Tcl_GetStringFromObj(objv[3],0), "\" to integer", 0);
          return TCL_ERROR;
        }else{
          if( n<0 ){
            flushStmtCache( pDb );
            n = 0;
          }else if( n>MAX_PREPARED_STMTS ){
            n = MAX_PREPARED_STMTS;
          }
          pDb->maxStmt = n;
        }
      }
    }else{
      Tcl_AppendResult( interp, "bad option \"", 
          Tcl_GetStringFromObj(objv[2],0), "\": must be flush or size", 0);
      return TCL_ERROR;
    }
    break;
  }

  /*     $db changes
  **
  ** Return the number of rows that were modified, inserted, or deleted by
  ** the most recent INSERT, UPDATE or DELETE statement, not including 
  ** any changes made by trigger programs.
  */
  case DB_CHANGES: {
    Tcl_Obj *pResult;
    if( objc!=2 ){
      Tcl_WrongNumArgs(interp, 2, objv, "");
      return TCL_ERROR;
    }
    pResult = Tcl_GetObjResult(interp);
    Tcl_SetIntObj(pResult, sqlite3_changes(pDb->db));
    break;
  }

  /*    $db close
  **
  ** Shutdown the database
  */
  case DB_CLOSE: {
    Tcl_DeleteCommand(interp, Tcl_GetStringFromObj(objv[0], 0));
    break;
  }

  /*
  **     $db collate NAME SCRIPT
  **
  ** Create a new SQL collation function called NAME.  Whenever
  ** that function is called, invoke SCRIPT to evaluate the function.
  */
  case DB_COLLATE: {
    SqlCollate *pCollate;
    char *zName;
    char *zScript;
    int nScript;
    if( objc!=4 ){
      Tcl_WrongNumArgs(interp, 2, objv, "NAME SCRIPT");
      return TCL_ERROR;
    }
    zName = Tcl_GetStringFromObj(objv[2], 0);
    zScript = Tcl_GetStringFromObj(objv[3], &nScript);
    pCollate = (SqlCollate*)Tcl_Alloc( sizeof(*pCollate) + nScript + 1 );
    if( pCollate==0 ) return TCL_ERROR;
    pCollate->interp = interp;
    pCollate->pNext = pDb->pCollate;
    pCollate->zScript = (char*)&pCollate[1];
    pDb->pCollate = pCollate;
    memcpy(pCollate->zScript, zScript, nScript+1);
    if( sqlite3_create_collation(pDb->db, zName, SQLITE_UTF8, 
        pCollate, tclSqlCollate) ){
      Tcl_SetResult(interp, (char *)sqlite3_errmsg(pDb->db), TCL_VOLATILE);
      return TCL_ERROR;
    }
    break;
  }

  /*
  **     $db collation_needed SCRIPT
  **
  ** Create a new SQL collation function called NAME.  Whenever
  ** that function is called, invoke SCRIPT to evaluate the function.
  */
  case DB_COLLATION_NEEDED: {
    if( objc!=3 ){
      Tcl_WrongNumArgs(interp, 2, objv, "SCRIPT");
      return TCL_ERROR;
    }
    if( pDb->pCollateNeeded ){
      Tcl_DecrRefCount(pDb->pCollateNeeded);
    }
    pDb->pCollateNeeded = Tcl_DuplicateObj(objv[2]);
    Tcl_IncrRefCount(pDb->pCollateNeeded);
    sqlite3_collation_needed(pDb->db, pDb, tclCollateNeeded);
    break;
  }

  /*    $db commit_hook ?CALLBACK?
  **
  ** Invoke the given callback just before committing every SQL transaction.
  ** If the callback throws an exception or returns non-zero, then the
  ** transaction is aborted.  If CALLBACK is an empty string, the callback
  ** is disabled.
  */
  case DB_COMMIT_HOOK: {
    if( objc>3 ){
      Tcl_WrongNumArgs(interp, 2, objv, "?CALLBACK?");
      return TCL_ERROR;
    }else if( objc==2 ){
      if( pDb->zCommit ){
        Tcl_AppendResult(interp, pDb->zCommit, 0);
      }
    }else{
      char *zCommit;
      int len;
      if( pDb->zCommit ){
        Tcl_Free(pDb->zCommit);
      }
      zCommit = Tcl_GetStringFromObj(objv[2], &len);
      if( zCommit && len>0 ){
        pDb->zCommit = Tcl_Alloc( len + 1 );
        memcpy(pDb->zCommit, zCommit, len+1);
      }else{
        pDb->zCommit = 0;
      }
      if( pDb->zCommit ){
        pDb->interp = interp;
        sqlite3_commit_hook(pDb->db, DbCommitHandler, pDb);
      }else{
        sqlite3_commit_hook(pDb->db, 0, 0);
      }
    }
    break;
  }

  /*    $db complete SQL
  **
  ** Return TRUE if SQL is a complete SQL statement.  Return FALSE if
  ** additional lines of input are needed.  This is similar to the
  ** built-in "info complete" command of Tcl.
  */
  case DB_COMPLETE: {
#ifndef SQLITE_OMIT_COMPLETE
    Tcl_Obj *pResult;
    int isComplete;
    if( objc!=3 ){
      Tcl_WrongNumArgs(interp, 2, objv, "SQL");
      return TCL_ERROR;
    }
    isComplete = sqlite3_complete( Tcl_GetStringFromObj(objv[2], 0) );
    pResult = Tcl_GetObjResult(interp);
    Tcl_SetBooleanObj(pResult, isComplete);
#endif
    break;
  }

  /*    $db copy conflict-algorithm table filename ?SEPARATOR? ?NULLINDICATOR?
  **
  ** Copy data into table from filename, optionally using SEPARATOR
  ** as column separators.  If a column contains a null string, or the
  ** value of NULLINDICATOR, a NULL is inserted for the column.
  ** conflict-algorithm is one of the sqlite conflict algorithms:
  **    rollback, abort, fail, ignore, replace
  ** On success, return the number of lines processed, not necessarily same
  ** as 'db changes' due to conflict-algorithm selected.
  **
  ** This code is basically an implementation/enhancement of
  ** the sqlite3 shell.c ".import" command.
  **
  ** This command usage is equivalent to the sqlite2.x COPY statement,
  ** which imports file data into a table using the PostgreSQL COPY file format:
  **   $db copy $conflit_algo $table_name $filename \t \\N
  */
  case DB_COPY: {
    char *zTable;               /* Insert data into this table */
    char *zFile;                /* The file from which to extract data */
    char *zConflict;            /* The conflict algorithm to use */
    sqlite3_stmt *pStmt;        /* A statement */
    int nCol;                   /* Number of columns in the table */
    int nByte;                  /* Number of bytes in an SQL string */
    int i, j;                   /* Loop counters */
    int nSep;                   /* Number of bytes in zSep[] */
    int nNull;                  /* Number of bytes in zNull[] */
    char *zSql;                 /* An SQL statement */
    char *zLine;                /* A single line of input from the file */
    char **azCol;               /* zLine[] broken up into columns */
    char *zCommit;              /* How to commit changes */
    FILE *in;                   /* The input file */
    int lineno = 0;             /* Line number of input file */
    char zLineNum[80];          /* Line number print buffer */
    Tcl_Obj *pResult;           /* interp result */

    char *zSep;
    char *zNull;
    if( objc<5 || objc>7 ){
      Tcl_WrongNumArgs(interp, 2, objv, 
         "CONFLICT-ALGORITHM TABLE FILENAME ?SEPARATOR? ?NULLINDICATOR?");
      return TCL_ERROR;
    }
    if( objc>=6 ){
      zSep = Tcl_GetStringFromObj(objv[5], 0);
    }else{
      zSep = "\t";
    }
    if( objc>=7 ){
      zNull = Tcl_GetStringFromObj(objv[6], 0);
    }else{
      zNull = "";
    }
    zConflict = Tcl_GetStringFromObj(objv[2], 0);
    zTable = Tcl_GetStringFromObj(objv[3], 0);
    zFile = Tcl_GetStringFromObj(objv[4], 0);
    nSep = strlen30(zSep);
    nNull = strlen30(zNull);
    if( nSep==0 ){
      Tcl_AppendResult(interp,"Error: non-null separator required for copy",0);
      return TCL_ERROR;
    }
    if(strcmp(zConflict, "rollback") != 0 &&
       strcmp(zConflict, "abort"   ) != 0 &&
       strcmp(zConflict, "fail"    ) != 0 &&
       strcmp(zConflict, "ignore"  ) != 0 &&
       strcmp(zConflict, "replace" ) != 0 ) {
      Tcl_AppendResult(interp, "Error: \"", zConflict, 
            "\", conflict-algorithm must be one of: rollback, "
            "abort, fail, ignore, or replace", 0);
      return TCL_ERROR;
    }
    zSql = sqlite3_mprintf("SELECT * FROM '%q'", zTable);
    if( zSql==0 ){
      Tcl_AppendResult(interp, "Error: no such table: ", zTable, 0);
      return TCL_ERROR;
    }
    nByte = strlen30(zSql);
    rc = sqlite3_prepare(pDb->db, zSql, -1, &pStmt, 0);
    sqlite3_free(zSql);
    if( rc ){
      Tcl_AppendResult(interp, "Error: ", sqlite3_errmsg(pDb->db), 0);
      nCol = 0;
    }else{
      nCol = sqlite3_column_count(pStmt);
    }
    sqlite3_finalize(pStmt);
    if( nCol==0 ) {
      return TCL_ERROR;
    }
    zSql = malloc( nByte + 50 + nCol*2 );
    if( zSql==0 ) {
      Tcl_AppendResult(interp, "Error: can't malloc()", 0);
      return TCL_ERROR;
    }
    sqlite3_snprintf(nByte+50, zSql, "INSERT OR %q INTO '%q' VALUES(?",
         zConflict, zTable);
    j = strlen30(zSql);
    for(i=1; i<nCol; i++){
      zSql[j++] = ',';
      zSql[j++] = '?';
    }
    zSql[j++] = ')';
    zSql[j] = 0;
    rc = sqlite3_prepare(pDb->db, zSql, -1, &pStmt, 0);
    free(zSql);
    if( rc ){
      Tcl_AppendResult(interp, "Error: ", sqlite3_errmsg(pDb->db), 0);
      sqlite3_finalize(pStmt);
      return TCL_ERROR;
    }
    in = fopen(zFile, "rb");
    if( in==0 ){
      Tcl_AppendResult(interp, "Error: cannot open file: ", zFile, NULL);
      sqlite3_finalize(pStmt);
      return TCL_ERROR;
    }
    azCol = malloc( sizeof(azCol[0])*(nCol+1) );
    if( azCol==0 ) {
      Tcl_AppendResult(interp, "Error: can't malloc()", 0);
      fclose(in);
      return TCL_ERROR;
    }
    (void)sqlite3_exec(pDb->db, "BEGIN", 0, 0, 0);
    zCommit = "COMMIT";
    while( (zLine = local_getline(0, in))!=0 ){
      char *z;
      i = 0;
      lineno++;
      azCol[0] = zLine;
      for(i=0, z=zLine; *z; z++){
        if( *z==zSep[0] && strncmp(z, zSep, nSep)==0 ){
          *z = 0;
          i++;
          if( i<nCol ){
            azCol[i] = &z[nSep];
            z += nSep-1;
          }
        }
      }
      if( i+1!=nCol ){
        char *zErr;
        int nErr = strlen30(zFile) + 200;
        zErr = malloc(nErr);
        if( zErr ){
          sqlite3_snprintf(nErr, zErr,
             "Error: %s line %d: expected %d columns of data but found %d",
             zFile, lineno, nCol, i+1);
          Tcl_AppendResult(interp, zErr, 0);
          free(zErr);
        }
        zCommit = "ROLLBACK";
        break;
      }
      for(i=0; i<nCol; i++){
        /* check for null data, if so, bind as null */
        if( (nNull>0 && strcmp(azCol[i], zNull)==0)
          || strlen30(azCol[i])==0 
        ){
          sqlite3_bind_null(pStmt, i+1);
        }else{
          sqlite3_bind_text(pStmt, i+1, azCol[i], -1, SQLITE_STATIC);
        }
      }
      sqlite3_step(pStmt);
      rc = sqlite3_reset(pStmt);
      free(zLine);
      if( rc!=SQLITE_OK ){
        Tcl_AppendResult(interp,"Error: ", sqlite3_errmsg(pDb->db), 0);
        zCommit = "ROLLBACK";
        break;
      }
    }
    free(azCol);
    fclose(in);
    sqlite3_finalize(pStmt);
    (void)sqlite3_exec(pDb->db, zCommit, 0, 0, 0);

    if( zCommit[0] == 'C' ){
      /* success, set result as number of lines processed */
      pResult = Tcl_GetObjResult(interp);
      Tcl_SetIntObj(pResult, lineno);
      rc = TCL_OK;
    }else{
      /* failure, append lineno where failed */
      sqlite3_snprintf(sizeof(zLineNum), zLineNum,"%d",lineno);
      Tcl_AppendResult(interp,", failed while processing line: ",zLineNum,0);
      rc = TCL_ERROR;
    }
    break;
  }

  /*
  **    $db enable_load_extension BOOLEAN
  **
  ** Turn the extension loading feature on or off.  It if off by
  ** default.
  */
  case DB_ENABLE_LOAD_EXTENSION: {
#ifndef SQLITE_OMIT_LOAD_EXTENSION
    int onoff;
    if( objc!=3 ){
      Tcl_WrongNumArgs(interp, 2, objv, "BOOLEAN");
      return TCL_ERROR;
    }
    if( Tcl_GetBooleanFromObj(interp, objv[2], &onoff) ){
      return TCL_ERROR;
    }
    sqlite3_enable_load_extension(pDb->db, onoff);
    break;
#else
    Tcl_AppendResult(interp, "extension loading is turned off at compile-time",
                     0);
    return TCL_ERROR;
#endif
  }

  /*
  **    $db errorcode
  **
  ** Return the numeric error code that was returned by the most recent
  ** call to sqlite3_exec().
  */
  case DB_ERRORCODE: {
    Tcl_SetObjResult(interp, Tcl_NewIntObj(sqlite3_errcode(pDb->db)));
    break;
  }

  /*
  **    $db exists $sql
  **    $db onecolumn $sql
  **
  ** The onecolumn method is the equivalent of:
  **     lindex [$db eval $sql] 0
  */
  case DB_EXISTS: 
  case DB_ONECOLUMN: {
    DbEvalContext sEval;
    if( objc!=3 ){
      Tcl_WrongNumArgs(interp, 2, objv, "SQL");
      return TCL_ERROR;
    }

    dbEvalInit(&sEval, pDb, objv[2], 0);
    rc = dbEvalStep(&sEval);
    if( choice==DB_ONECOLUMN ){
      if( rc==TCL_OK ){
        Tcl_SetObjResult(interp, dbEvalColumnValue(&sEval, 0));
      }
    }else if( rc==TCL_BREAK || rc==TCL_OK ){
      Tcl_SetObjResult(interp, Tcl_NewBooleanObj(rc==TCL_OK));
    }
    dbEvalFinalize(&sEval);

    if( rc==TCL_BREAK ){
      rc = TCL_OK;
    }
    break;
  }
   
  /*
  **    $db eval $sql ?array? ?{  ...code... }?
  **
  ** The SQL statement in $sql is evaluated.  For each row, the values are
  ** placed in elements of the array named "array" and ...code... is executed.
  ** If "array" and "code" are omitted, then no callback is every invoked.
  ** If "array" is an empty string, then the values are placed in variables
  ** that have the same name as the fields extracted by the query.
  */
  case DB_EVAL: {
    if( objc<3 || objc>5 ){
      Tcl_WrongNumArgs(interp, 2, objv, "SQL ?ARRAY-NAME? ?SCRIPT?");
      return TCL_ERROR;
    }

    if( objc==3 ){
      DbEvalContext sEval;
      Tcl_Obj *pRet = Tcl_NewObj();
      Tcl_IncrRefCount(pRet);
      dbEvalInit(&sEval, pDb, objv[2], 0);
      while( TCL_OK==(rc = dbEvalStep(&sEval)) ){
        int i;
        int nCol;
        dbEvalRowInfo(&sEval, &nCol, 0);
        for(i=0; i<nCol; i++){
          Tcl_ListObjAppendElement(interp, pRet, dbEvalColumnValue(&sEval, i));
        }
      }
      dbEvalFinalize(&sEval);
      if( rc==TCL_BREAK ){
        Tcl_SetObjResult(interp, pRet);
        rc = TCL_OK;
      }
      Tcl_DecrRefCount(pRet);
    }else{
      ClientData cd[2];
      DbEvalContext *p;
      Tcl_Obj *pArray = 0;
      Tcl_Obj *pScript;

      if( objc==5 && *(char *)Tcl_GetString(objv[3]) ){
        pArray = objv[3];
      }
      pScript = objv[objc-1];
      Tcl_IncrRefCount(pScript);
      
      p = (DbEvalContext *)Tcl_Alloc(sizeof(DbEvalContext));
      dbEvalInit(p, pDb, objv[2], pArray);

      cd[0] = (void *)p;
      cd[1] = (void *)pScript;
      rc = DbEvalNextCmd(cd, interp, TCL_OK);
    }
    break;
  }

  /*
  **     $db function NAME [-argcount N] SCRIPT
  **
  ** Create a new SQL function called NAME.  Whenever that function is
  ** called, invoke SCRIPT to evaluate the function.
  */
  case DB_FUNCTION: {
    SqlFunc *pFunc;
    Tcl_Obj *pScript;
    char *zName;
    int nArg = -1;
    if( objc==6 ){
      const char *z = Tcl_GetString(objv[3]);
      int n = strlen30(z);
      if( n>2 && strncmp(z, "-argcount",n)==0 ){
        if( Tcl_GetIntFromObj(interp, objv[4], &nArg) ) return TCL_ERROR;
        if( nArg<0 ){
          Tcl_AppendResult(interp, "number of arguments must be non-negative",
                           (char*)0);
          return TCL_ERROR;
        }
      }
      pScript = objv[5];
    }else if( objc!=4 ){
      Tcl_WrongNumArgs(interp, 2, objv, "NAME [-argcount N] SCRIPT");
      return TCL_ERROR;
    }else{
      pScript = objv[3];
    }
    zName = Tcl_GetStringFromObj(objv[2], 0);
    pFunc = findSqlFunc(pDb, zName);
    if( pFunc==0 ) return TCL_ERROR;
    if( pFunc->pScript ){
      Tcl_DecrRefCount(pFunc->pScript);
    }
    pFunc->pScript = pScript;
    Tcl_IncrRefCount(pScript);
    pFunc->useEvalObjv = safeToUseEvalObjv(interp, pScript);
    rc = sqlite3_create_function(pDb->db, zName, nArg, SQLITE_UTF8,
        pFunc, tclSqlFunc, 0, 0);
    if( rc!=SQLITE_OK ){
      rc = TCL_ERROR;
      Tcl_SetResult(interp, (char *)sqlite3_errmsg(pDb->db), TCL_VOLATILE);
    }
    break;
  }

  /*
  **     $db incrblob ?-readonly? ?DB? TABLE COLUMN ROWID
  */
  case DB_INCRBLOB: {
#ifdef SQLITE_OMIT_INCRBLOB
    Tcl_AppendResult(interp, "incrblob not available in this build", 0);
    return TCL_ERROR;
#else
    int isReadonly = 0;
    const char *zDb = "main";
    const char *zTable;
    const char *zColumn;
    sqlite_int64 iRow;

    /* Check for the -readonly option */
    if( objc>3 && strcmp(Tcl_GetString(objv[2]), "-readonly")==0 ){
      isReadonly = 1;
    }

    if( objc!=(5+isReadonly) && objc!=(6+isReadonly) ){
      Tcl_WrongNumArgs(interp, 2, objv, "?-readonly? ?DB? TABLE COLUMN ROWID");
      return TCL_ERROR;
    }

    if( objc==(6+isReadonly) ){
      zDb = Tcl_GetString(objv[2]);
    }
    zTable = Tcl_GetString(objv[objc-3]);
    zColumn = Tcl_GetString(objv[objc-2]);
    rc = Tcl_GetWideIntFromObj(interp, objv[objc-1], &iRow);

    if( rc==TCL_OK ){
      rc = createIncrblobChannel(
          interp, pDb, zDb, zTable, zColumn, iRow, isReadonly
      );
    }
#endif
    break;
  }

  /*
  **     $db interrupt
  **
  ** Interrupt the execution of the inner-most SQL interpreter.  This
  ** causes the SQL statement to return an error of SQLITE_INTERRUPT.
  */
  case DB_INTERRUPT: {
    sqlite3_interrupt(pDb->db);
    break;
  }

  /*
  **     $db nullvalue ?STRING?
  **
  ** Change text used when a NULL comes back from the database. If ?STRING?
  ** is not present, then the current string used for NULL is returned.
  ** If STRING is present, then STRING is returned.
  **
  */
  case DB_NULLVALUE: {
    if( objc!=2 && objc!=3 ){
      Tcl_WrongNumArgs(interp, 2, objv, "NULLVALUE");
      return TCL_ERROR;
    }
    if( objc==3 ){
      int len;
      char *zNull = Tcl_GetStringFromObj(objv[2], &len);
      if( pDb->zNull ){
        Tcl_Free(pDb->zNull);
      }
      if( zNull && len>0 ){
        pDb->zNull = Tcl_Alloc( len + 1 );
        strncpy(pDb->zNull, zNull, len);
        pDb->zNull[len] = '\0';
      }else{
        pDb->zNull = 0;
      }
    }
    Tcl_SetObjResult(interp, dbTextToObj(pDb->zNull));
    break;
  }

  /*
  **     $db last_insert_rowid 
  **
  ** Return an integer which is the ROWID for the most recent insert.
  */
  case DB_LAST_INSERT_ROWID: {
    Tcl_Obj *pResult;
    Tcl_WideInt rowid;
    if( objc!=2 ){
      Tcl_WrongNumArgs(interp, 2, objv, "");
      return TCL_ERROR;
    }
    rowid = sqlite3_last_insert_rowid(pDb->db);
    pResult = Tcl_GetObjResult(interp);
    Tcl_SetWideIntObj(pResult, rowid);
    break;
  }

  /*
  ** The DB_ONECOLUMN method is implemented together with DB_EXISTS.
  */

  /*    $db progress ?N CALLBACK?
  ** 
  ** Invoke the given callback every N virtual machine opcodes while executing
  ** queries.
  */
  case DB_PROGRESS: {
    if( objc==2 ){
      if( pDb->zProgress ){
        Tcl_AppendResult(interp, pDb->zProgress, 0);
      }
    }else if( objc==4 ){
      char *zProgress;
      int len;
      int N;
      if( TCL_OK!=Tcl_GetIntFromObj(interp, objv[2], &N) ){
        return TCL_ERROR;
      };
      if( pDb->zProgress ){
        Tcl_Free(pDb->zProgress);
      }
      zProgress = Tcl_GetStringFromObj(objv[3], &len);
      if( zProgress && len>0 ){
        pDb->zProgress = Tcl_Alloc( len + 1 );
        memcpy(pDb->zProgress, zProgress, len+1);
      }else{
        pDb->zProgress = 0;
      }
#ifndef SQLITE_OMIT_PROGRESS_CALLBACK
      if( pDb->zProgress ){
        pDb->interp = interp;
        sqlite3_progress_handler(pDb->db, N, DbProgressHandler, pDb);
      }else{
        sqlite3_progress_handler(pDb->db, 0, 0, 0);
      }
#endif
    }else{
      Tcl_WrongNumArgs(interp, 2, objv, "N CALLBACK");
      return TCL_ERROR;
    }
    break;
  }

  /*    $db profile ?CALLBACK?
  **
  ** Make arrangements to invoke the CALLBACK routine after each SQL statement
  ** that has run.  The text of the SQL and the amount of elapse time are
  ** appended to CALLBACK before the script is run.
  */
  case DB_PROFILE: {
    if( objc>3 ){
      Tcl_WrongNumArgs(interp, 2, objv, "?CALLBACK?");
      return TCL_ERROR;
    }else if( objc==2 ){
      if( pDb->zProfile ){
        Tcl_AppendResult(interp, pDb->zProfile, 0);
      }
    }else{
      char *zProfile;
      int len;
      if( pDb->zProfile ){
        Tcl_Free(pDb->zProfile);
      }
      zProfile = Tcl_GetStringFromObj(objv[2], &len);
      if( zProfile && len>0 ){
        pDb->zProfile = Tcl_Alloc( len + 1 );
        memcpy(pDb->zProfile, zProfile, len+1);
      }else{
        pDb->zProfile = 0;
      }
#if !defined(SQLITE_OMIT_TRACE) && !defined(SQLITE_OMIT_FLOATING_POINT)
      if( pDb->zProfile ){
        pDb->interp = interp;
        sqlite3_profile(pDb->db, DbProfileHandler, pDb);
      }else{
        sqlite3_profile(pDb->db, 0, 0);
      }
#endif
    }
    break;
  }

  /*
  **     $db rekey KEY
  **
  ** Change the encryption key on the currently open database.
  */
  case DB_REKEY: {
    int nKey;
    void *pKey;
    if( objc!=3 ){
      Tcl_WrongNumArgs(interp, 2, objv, "KEY");
      return TCL_ERROR;
    }
    pKey = Tcl_GetByteArrayFromObj(objv[2], &nKey);
#ifdef SQLITE_HAS_CODEC
    rc = sqlite3_rekey(pDb->db, pKey, nKey);
    if( rc ){
      Tcl_AppendResult(interp, sqlite3ErrStr(rc), 0);
      rc = TCL_ERROR;
    }
#endif
    break;
  }

  /*    $db restore ?DATABASE? FILENAME
  **
  ** Open a database file named FILENAME.  Transfer the content 
  ** of FILENAME into the local database DATABASE (default: "main").
  */
  case DB_RESTORE: {
    const char *zSrcFile;
    const char *zDestDb;
    sqlite3 *pSrc;
    sqlite3_backup *pBackup;
    int nTimeout = 0;

    if( objc==3 ){
      zDestDb = "main";
      zSrcFile = Tcl_GetString(objv[2]);
    }else if( objc==4 ){
      zDestDb = Tcl_GetString(objv[2]);
      zSrcFile = Tcl_GetString(objv[3]);
    }else{
      Tcl_WrongNumArgs(interp, 2, objv, "?DATABASE? FILENAME");
      return TCL_ERROR;
    }
    rc = sqlite3_open_v2(zSrcFile, &pSrc, SQLITE_OPEN_READONLY, 0);
    if( rc!=SQLITE_OK ){
      Tcl_AppendResult(interp, "cannot open source database: ",
           sqlite3_errmsg(pSrc), (char*)0);
      sqlite3_close(pSrc);
      return TCL_ERROR;
    }
    pBackup = sqlite3_backup_init(pDb->db, zDestDb, pSrc, "main");
    if( pBackup==0 ){
      Tcl_AppendResult(interp, "restore failed: ",
           sqlite3_errmsg(pDb->db), (char*)0);
      sqlite3_close(pSrc);
      return TCL_ERROR;
    }
    while( (rc = sqlite3_backup_step(pBackup,100))==SQLITE_OK
              || rc==SQLITE_BUSY ){
      if( rc==SQLITE_BUSY ){
        if( nTimeout++ >= 3 ) break;
        sqlite3_sleep(100);
      }
    }
    sqlite3_backup_finish(pBackup);
    if( rc==SQLITE_DONE ){
      rc = TCL_OK;
    }else if( rc==SQLITE_BUSY || rc==SQLITE_LOCKED ){
      Tcl_AppendResult(interp, "restore failed: source database busy",
                       (char*)0);
      rc = TCL_ERROR;
    }else{
      Tcl_AppendResult(interp, "restore failed: ",
           sqlite3_errmsg(pDb->db), (char*)0);
      rc = TCL_ERROR;
    }
    sqlite3_close(pSrc);
    break;
  }

  /*
  **     $db status (step|sort|autoindex)
  **
  ** Display SQLITE_STMTSTATUS_FULLSCAN_STEP or 
  ** SQLITE_STMTSTATUS_SORT for the most recent eval.
  */
  case DB_STATUS: {
    int v;
    const char *zOp;
    if( objc!=3 ){
      Tcl_WrongNumArgs(interp, 2, objv, "(step|sort|autoindex)");
      return TCL_ERROR;
    }
    zOp = Tcl_GetString(objv[2]);
    if( strcmp(zOp, "step")==0 ){
      v = pDb->nStep;
    }else if( strcmp(zOp, "sort")==0 ){
      v = pDb->nSort;
    }else if( strcmp(zOp, "autoindex")==0 ){
      v = pDb->nIndex;
    }else{
      Tcl_AppendResult(interp, 
            "bad argument: should be autoindex, step, or sort", 
            (char*)0);
      return TCL_ERROR;
    }
    Tcl_SetObjResult(interp, Tcl_NewIntObj(v));
    break;
  }
  
  /*
  **     $db timeout MILLESECONDS
  **
  ** Delay for the number of milliseconds specified when a file is locked.
  */
  case DB_TIMEOUT: {
    int ms;
    if( objc!=3 ){
      Tcl_WrongNumArgs(interp, 2, objv, "MILLISECONDS");
      return TCL_ERROR;
    }
    if( Tcl_GetIntFromObj(interp, objv[2], &ms) ) return TCL_ERROR;
    sqlite3_busy_timeout(pDb->db, ms);
    break;
  }
  
  /*
  **     $db total_changes
  **
  ** Return the number of rows that were modified, inserted, or deleted 
  ** since the database handle was created.
  */
  case DB_TOTAL_CHANGES: {
    Tcl_Obj *pResult;
    if( objc!=2 ){
      Tcl_WrongNumArgs(interp, 2, objv, "");
      return TCL_ERROR;
    }
    pResult = Tcl_GetObjResult(interp);
    Tcl_SetIntObj(pResult, sqlite3_total_changes(pDb->db));
    break;
  }

  /*    $db trace ?CALLBACK?
  **
  ** Make arrangements to invoke the CALLBACK routine for each SQL statement
  ** that is executed.  The text of the SQL is appended to CALLBACK before
  ** it is executed.
  */
  case DB_TRACE: {
    if( objc>3 ){
      Tcl_WrongNumArgs(interp, 2, objv, "?CALLBACK?");
      return TCL_ERROR;
    }else if( objc==2 ){
      if( pDb->zTrace ){
        Tcl_AppendResult(interp, pDb->zTrace, 0);
      }
    }else{
      char *zTrace;
      int len;
      if( pDb->zTrace ){
        Tcl_Free(pDb->zTrace);
      }
      zTrace = Tcl_GetStringFromObj(objv[2], &len);
      if( zTrace && len>0 ){
        pDb->zTrace = Tcl_Alloc( len + 1 );
        memcpy(pDb->zTrace, zTrace, len+1);
      }else{
        pDb->zTrace = 0;
      }
#if !defined(SQLITE_OMIT_TRACE) && !defined(SQLITE_OMIT_FLOATING_POINT)
      if( pDb->zTrace ){
        pDb->interp = interp;
        sqlite3_trace(pDb->db, DbTraceHandler, pDb);
      }else{
        sqlite3_trace(pDb->db, 0, 0);
      }
#endif
    }
    break;
  }

  /*    $db transaction [-deferred|-immediate|-exclusive] SCRIPT
  **
  ** Start a new transaction (if we are not already in the midst of a
  ** transaction) and execute the TCL script SCRIPT.  After SCRIPT
  ** completes, either commit the transaction or roll it back if SCRIPT
  ** throws an exception.  Or if no new transation was started, do nothing.
  ** pass the exception on up the stack.
  **
  ** This command was inspired by Dave Thomas's talk on Ruby at the
  ** 2005 O'Reilly Open Source Convention (OSCON).
  */
  case DB_TRANSACTION: {
    Tcl_Obj *pScript;
    const char *zBegin = "SAVEPOINT _tcl_transaction";
    if( objc!=3 && objc!=4 ){
      Tcl_WrongNumArgs(interp, 2, objv, "[TYPE] SCRIPT");
      return TCL_ERROR;
    }

    if( pDb->nTransaction==0 && objc==4 ){
      static const char *TTYPE_strs[] = {
        "deferred",   "exclusive",  "immediate", 0
      };
      enum TTYPE_enum {
        TTYPE_DEFERRED, TTYPE_EXCLUSIVE, TTYPE_IMMEDIATE
      };
      int ttype;
      if( Tcl_GetIndexFromObj(interp, objv[2], TTYPE_strs, "transaction type",
                              0, &ttype) ){
        return TCL_ERROR;
      }
      switch( (enum TTYPE_enum)ttype ){
        case TTYPE_DEFERRED:    /* no-op */;                 break;
        case TTYPE_EXCLUSIVE:   zBegin = "BEGIN EXCLUSIVE";  break;
        case TTYPE_IMMEDIATE:   zBegin = "BEGIN IMMEDIATE";  break;
      }
    }
    pScript = objv[objc-1];

    /* Run the SQLite BEGIN command to open a transaction or savepoint. */
    pDb->disableAuth++;
    rc = sqlite3_exec(pDb->db, zBegin, 0, 0, 0);
    pDb->disableAuth--;
    if( rc!=SQLITE_OK ){
      Tcl_AppendResult(interp, sqlite3_errmsg(pDb->db), 0);
      return TCL_ERROR;
    }
    pDb->nTransaction++;

    /* If using NRE, schedule a callback to invoke the script pScript, then
    ** a second callback to commit (or rollback) the transaction or savepoint
    ** opened above. If not using NRE, evaluate the script directly, then
    ** call function DbTransPostCmd() to commit (or rollback) the transaction 
    ** or savepoint.  */
    if( DbUseNre() ){
      Tcl_NRAddCallback(interp, DbTransPostCmd, cd, 0, 0, 0);
      Tcl_NREvalObj(interp, pScript, 0);
    }else{
      rc = DbTransPostCmd(&cd, interp, Tcl_EvalObjEx(interp, pScript, 0));
    }
    break;
  }

  /*
  **    $db unlock_notify ?script?
  */
  case DB_UNLOCK_NOTIFY: {
#ifndef SQLITE_ENABLE_UNLOCK_NOTIFY
    Tcl_AppendResult(interp, "unlock_notify not available in this build", 0);
    rc = TCL_ERROR;
#else
    if( objc!=2 && objc!=3 ){
      Tcl_WrongNumArgs(interp, 2, objv, "?SCRIPT?");
      rc = TCL_ERROR;
    }else{
      void (*xNotify)(void **, int) = 0;
      void *pNotifyArg = 0;

      if( pDb->pUnlockNotify ){
        Tcl_DecrRefCount(pDb->pUnlockNotify);
        pDb->pUnlockNotify = 0;
      }
  
      if( objc==3 ){
        xNotify = DbUnlockNotify;
        pNotifyArg = (void *)pDb;
        pDb->pUnlockNotify = objv[2];
        Tcl_IncrRefCount(pDb->pUnlockNotify);
      }
  
      if( sqlite3_unlock_notify(pDb->db, xNotify, pNotifyArg) ){
        Tcl_AppendResult(interp, sqlite3_errmsg(pDb->db), 0);
        rc = TCL_ERROR;
      }
    }
#endif
    break;
  }

  /*
  **    $db preupdate_hook count
  **    $db preupdate_hook hook ?SCRIPT?
  **    $db preupdate_hook new INDEX
  **    $db preupdate_hook old INDEX
  */
  case DB_PREUPDATE: {
    static const char *azSub[] = {"count", "depth", "hook", "new", "old", 0};
    enum DbPreupdateSubCmd {
      PRE_COUNT, PRE_DEPTH, PRE_HOOK, PRE_NEW, PRE_OLD
    };
    int iSub;

    if( objc<3 ){
      Tcl_WrongNumArgs(interp, 2, objv, "SUB-COMMAND ?ARGS?");
    }
    if( Tcl_GetIndexFromObj(interp, objv[2], azSub, "sub-command", 0, &iSub) ){
      return TCL_ERROR;
    }

    switch( (enum DbPreupdateSubCmd)iSub ){
      case PRE_COUNT: {
        int nCol = sqlite3_preupdate_count(pDb->db);
        Tcl_SetObjResult(interp, Tcl_NewIntObj(nCol));
        break;
      }

      case PRE_HOOK: {
        if( objc>4 ){
          Tcl_WrongNumArgs(interp, 2, objv, "hook ?SCRIPT?");
          return TCL_ERROR;
        }
        DbHookCmd(interp, pDb, (objc==4 ? objv[3] : 0), &pDb->pPreUpdateHook);
        break;
      }

      case PRE_DEPTH: {
        Tcl_Obj *pRet;
        if( objc!=3 ){
          Tcl_WrongNumArgs(interp, 3, objv, "");
          return TCL_ERROR;
        }
        pRet = Tcl_NewIntObj(sqlite3_preupdate_depth(pDb->db));
        Tcl_SetObjResult(interp, pRet);
        break;
      }

      case PRE_NEW:
      case PRE_OLD: {
        int iIdx;
        sqlite3_value *pValue;
        if( objc!=4 ){
          Tcl_WrongNumArgs(interp, 3, objv, "INDEX");
          return TCL_ERROR;
        }
        if( Tcl_GetIntFromObj(interp, objv[3], &iIdx) ){
          return TCL_ERROR;
        }

        if( iSub==PRE_OLD ){
          rc = sqlite3_preupdate_old(pDb->db, iIdx, &pValue);
        }else{
          assert( iSub==PRE_NEW );
          rc = sqlite3_preupdate_new(pDb->db, iIdx, &pValue);
        }

        if( rc==SQLITE_OK ){
          Tcl_Obj *pObj;
          pObj = Tcl_NewStringObj((char*)sqlite3_value_text(pValue), -1);
          Tcl_SetObjResult(interp, pObj);
        }else{
          Tcl_AppendResult(interp, sqlite3_errmsg(pDb->db), 0);
          return TCL_ERROR;
        }
      }
    }

    break;
  }

  /*
  **    $db wal_hook ?script?
  **    $db update_hook ?script?
  **    $db rollback_hook ?script?
  */
  case DB_WAL_HOOK: 
  case DB_UPDATE_HOOK: 
  case DB_ROLLBACK_HOOK: {
    /* set ppHook to point at pUpdateHook or pRollbackHook, depending on 
    ** whether [$db update_hook] or [$db rollback_hook] was invoked.
    */
    Tcl_Obj **ppHook; 
    if( choice==DB_WAL_HOOK ) ppHook = &pDb->pWalHook;
    if( choice==DB_UPDATE_HOOK ) ppHook = &pDb->pUpdateHook;
    if( choice==DB_ROLLBACK_HOOK ) ppHook = &pDb->pRollbackHook;
    if( objc>3 ){
       Tcl_WrongNumArgs(interp, 2, objv, "?SCRIPT?");
       return TCL_ERROR;
    }

    DbHookCmd(interp, pDb, (objc==3 ? objv[2] : 0), ppHook);
    break;
  }

  /*    $db version
  **
  ** Return the version string for this database.
  */
  case DB_VERSION: {
    Tcl_SetResult(interp, (char *)sqlite3_libversion(), TCL_STATIC);
    break;
  }


  } /* End of the SWITCH statement */
  return rc;
}

#if SQLITE_TCL_NRE
/*
** Adaptor that provides an objCmd interface to the NRE-enabled
** interface implementation.
*/
static int DbObjCmdAdaptor(
  void *cd,
  Tcl_Interp *interp,
  int objc,
  Tcl_Obj *const*objv
){
  return Tcl_NRCallObjProc(interp, DbObjCmd, cd, objc, objv);
}
#endif /* SQLITE_TCL_NRE */

/*
**   sqlite3 DBNAME FILENAME ?-vfs VFSNAME? ?-key KEY? ?-readonly BOOLEAN?
**                           ?-create BOOLEAN? ?-nomutex BOOLEAN?
**
** This is the main Tcl command.  When the "sqlite" Tcl command is
** invoked, this routine runs to process that command.
**
** The first argument, DBNAME, is an arbitrary name for a new
** database connection.  This command creates a new command named
** DBNAME that is used to control that connection.  The database
** connection is deleted when the DBNAME command is deleted.
**
** The second argument is the name of the database file.
**
*/
static int DbMain(void *cd, Tcl_Interp *interp, int objc,Tcl_Obj *const*objv){
  SqliteDb *p;
  void *pKey = 0;
  int nKey = 0;
  const char *zArg;
  char *zErrMsg;
  int i;
  const char *zFile;
  const char *zVfs = 0;
  int flags;
  Tcl_DString translatedFilename;

  /* In normal use, each TCL interpreter runs in a single thread.  So
  ** by default, we can turn of mutexing on SQLite database connections.
  ** However, for testing purposes it is useful to have mutexes turned
  ** on.  So, by default, mutexes default off.  But if compiled with
  ** SQLITE_TCL_DEFAULT_FULLMUTEX then mutexes default on.
  */
#ifdef SQLITE_TCL_DEFAULT_FULLMUTEX
  flags = SQLITE_OPEN_READWRITE | SQLITE_OPEN_CREATE | SQLITE_OPEN_FULLMUTEX;
#else
  flags = SQLITE_OPEN_READWRITE | SQLITE_OPEN_CREATE | SQLITE_OPEN_NOMUTEX;
#endif

  if( objc==2 ){
    zArg = Tcl_GetStringFromObj(objv[1], 0);
    if( strcmp(zArg,"-version")==0 ){
      Tcl_AppendResult(interp,sqlite3_version,0);
      return TCL_OK;
    }
    if( strcmp(zArg,"-has-codec")==0 ){
#ifdef SQLITE_HAS_CODEC
      Tcl_AppendResult(interp,"1",0);
#else
      Tcl_AppendResult(interp,"0",0);
#endif
      return TCL_OK;
    }
  }
  for(i=3; i+1<objc; i+=2){
    zArg = Tcl_GetString(objv[i]);
    if( strcmp(zArg,"-key")==0 ){
      pKey = Tcl_GetByteArrayFromObj(objv[i+1], &nKey);
    }else if( strcmp(zArg, "-vfs")==0 ){
      zVfs = Tcl_GetString(objv[i+1]);
    }else if( strcmp(zArg, "-readonly")==0 ){
      int b;
      if( Tcl_GetBooleanFromObj(interp, objv[i+1], &b) ) return TCL_ERROR;
      if( b ){
        flags &= ~(SQLITE_OPEN_READWRITE|SQLITE_OPEN_CREATE);
        flags |= SQLITE_OPEN_READONLY;
      }else{
        flags &= ~SQLITE_OPEN_READONLY;
        flags |= SQLITE_OPEN_READWRITE;
      }
    }else if( strcmp(zArg, "-create")==0 ){
      int b;
      if( Tcl_GetBooleanFromObj(interp, objv[i+1], &b) ) return TCL_ERROR;
      if( b && (flags & SQLITE_OPEN_READONLY)==0 ){
        flags |= SQLITE_OPEN_CREATE;
      }else{
        flags &= ~SQLITE_OPEN_CREATE;
      }
    }else if( strcmp(zArg, "-nomutex")==0 ){
      int b;
      if( Tcl_GetBooleanFromObj(interp, objv[i+1], &b) ) return TCL_ERROR;
      if( b ){
        flags |= SQLITE_OPEN_NOMUTEX;
        flags &= ~SQLITE_OPEN_FULLMUTEX;
      }else{
        flags &= ~SQLITE_OPEN_NOMUTEX;
      }
   }else if( strcmp(zArg, "-fullmutex")==0 ){
      int b;
      if( Tcl_GetBooleanFromObj(interp, objv[i+1], &b) ) return TCL_ERROR;
      if( b ){
        flags |= SQLITE_OPEN_FULLMUTEX;
        flags &= ~SQLITE_OPEN_NOMUTEX;
      }else{
        flags &= ~SQLITE_OPEN_FULLMUTEX;
      }
    }else{
      Tcl_AppendResult(interp, "unknown option: ", zArg, (char*)0);
      return TCL_ERROR;
    }
  }
  if( objc<3 || (objc&1)!=1 ){
    Tcl_WrongNumArgs(interp, 1, objv, 
      "HANDLE FILENAME ?-vfs VFSNAME? ?-readonly BOOLEAN? ?-create BOOLEAN?"
      " ?-nomutex BOOLEAN? ?-fullmutex BOOLEAN?"
#ifdef SQLITE_HAS_CODEC
      " ?-key CODECKEY?"
#endif
    );
    return TCL_ERROR;
  }
  zErrMsg = 0;
  p = (SqliteDb*)Tcl_Alloc( sizeof(*p) );
  if( p==0 ){
    Tcl_SetResult(interp, "malloc failed", TCL_STATIC);
    return TCL_ERROR;
  }
  memset(p, 0, sizeof(*p));
  zFile = Tcl_GetStringFromObj(objv[2], 0);
  zFile = Tcl_TranslateFileName(interp, zFile, &translatedFilename);
  sqlite3_open_v2(zFile, &p->db, flags, zVfs);
  Tcl_DStringFree(&translatedFilename);
  if( SQLITE_OK!=sqlite3_errcode(p->db) ){
    zErrMsg = sqlite3_mprintf("%s", sqlite3_errmsg(p->db));
    sqlite3_close(p->db);
    p->db = 0;
  }
#ifdef SQLITE_HAS_CODEC
  if( p->db ){
    sqlite3_key(p->db, pKey, nKey);
  }
#endif
  if( p->db==0 ){
    Tcl_SetResult(interp, zErrMsg, TCL_VOLATILE);
    Tcl_Free((char*)p);
    sqlite3_free(zErrMsg);
    return TCL_ERROR;
  }
  p->maxStmt = NUM_PREPARED_STMTS;
  p->interp = interp;
  zArg = Tcl_GetStringFromObj(objv[1], 0);
  if( DbUseNre() ){
    Tcl_NRCreateCommand(interp, zArg, DbObjCmdAdaptor, DbObjCmd,
                        (char*)p, DbDeleteCmd);
  }else{
    Tcl_CreateObjCommand(interp, zArg, DbObjCmd, (char*)p, DbDeleteCmd);
  }
  return TCL_OK;
}

/*
** Provide a dummy Tcl_InitStubs if we are using this as a static
** library.
*/
#ifndef USE_TCL_STUBS
# undef  Tcl_InitStubs
# define Tcl_InitStubs(a,b,c)
#endif

/*
** Make sure we have a PACKAGE_VERSION macro defined.  This will be
** defined automatically by the TEA makefile.  But other makefiles
** do not define it.
*/
#ifndef PACKAGE_VERSION
# define PACKAGE_VERSION SQLITE_VERSION
#endif

/*
** Initialize this module.
**
** This Tcl module contains only a single new Tcl command named "sqlite".
** (Hence there is no namespace.  There is no point in using a namespace
** if the extension only supplies one new name!)  The "sqlite" command is
** used to open a new SQLite database.  See the DbMain() routine above
** for additional information.
**
** The EXTERN macros are required by TCL in order to work on windows.
*/
EXTERN int Sqlite3_Init(Tcl_Interp *interp){
  Tcl_InitStubs(interp, "8.4", 0);
  Tcl_CreateObjCommand(interp, "sqlite3", (Tcl_ObjCmdProc*)DbMain, 0, 0);
  Tcl_PkgProvide(interp, "sqlite3", PACKAGE_VERSION);

#ifndef SQLITE_3_SUFFIX_ONLY
  /* The "sqlite" alias is undocumented.  It is here only to support
  ** legacy scripts.  All new scripts should use only the "sqlite3"
  ** command.
  */
  Tcl_CreateObjCommand(interp, "sqlite", (Tcl_ObjCmdProc*)DbMain, 0, 0);
#endif

  return TCL_OK;
}
EXTERN int Tclsqlite3_Init(Tcl_Interp *interp){ return Sqlite3_Init(interp); }
EXTERN int Sqlite3_SafeInit(Tcl_Interp *interp){ return TCL_OK; }
EXTERN int Tclsqlite3_SafeInit(Tcl_Interp *interp){ return TCL_OK; }
EXTERN int Sqlite3_Unload(Tcl_Interp *interp, int flags){ return TCL_OK; }
EXTERN int Tclsqlite3_Unload(Tcl_Interp *interp, int flags){ return TCL_OK; }
EXTERN int Sqlite3_SafeUnload(Tcl_Interp *interp, int flags){ return TCL_OK; }
EXTERN int Tclsqlite3_SafeUnload(Tcl_Interp *interp, int flags){ return TCL_OK;}


#ifndef SQLITE_3_SUFFIX_ONLY
int Sqlite_Init(Tcl_Interp *interp){ return Sqlite3_Init(interp); }
int Tclsqlite_Init(Tcl_Interp *interp){ return Sqlite3_Init(interp); }
int Sqlite_SafeInit(Tcl_Interp *interp){ return TCL_OK; }
int Tclsqlite_SafeInit(Tcl_Interp *interp){ return TCL_OK; }
int Sqlite_Unload(Tcl_Interp *interp, int flags){ return TCL_OK; }
int Tclsqlite_Unload(Tcl_Interp *interp, int flags){ return TCL_OK; }
int Sqlite_SafeUnload(Tcl_Interp *interp, int flags){ return TCL_OK; }
int Tclsqlite_SafeUnload(Tcl_Interp *interp, int flags){ return TCL_OK;}
#endif

#ifdef TCLSH
/*****************************************************************************
** All of the code that follows is used to build standalone TCL interpreters
** that are statically linked with SQLite.  Enable these by compiling
** with -DTCLSH=n where n can be 1 or 2.  An n of 1 generates a standard
** tclsh but with SQLite built in.  An n of 2 generates the SQLite space
** analysis program.
*/

#if defined(SQLITE_TEST) || defined(SQLITE_TCLMD5)
/*
 * This code implements the MD5 message-digest algorithm.
 * The algorithm is due to Ron Rivest.  This code was
 * written by Colin Plumb in 1993, no copyright is claimed.
 * This code is in the public domain; do with it what you wish.
 *
 * Equivalent code is available from RSA Data Security, Inc.
 * This code has been tested against that, and is equivalent,
 * except that you don't need to include two pages of legalese
 * with every copy.
 *
 * To compute the message digest of a chunk of bytes, declare an
 * MD5Context structure, pass it to MD5Init, call MD5Update as
 * needed on buffers full of bytes, and then call MD5Final, which
 * will fill a supplied 16-byte array with the digest.
 */

/*
 * If compiled on a machine that doesn't have a 32-bit integer,
 * you just set "uint32" to the appropriate datatype for an
 * unsigned 32-bit integer.  For example:
 *
 *       cc -Duint32='unsigned long' md5.c
 *
 */
#ifndef uint32
#  define uint32 unsigned int
#endif

struct MD5Context {
  int isInit;
  uint32 buf[4];
  uint32 bits[2];
  unsigned char in[64];
};
typedef struct MD5Context MD5Context;

/*
 * Note: this code is harmless on little-endian machines.
 */
static void byteReverse (unsigned char *buf, unsigned longs){
        uint32 t;
        do {
                t = (uint32)((unsigned)buf[3]<<8 | buf[2]) << 16 |
                            ((unsigned)buf[1]<<8 | buf[0]);
                *(uint32 *)buf = t;
                buf += 4;
        } while (--longs);
}
/* The four core functions - F1 is optimized somewhat */

/* #define F1(x, y, z) (x & y | ~x & z) */
#define F1(x, y, z) (z ^ (x & (y ^ z)))
#define F2(x, y, z) F1(z, x, y)
#define F3(x, y, z) (x ^ y ^ z)
#define F4(x, y, z) (y ^ (x | ~z))

/* This is the central step in the MD5 algorithm. */
#define MD5STEP(f, w, x, y, z, data, s) \
        ( w += f(x, y, z) + data,  w = w<<s | w>>(32-s),  w += x )

/*
 * The core of the MD5 algorithm, this alters an existing MD5 hash to
 * reflect the addition of 16 longwords of new data.  MD5Update blocks
 * the data and converts bytes into longwords for this routine.
 */
static void MD5Transform(uint32 buf[4], const uint32 in[16]){
        register uint32 a, b, c, d;

        a = buf[0];
        b = buf[1];
        c = buf[2];
        d = buf[3];

        MD5STEP(F1, a, b, c, d, in[ 0]+0xd76aa478,  7);
        MD5STEP(F1, d, a, b, c, in[ 1]+0xe8c7b756, 12);
        MD5STEP(F1, c, d, a, b, in[ 2]+0x242070db, 17);
        MD5STEP(F1, b, c, d, a, in[ 3]+0xc1bdceee, 22);
        MD5STEP(F1, a, b, c, d, in[ 4]+0xf57c0faf,  7);
        MD5STEP(F1, d, a, b, c, in[ 5]+0x4787c62a, 12);
        MD5STEP(F1, c, d, a, b, in[ 6]+0xa8304613, 17);
        MD5STEP(F1, b, c, d, a, in[ 7]+0xfd469501, 22);
        MD5STEP(F1, a, b, c, d, in[ 8]+0x698098d8,  7);
        MD5STEP(F1, d, a, b, c, in[ 9]+0x8b44f7af, 12);
        MD5STEP(F1, c, d, a, b, in[10]+0xffff5bb1, 17);
        MD5STEP(F1, b, c, d, a, in[11]+0x895cd7be, 22);
        MD5STEP(F1, a, b, c, d, in[12]+0x6b901122,  7);
        MD5STEP(F1, d, a, b, c, in[13]+0xfd987193, 12);
        MD5STEP(F1, c, d, a, b, in[14]+0xa679438e, 17);
        MD5STEP(F1, b, c, d, a, in[15]+0x49b40821, 22);

        MD5STEP(F2, a, b, c, d, in[ 1]+0xf61e2562,  5);
        MD5STEP(F2, d, a, b, c, in[ 6]+0xc040b340,  9);
        MD5STEP(F2, c, d, a, b, in[11]+0x265e5a51, 14);
        MD5STEP(F2, b, c, d, a, in[ 0]+0xe9b6c7aa, 20);
        MD5STEP(F2, a, b, c, d, in[ 5]+0xd62f105d,  5);
        MD5STEP(F2, d, a, b, c, in[10]+0x02441453,  9);
        MD5STEP(F2, c, d, a, b, in[15]+0xd8a1e681, 14);
        MD5STEP(F2, b, c, d, a, in[ 4]+0xe7d3fbc8, 20);
        MD5STEP(F2, a, b, c, d, in[ 9]+0x21e1cde6,  5);
        MD5STEP(F2, d, a, b, c, in[14]+0xc33707d6,  9);
        MD5STEP(F2, c, d, a, b, in[ 3]+0xf4d50d87, 14);
        MD5STEP(F2, b, c, d, a, in[ 8]+0x455a14ed, 20);
        MD5STEP(F2, a, b, c, d, in[13]+0xa9e3e905,  5);
        MD5STEP(F2, d, a, b, c, in[ 2]+0xfcefa3f8,  9);
        MD5STEP(F2, c, d, a, b, in[ 7]+0x676f02d9, 14);
        MD5STEP(F2, b, c, d, a, in[12]+0x8d2a4c8a, 20);

        MD5STEP(F3, a, b, c, d, in[ 5]+0xfffa3942,  4);
        MD5STEP(F3, d, a, b, c, in[ 8]+0x8771f681, 11);
        MD5STEP(F3, c, d, a, b, in[11]+0x6d9d6122, 16);
        MD5STEP(F3, b, c, d, a, in[14]+0xfde5380c, 23);
        MD5STEP(F3, a, b, c, d, in[ 1]+0xa4beea44,  4);
        MD5STEP(F3, d, a, b, c, in[ 4]+0x4bdecfa9, 11);
        MD5STEP(F3, c, d, a, b, in[ 7]+0xf6bb4b60, 16);
        MD5STEP(F3, b, c, d, a, in[10]+0xbebfbc70, 23);
        MD5STEP(F3, a, b, c, d, in[13]+0x289b7ec6,  4);
        MD5STEP(F3, d, a, b, c, in[ 0]+0xeaa127fa, 11);
        MD5STEP(F3, c, d, a, b, in[ 3]+0xd4ef3085, 16);
        MD5STEP(F3, b, c, d, a, in[ 6]+0x04881d05, 23);
        MD5STEP(F3, a, b, c, d, in[ 9]+0xd9d4d039,  4);
        MD5STEP(F3, d, a, b, c, in[12]+0xe6db99e5, 11);
        MD5STEP(F3, c, d, a, b, in[15]+0x1fa27cf8, 16);
        MD5STEP(F3, b, c, d, a, in[ 2]+0xc4ac5665, 23);

        MD5STEP(F4, a, b, c, d, in[ 0]+0xf4292244,  6);
        MD5STEP(F4, d, a, b, c, in[ 7]+0x432aff97, 10);
        MD5STEP(F4, c, d, a, b, in[14]+0xab9423a7, 15);
        MD5STEP(F4, b, c, d, a, in[ 5]+0xfc93a039, 21);
        MD5STEP(F4, a, b, c, d, in[12]+0x655b59c3,  6);
        MD5STEP(F4, d, a, b, c, in[ 3]+0x8f0ccc92, 10);
        MD5STEP(F4, c, d, a, b, in[10]+0xffeff47d, 15);
        MD5STEP(F4, b, c, d, a, in[ 1]+0x85845dd1, 21);
        MD5STEP(F4, a, b, c, d, in[ 8]+0x6fa87e4f,  6);
        MD5STEP(F4, d, a, b, c, in[15]+0xfe2ce6e0, 10);
        MD5STEP(F4, c, d, a, b, in[ 6]+0xa3014314, 15);
        MD5STEP(F4, b, c, d, a, in[13]+0x4e0811a1, 21);
        MD5STEP(F4, a, b, c, d, in[ 4]+0xf7537e82,  6);
        MD5STEP(F4, d, a, b, c, in[11]+0xbd3af235, 10);
        MD5STEP(F4, c, d, a, b, in[ 2]+0x2ad7d2bb, 15);
        MD5STEP(F4, b, c, d, a, in[ 9]+0xeb86d391, 21);

        buf[0] += a;
        buf[1] += b;
        buf[2] += c;
        buf[3] += d;
}

/*
 * Start MD5 accumulation.  Set bit count to 0 and buffer to mysterious
 * initialization constants.
 */
static void MD5Init(MD5Context *ctx){
        ctx->isInit = 1;
        ctx->buf[0] = 0x67452301;
        ctx->buf[1] = 0xefcdab89;
        ctx->buf[2] = 0x98badcfe;
        ctx->buf[3] = 0x10325476;
        ctx->bits[0] = 0;
        ctx->bits[1] = 0;
}

/*
 * Update context to reflect the concatenation of another buffer full
 * of bytes.
 */
static 
void MD5Update(MD5Context *ctx, const unsigned char *buf, unsigned int len){
        uint32 t;

        /* Update bitcount */

        t = ctx->bits[0];
        if ((ctx->bits[0] = t + ((uint32)len << 3)) < t)
                ctx->bits[1]++; /* Carry from low to high */
        ctx->bits[1] += len >> 29;

        t = (t >> 3) & 0x3f;    /* Bytes already in shsInfo->data */

        /* Handle any leading odd-sized chunks */

        if ( t ) {
                unsigned char *p = (unsigned char *)ctx->in + t;

                t = 64-t;
                if (len < t) {
                        memcpy(p, buf, len);
                        return;
                }
                memcpy(p, buf, t);
                byteReverse(ctx->in, 16);
                MD5Transform(ctx->buf, (uint32 *)ctx->in);
                buf += t;
                len -= t;
        }

        /* Process data in 64-byte chunks */

        while (len >= 64) {
                memcpy(ctx->in, buf, 64);
                byteReverse(ctx->in, 16);
                MD5Transform(ctx->buf, (uint32 *)ctx->in);
                buf += 64;
                len -= 64;
        }

        /* Handle any remaining bytes of data. */

        memcpy(ctx->in, buf, len);
}

/*
 * Final wrapup - pad to 64-byte boundary with the bit pattern 
 * 1 0* (64-bit count of bits processed, MSB-first)
 */
static void MD5Final(unsigned char digest[16], MD5Context *ctx){
        unsigned count;
        unsigned char *p;

        /* Compute number of bytes mod 64 */
        count = (ctx->bits[0] >> 3) & 0x3F;

        /* Set the first char of padding to 0x80.  This is safe since there is
           always at least one byte free */
        p = ctx->in + count;
        *p++ = 0x80;

        /* Bytes of padding needed to make 64 bytes */
        count = 64 - 1 - count;

        /* Pad out to 56 mod 64 */
        if (count < 8) {
                /* Two lots of padding:  Pad the first block to 64 bytes */
                memset(p, 0, count);
                byteReverse(ctx->in, 16);
                MD5Transform(ctx->buf, (uint32 *)ctx->in);

                /* Now fill the next block with 56 bytes */
                memset(ctx->in, 0, 56);
        } else {
                /* Pad block to 56 bytes */
                memset(p, 0, count-8);
        }
        byteReverse(ctx->in, 14);

        /* Append length in bits and transform */
        ((uint32 *)ctx->in)[ 14 ] = ctx->bits[0];
        ((uint32 *)ctx->in)[ 15 ] = ctx->bits[1];

        MD5Transform(ctx->buf, (uint32 *)ctx->in);
        byteReverse((unsigned char *)ctx->buf, 4);
        memcpy(digest, ctx->buf, 16);
        memset(ctx, 0, sizeof(ctx));    /* In case it is sensitive */
}

/*
** Convert a 128-bit MD5 digest into a 32-digit base-16 number.
*/
static void MD5DigestToBase16(unsigned char *digest, char *zBuf){
  static char const zEncode[] = "0123456789abcdef";
  int i, j;

  for(j=i=0; i<16; i++){
    int a = digest[i];
    zBuf[j++] = zEncode[(a>>4)&0xf];
    zBuf[j++] = zEncode[a & 0xf];
  }
  zBuf[j] = 0;
}


/*
** Convert a 128-bit MD5 digest into sequency of eight 5-digit integers
** each representing 16 bits of the digest and separated from each
** other by a "-" character.
*/
static void MD5DigestToBase10x8(unsigned char digest[16], char zDigest[50]){
  int i, j;
  unsigned int x;
  for(i=j=0; i<16; i+=2){
    x = digest[i]*256 + digest[i+1];
    if( i>0 ) zDigest[j++] = '-';
    sprintf(&zDigest[j], "%05u", x);
    j += 5;
  }
  zDigest[j] = 0;
}

/*
** A TCL command for md5.  The argument is the text to be hashed.  The
** Result is the hash in base64.  
*/
static int md5_cmd(void*cd, Tcl_Interp *interp, int argc, const char **argv){
  MD5Context ctx;
  unsigned char digest[16];
  char zBuf[50];
  void (*converter)(unsigned char*, char*);

  if( argc!=2 ){
    Tcl_AppendResult(interp,"wrong # args: should be \"", argv[0], 
        " TEXT\"", 0);
    return TCL_ERROR;
  }
  MD5Init(&ctx);
  MD5Update(&ctx, (unsigned char*)argv[1], (unsigned)strlen(argv[1]));
  MD5Final(digest, &ctx);
  converter = (void(*)(unsigned char*,char*))cd;
  converter(digest, zBuf);
  Tcl_AppendResult(interp, zBuf, (char*)0);
  return TCL_OK;
}

/*
** A TCL command to take the md5 hash of a file.  The argument is the
** name of the file.
*/
static int md5file_cmd(void*cd, Tcl_Interp*interp, int argc, const char **argv){
  FILE *in;
  MD5Context ctx;
  void (*converter)(unsigned char*, char*);
  unsigned char digest[16];
  char zBuf[10240];

  if( argc!=2 ){
    Tcl_AppendResult(interp,"wrong # args: should be \"", argv[0], 
        " FILENAME\"", 0);
    return TCL_ERROR;
  }
  in = fopen(argv[1],"rb");
  if( in==0 ){
    Tcl_AppendResult(interp,"unable to open file \"", argv[1], 
         "\" for reading", 0);
    return TCL_ERROR;
  }
  MD5Init(&ctx);
  for(;;){
    int n;
    n = fread(zBuf, 1, sizeof(zBuf), in);
    if( n<=0 ) break;
    MD5Update(&ctx, (unsigned char*)zBuf, (unsigned)n);
  }
  fclose(in);
  MD5Final(digest, &ctx);
  converter = (void(*)(unsigned char*,char*))cd;
  converter(digest, zBuf);
  Tcl_AppendResult(interp, zBuf, (char*)0);
  return TCL_OK;
}

/*
** Register the four new TCL commands for generating MD5 checksums
** with the TCL interpreter.
*/
int Md5_Init(Tcl_Interp *interp){
  Tcl_CreateCommand(interp, "md5", (Tcl_CmdProc*)md5_cmd,
                    MD5DigestToBase16, 0);
  Tcl_CreateCommand(interp, "md5-10x8", (Tcl_CmdProc*)md5_cmd,
                    MD5DigestToBase10x8, 0);
  Tcl_CreateCommand(interp, "md5file", (Tcl_CmdProc*)md5file_cmd,
                    MD5DigestToBase16, 0);
  Tcl_CreateCommand(interp, "md5file-10x8", (Tcl_CmdProc*)md5file_cmd,
                    MD5DigestToBase10x8, 0);
  return TCL_OK;
}
#endif /* defined(SQLITE_TEST) || defined(SQLITE_TCLMD5) */

#if defined(SQLITE_TEST)
/*
** During testing, the special md5sum() aggregate function is available.
** inside SQLite.  The following routines implement that function.
*/
static void md5step(sqlite3_context *context, int argc, sqlite3_value **argv){
  MD5Context *p;
  int i;
  if( argc<1 ) return;
  p = sqlite3_aggregate_context(context, sizeof(*p));
  if( p==0 ) return;
  if( !p->isInit ){
    MD5Init(p);
  }
  for(i=0; i<argc; i++){
    const char *zData = (char*)sqlite3_value_text(argv[i]);
    if( zData ){
      MD5Update(p, (unsigned char*)zData, strlen(zData));
    }
  }
}
static void md5finalize(sqlite3_context *context){
  MD5Context *p;
  unsigned char digest[16];
  char zBuf[33];
  p = sqlite3_aggregate_context(context, sizeof(*p));
  MD5Final(digest,p);
  MD5DigestToBase16(digest, zBuf);
  sqlite3_result_text(context, zBuf, -1, SQLITE_TRANSIENT);
}
int Md5_Register(sqlite3 *db){
  int rc = sqlite3_create_function(db, "md5sum", -1, SQLITE_UTF8, 0, 0, 
                                 md5step, md5finalize);
  sqlite3_overload_function(db, "md5sum", -1);  /* To exercise this API */
  return rc;
}
#endif /* defined(SQLITE_TEST) */


/*
** If the macro TCLSH is one, then put in code this for the
** "main" routine that will initialize Tcl and take input from
** standard input, or if a file is named on the command line
** the TCL interpreter reads and evaluates that file.
*/
#if TCLSH==1
static char zMainloop[] =
  "set line {}\n"
  "while {![eof stdin]} {\n"
    "if {$line!=\"\"} {\n"
      "puts -nonewline \"> \"\n"
    "} else {\n"
      "puts -nonewline \"% \"\n"
    "}\n"
    "flush stdout\n"
    "append line [gets stdin]\n"
    "if {[info complete $line]} {\n"
      "if {[catch {uplevel #0 $line} result]} {\n"
        "puts stderr \"Error: $result\"\n"
      "} elseif {$result!=\"\"} {\n"
        "puts $result\n"
      "}\n"
      "set line {}\n"
    "} else {\n"
      "append line \\n\n"
    "}\n"
  "}\n"
;
#endif
#if TCLSH==2
static char zMainloop[] = 
#include "spaceanal_tcl.h"
;
#endif

#ifdef SQLITE_TEST
static void init_all(Tcl_Interp *);
static int init_all_cmd(
  ClientData cd,
  Tcl_Interp *interp,
  int objc,
  Tcl_Obj *CONST objv[]
){

  Tcl_Interp *slave;
  if( objc!=2 ){
    Tcl_WrongNumArgs(interp, 1, objv, "SLAVE");
    return TCL_ERROR;
  }

  slave = Tcl_GetSlave(interp, Tcl_GetString(objv[1]));
  if( !slave ){
    return TCL_ERROR;
  }

  init_all(slave);
  return TCL_OK;
}
#endif

/*
** Configure the interpreter passed as the first argument to have access
** to the commands and linked variables that make up:
**
**   * the [sqlite3] extension itself, 
**
**   * If SQLITE_TCLMD5 or SQLITE_TEST is defined, the Md5 commands, and
**
**   * If SQLITE_TEST is set, the various test interfaces used by the Tcl
**     test suite.
*/
static void init_all(Tcl_Interp *interp){
  Sqlite3_Init(interp);

#if defined(SQLITE_TEST) || defined(SQLITE_TCLMD5)
  Md5_Init(interp);
#endif

#ifdef SQLITE_TEST
  {
    extern int Sqliteconfig_Init(Tcl_Interp*);
    extern int Sqlitetest1_Init(Tcl_Interp*);
    extern int Sqlitetest2_Init(Tcl_Interp*);
    extern int Sqlitetest3_Init(Tcl_Interp*);
    extern int Sqlitetest4_Init(Tcl_Interp*);
    extern int Sqlitetest5_Init(Tcl_Interp*);
    extern int Sqlitetest6_Init(Tcl_Interp*);
    extern int Sqlitetest7_Init(Tcl_Interp*);
    extern int Sqlitetest8_Init(Tcl_Interp*);
    extern int Sqlitetest9_Init(Tcl_Interp*);
    extern int Sqlitetestasync_Init(Tcl_Interp*);
    extern int Sqlitetest_autoext_Init(Tcl_Interp*);
    extern int Sqlitetest_demovfs_Init(Tcl_Interp *);
    extern int Sqlitetest_func_Init(Tcl_Interp*);
    extern int Sqlitetest_hexio_Init(Tcl_Interp*);
    extern int Sqlitetest_init_Init(Tcl_Interp*);
    extern int Sqlitetest_malloc_Init(Tcl_Interp*);
    extern int Sqlitetest_mutex_Init(Tcl_Interp*);
    extern int Sqlitetestschema_Init(Tcl_Interp*);
    extern int Sqlitetestsse_Init(Tcl_Interp*);
    extern int Sqlitetesttclvar_Init(Tcl_Interp*);
    extern int SqlitetestThread_Init(Tcl_Interp*);
    extern int SqlitetestOnefile_Init();
    extern int SqlitetestOsinst_Init(Tcl_Interp*);
    extern int Sqlitetestbackup_Init(Tcl_Interp*);
    extern int Sqlitetestintarray_Init(Tcl_Interp*);
    extern int Sqlitetestvfs_Init(Tcl_Interp *);
    extern int SqlitetestStat_Init(Tcl_Interp*);
    extern int Sqlitetestrtree_Init(Tcl_Interp*);
    extern int Sqlitequota_Init(Tcl_Interp*);
    extern int Sqlitemultiplex_Init(Tcl_Interp*);
    extern int SqliteSuperlock_Init(Tcl_Interp*);
<<<<<<< HEAD
#ifdef SQLITE_ENABLE_SESSION
    extern int TestSession_Init(Tcl_Interp*);
#endif
=======
    extern int SqlitetestSyscall_Init(Tcl_Interp*);
>>>>>>> 5ef47bf0

#ifdef SQLITE_ENABLE_ZIPVFS
    extern int Zipvfs_Init(Tcl_Interp*);
    Zipvfs_Init(interp);
#endif

    Sqliteconfig_Init(interp);
    Sqlitetest1_Init(interp);
    Sqlitetest2_Init(interp);
    Sqlitetest3_Init(interp);
    Sqlitetest4_Init(interp);
    Sqlitetest5_Init(interp);
    Sqlitetest6_Init(interp);
    Sqlitetest7_Init(interp);
    Sqlitetest8_Init(interp);
    Sqlitetest9_Init(interp);
    Sqlitetestasync_Init(interp);
    Sqlitetest_autoext_Init(interp);
    Sqlitetest_demovfs_Init(interp);
    Sqlitetest_func_Init(interp);
    Sqlitetest_hexio_Init(interp);
    Sqlitetest_init_Init(interp);
    Sqlitetest_malloc_Init(interp);
    Sqlitetest_mutex_Init(interp);
    Sqlitetestschema_Init(interp);
    Sqlitetesttclvar_Init(interp);
    SqlitetestThread_Init(interp);
    SqlitetestOnefile_Init(interp);
    SqlitetestOsinst_Init(interp);
    Sqlitetestbackup_Init(interp);
    Sqlitetestintarray_Init(interp);
    Sqlitetestvfs_Init(interp);
    SqlitetestStat_Init(interp);
    Sqlitetestrtree_Init(interp);
    Sqlitequota_Init(interp);
    Sqlitemultiplex_Init(interp);
    SqliteSuperlock_Init(interp);
<<<<<<< HEAD
#ifdef SQLITE_ENABLE_SESSION
    TestSession_Init(interp);
#endif
=======
    SqlitetestSyscall_Init(interp);
>>>>>>> 5ef47bf0

    Tcl_CreateObjCommand(interp,"load_testfixture_extensions",init_all_cmd,0,0);

#ifdef SQLITE_SSE
    Sqlitetestsse_Init(interp);
#endif
  }
#endif
}

#define TCLSH_MAIN main   /* Needed to fake out mktclapp */
int TCLSH_MAIN(int argc, char **argv){
  Tcl_Interp *interp;
  
  /* Call sqlite3_shutdown() once before doing anything else. This is to
  ** test that sqlite3_shutdown() can be safely called by a process before
  ** sqlite3_initialize() is. */
  sqlite3_shutdown();

#if TCLSH==2
  sqlite3_config(SQLITE_CONFIG_SINGLETHREAD);
#endif
  Tcl_FindExecutable(argv[0]);

  interp = Tcl_CreateInterp();
  init_all(interp);
  if( argc>=2 ){
    int i;
    char zArgc[32];
    sqlite3_snprintf(sizeof(zArgc), zArgc, "%d", argc-(3-TCLSH));
    Tcl_SetVar(interp,"argc", zArgc, TCL_GLOBAL_ONLY);
    Tcl_SetVar(interp,"argv0",argv[1],TCL_GLOBAL_ONLY);
    Tcl_SetVar(interp,"argv", "", TCL_GLOBAL_ONLY);
    for(i=3-TCLSH; i<argc; i++){
      Tcl_SetVar(interp, "argv", argv[i],
          TCL_GLOBAL_ONLY | TCL_LIST_ELEMENT | TCL_APPEND_VALUE);
    }
    if( TCLSH==1 && Tcl_EvalFile(interp, argv[1])!=TCL_OK ){
      const char *zInfo = Tcl_GetVar(interp, "errorInfo", TCL_GLOBAL_ONLY);
      if( zInfo==0 ) zInfo = Tcl_GetStringResult(interp);
      fprintf(stderr,"%s: %s\n", *argv, zInfo);
      return 1;
    }
  }
  if( TCLSH==2 || argc<=1 ){
    Tcl_GlobalEval(interp, zMainloop);
  }
  return 0;
}
#endif /* TCLSH */<|MERGE_RESOLUTION|>--- conflicted
+++ resolved
@@ -3719,14 +3719,10 @@
     extern int Sqlitequota_Init(Tcl_Interp*);
     extern int Sqlitemultiplex_Init(Tcl_Interp*);
     extern int SqliteSuperlock_Init(Tcl_Interp*);
-<<<<<<< HEAD
+    extern int SqlitetestSyscall_Init(Tcl_Interp*);
 #ifdef SQLITE_ENABLE_SESSION
     extern int TestSession_Init(Tcl_Interp*);
 #endif
-=======
-    extern int SqlitetestSyscall_Init(Tcl_Interp*);
->>>>>>> 5ef47bf0
-
 #ifdef SQLITE_ENABLE_ZIPVFS
     extern int Zipvfs_Init(Tcl_Interp*);
     Zipvfs_Init(interp);
@@ -3763,13 +3759,10 @@
     Sqlitequota_Init(interp);
     Sqlitemultiplex_Init(interp);
     SqliteSuperlock_Init(interp);
-<<<<<<< HEAD
+    SqlitetestSyscall_Init(interp);
 #ifdef SQLITE_ENABLE_SESSION
     TestSession_Init(interp);
 #endif
-=======
-    SqlitetestSyscall_Init(interp);
->>>>>>> 5ef47bf0
 
     Tcl_CreateObjCommand(interp,"load_testfixture_extensions",init_all_cmd,0,0);
 
