--- conflicted
+++ resolved
@@ -126,7 +126,11 @@
 */
 int sqlite3WalHeapMemory(Wal *pWal);
 
-<<<<<<< HEAD
+#ifdef SQLITE_ENABLE_SNAPSHOT
+int sqlite3WalSnapshotGet(Wal *pWal, sqlite3_snapshot **ppSnapshot);
+void sqlite3WalSnapshotOpen(Wal *pWal, sqlite3_snapshot *pSnapshot);
+#endif
+
 #ifndef SQLITE_OMIT_CONCURRENT
 /* Tell the wal layer that we want to commit a concurrent transaction */
 int sqlite3WalLockForCommit(Wal *pWal, PgHdr *pPg, Bitvec *pRead);
@@ -135,12 +139,6 @@
 ** by other connections */
 int sqlite3WalUpgradeSnapshot(Wal *pWal);
 #endif /* SQLITE_OMIT_CONCURRENT */
-=======
-#ifdef SQLITE_ENABLE_SNAPSHOT
-int sqlite3WalSnapshotGet(Wal *pWal, sqlite3_snapshot **ppSnapshot);
-void sqlite3WalSnapshotOpen(Wal *pWal, sqlite3_snapshot *pSnapshot);
-#endif
->>>>>>> 8b0ba7b0
 
 #ifdef SQLITE_ENABLE_ZIPVFS
 /* If the WAL file is not empty, return the number of bytes of content
