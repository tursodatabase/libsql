/*
** 2010 February 1
**
** The author disclaims copyright to this source code.  In place of
** a legal notice, here is a blessing:
**
**    May you do good and not evil.
**    May you find forgiveness for yourself and forgive others.
**    May you share freely, never taking more than you give.
**
*************************************************************************
** This header file defines the interface to the write-ahead logging 
** system. Refer to the comments below and the header comment attached to 
** the implementation of each function in log.c for further details.
*/

#ifndef SQLITE_WAL_H
#define SQLITE_WAL_H

#include "sqliteInt.h"

/* Macros for extracting appropriate sync flags for either transaction
** commits (WAL_SYNC_FLAGS(X)) or for checkpoint ops (CKPT_SYNC_FLAGS(X)):
*/
#define WAL_SYNC_FLAGS(X)   ((X)&0x03)
#define CKPT_SYNC_FLAGS(X)  (((X)>>2)&0x03)

#ifdef SQLITE_OMIT_WAL
# define sqlite3WalOpen(x,y,z)                   0
# define sqlite3WalLimit(x,y)
# define sqlite3WalClose(v,w,x,y,z)              0
# define sqlite3WalBeginReadTransaction(y,z)     0
# define sqlite3WalEndReadTransaction(z)
# define sqlite3WalDbsize(y)                     0
# define sqlite3WalBeginWriteTransaction(y)      0
# define sqlite3WalEndWriteTransaction(x)        0
# define sqlite3WalUndo(w,x,y,z)                 0
# define sqlite3WalSavepoint(y,z)
# define sqlite3WalSavepointUndo(y,z)            0
# define sqlite3WalFrames(u,v,w,x,y,z)           0
# define sqlite3WalCheckpoint(q,r,s,t,u,v,w,x,y,z) 0
# define sqlite3WalCallback(z)                   0
# define sqlite3WalExclusiveMode(y,z)            0
# define sqlite3WalHeapMemory(z)                 0
# define sqlite3WalFramesize(z)                  0
# define sqlite3WalFindFrame(x,y,z)              0
# define sqlite3WalFile(x)                       0
#else

#define WAL_SAVEPOINT_NDATA 4

/* Connection to a write-ahead log (WAL) file. 
** There is one object of this type for each pager. 
*/
typedef struct Wal Wal;

/* Open and close a connection to a write-ahead log. */
int sqlite3WalOpen(sqlite3_vfs*, sqlite3_file*, const char *, int, i64, Wal**);
int sqlite3WalClose(Wal *pWal, sqlite3*, int sync_flags, int, u8 *);

/* Set the limiting size of a WAL file. */
void sqlite3WalLimit(Wal*, i64);

/* Used by readers to open (lock) and close (unlock) a snapshot.  A 
** snapshot is like a read-transaction.  It is the state of the database
** at an instant in time.  sqlite3WalOpenSnapshot gets a read lock and
** preserves the current state even if the other threads or processes
** write to or checkpoint the WAL.  sqlite3WalCloseSnapshot() closes the
** transaction and releases the lock.
*/
int sqlite3WalBeginReadTransaction(Wal *pWal, int *);
void sqlite3WalEndReadTransaction(Wal *pWal);

/* Read a page from the write-ahead log, if it is present. */
int sqlite3WalFindFrame(Wal *, Pgno, u32 *);
int sqlite3WalReadFrame(Wal *, u32, int, u8 *);

/* If the WAL is not empty, return the size of the database. */
Pgno sqlite3WalDbsize(Wal *pWal);

/* Obtain or release the WRITER lock. */
int sqlite3WalBeginWriteTransaction(Wal *pWal);
int sqlite3WalEndWriteTransaction(Wal *pWal);

/* Undo any frames written (but not committed) to the log */
int sqlite3WalUndo(Wal *pWal, int (*xUndo)(void *, Pgno), void *pUndoCtx, int);

/* Return an integer that records the current (uncommitted) write
** position in the WAL */
void sqlite3WalSavepoint(Wal *pWal, u32 *aWalData);

/* Move the write position of the WAL back to iFrame.  Called in
** response to a ROLLBACK TO command. */
int sqlite3WalSavepointUndo(Wal *pWal, u32 *aWalData);

/* Write a frame or frames to the log. */
int sqlite3WalFrames(Wal *pWal, int, PgHdr *, Pgno, int, int);

/* Copy pages from the log to the database file */ 
int sqlite3WalCheckpoint(
  Wal *pWal,                      /* Write-ahead log connection */
  sqlite3 *db,                    /* Check this handle's interrupt flag */
  int eMode,                      /* One of PASSIVE, FULL and RESTART */
  int (*xBusy)(void*),            /* Function to call when busy */
  void *pBusyArg,                 /* Context argument for xBusyHandler */
  int sync_flags,                 /* Flags to sync db file with (or 0) */
  int nBuf,                       /* Size of buffer nBuf */
  u8 *zBuf,                       /* Temporary buffer to use */
  int *pnLog,                     /* OUT: Number of frames in WAL */
  int *pnCkpt                     /* OUT: Number of backfilled frames in WAL */
);

/* Return the value to pass to a sqlite3_wal_hook callback, the
** number of frames in the WAL at the point of the last commit since
** sqlite3WalCallback() was called.  If no commits have occurred since
** the last call, then return 0.
*/
int sqlite3WalCallback(Wal *pWal);

/* Tell the wal layer that an EXCLUSIVE lock has been obtained (or released)
** by the pager layer on the database file.
*/
int sqlite3WalExclusiveMode(Wal *pWal, int op);

/* Return true if the argument is non-NULL and the WAL module is using
** heap-memory for the wal-index. Otherwise, if the argument is NULL or the
** WAL module is using shared-memory, return false. 
*/
int sqlite3WalHeapMemory(Wal *pWal);

#ifdef SQLITE_ENABLE_SNAPSHOT
int sqlite3WalSnapshotGet(Wal *pWal, sqlite3_snapshot **ppSnapshot);
void sqlite3WalSnapshotOpen(Wal *pWal, sqlite3_snapshot *pSnapshot);
int sqlite3WalSnapshotRecover(Wal *pWal);
int sqlite3WalSnapshotCheck(Wal *pWal, sqlite3_snapshot *pSnapshot);
void sqlite3WalSnapshotUnlock(Wal *pWal);
#endif

#ifndef SQLITE_OMIT_CONCURRENT
/* Tell the wal layer that we want to commit a concurrent transaction */
int sqlite3WalLockForCommit(Wal *pWal, PgHdr *pPg, Bitvec *pRead, Pgno*);

/* Upgrade the state of the client to take into account changes written
** by other connections */
int sqlite3WalUpgradeSnapshot(Wal *pWal);
#endif /* SQLITE_OMIT_CONCURRENT */

#ifdef SQLITE_ENABLE_ZIPVFS
/* If the WAL file is not empty, return the number of bytes of content
** stored in each frame (i.e. the db page-size when the WAL was created).
*/
int sqlite3WalFramesize(Wal *pWal);
#endif

/* Return the sqlite3_file object for the WAL file */
sqlite3_file *sqlite3WalFile(Wal *pWal);

<<<<<<< HEAD
/* sqlite3_wal_info() data */
int sqlite3WalInfo(Wal *pWal, u32 *pnPrior, u32 *pnFrame);
=======
#ifdef SQLITE_ENABLE_SETLK_TIMEOUT
int sqlite3WalWriteLock(Wal *pWal, int bLock);
void sqlite3WalDb(Wal *pWal, sqlite3 *db);
#endif
>>>>>>> c795e3df

#endif /* ifndef SQLITE_OMIT_WAL */
#endif /* SQLITE_WAL_H */<|MERGE_RESOLUTION|>--- conflicted
+++ resolved
@@ -155,15 +155,13 @@
 /* Return the sqlite3_file object for the WAL file */
 sqlite3_file *sqlite3WalFile(Wal *pWal);
 
-<<<<<<< HEAD
-/* sqlite3_wal_info() data */
-int sqlite3WalInfo(Wal *pWal, u32 *pnPrior, u32 *pnFrame);
-=======
 #ifdef SQLITE_ENABLE_SETLK_TIMEOUT
 int sqlite3WalWriteLock(Wal *pWal, int bLock);
 void sqlite3WalDb(Wal *pWal, sqlite3 *db);
 #endif
->>>>>>> c795e3df
+
+/* sqlite3_wal_info() data */
+int sqlite3WalInfo(Wal *pWal, u32 *pnPrior, u32 *pnFrame);
 
 #endif /* ifndef SQLITE_OMIT_WAL */
 #endif /* SQLITE_WAL_H */