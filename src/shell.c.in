/*
** 2001 September 15
**
** The author disclaims copyright to this source code.  In place of
** a legal notice, here is a blessing:
**
**    May you do good and not evil.
**    May you find forgiveness for yourself and forgive others.
**    May you share freely, never taking more than you give.
**
*************************************************************************
** This file contains code to implement the "sqlite" command line
** utility for accessing SQLite databases.
*/
#if (defined(_WIN32) || defined(WIN32)) && !defined(_CRT_SECURE_NO_WARNINGS)
/* This needs to come before any includes for MSVC compiler */
#define _CRT_SECURE_NO_WARNINGS
#endif

/*
** Optionally #include a user-defined header, whereby compilation options
** may be set prior to where they take effect, but after platform setup. 
** If SQLITE_CUSTOM_INCLUDE=? is defined, its value names the #include
** file. Note that this macro has a like effect on sqlite3.c compilation.
*/
#ifdef SQLITE_CUSTOM_INCLUDE
# define INC_STRINGIFY_(f) #f
# define INC_STRINGIFY(f) INC_STRINGIFY_(f)
# include INC_STRINGIFY(SQLITE_CUSTOM_INCLUDE)
#endif

/*
** Determine if we are dealing with WinRT, which provides only a subset of
** the full Win32 API.
*/
#if !defined(SQLITE_OS_WINRT)
# define SQLITE_OS_WINRT 0
#endif

/*
** Warning pragmas copied from msvc.h in the core.
*/
#if defined(_MSC_VER)
#pragma warning(disable : 4054)
#pragma warning(disable : 4055)
#pragma warning(disable : 4100)
#pragma warning(disable : 4127)
#pragma warning(disable : 4130)
#pragma warning(disable : 4152)
#pragma warning(disable : 4189)
#pragma warning(disable : 4206)
#pragma warning(disable : 4210)
#pragma warning(disable : 4232)
#pragma warning(disable : 4244)
#pragma warning(disable : 4305)
#pragma warning(disable : 4306)
#pragma warning(disable : 4702)
#pragma warning(disable : 4706)
#endif /* defined(_MSC_VER) */

/*
** No support for loadable extensions in VxWorks.
*/
#if (defined(__RTP__) || defined(_WRS_KERNEL)) && !SQLITE_OMIT_LOAD_EXTENSION
# define SQLITE_OMIT_LOAD_EXTENSION 1
#endif

/*
** Enable large-file support for fopen() and friends on unix.
*/
#ifndef SQLITE_DISABLE_LFS
# define _LARGE_FILE       1
# ifndef _FILE_OFFSET_BITS
#   define _FILE_OFFSET_BITS 64
# endif
# define _LARGEFILE_SOURCE 1
#endif

#include <stdlib.h>
#include <string.h>
#include <stdio.h>
#include <assert.h>
#include "sqlite3.h"
typedef sqlite3_int64 i64;
typedef sqlite3_uint64 u64;
typedef unsigned char u8;
#if SQLITE_USER_AUTHENTICATION
# include "sqlite3userauth.h"
#endif
#include <ctype.h>
#include <stdarg.h>

#if !defined(_WIN32) && !defined(WIN32)
# include <signal.h>
# if !defined(__RTP__) && !defined(_WRS_KERNEL)
#  include <pwd.h>
# endif
#endif
#if (!defined(_WIN32) && !defined(WIN32)) || defined(__MINGW32__)
# include <unistd.h>
# include <dirent.h>
# define GETPID getpid
# if defined(__MINGW32__)
#  define DIRENT dirent
#  ifndef S_ISLNK
#   define S_ISLNK(mode) (0)
#  endif
# endif
#else
# define GETPID (int)GetCurrentProcessId
#endif
#include <sys/types.h>
#include <sys/stat.h>

#if HAVE_READLINE
# include <readline/readline.h>
# include <readline/history.h>
#endif

#if HAVE_EDITLINE
# include <editline/readline.h>
#endif

#if HAVE_EDITLINE || HAVE_READLINE

# define shell_add_history(X) add_history(X)
# define shell_read_history(X) read_history(X)
# define shell_write_history(X) write_history(X)
# define shell_stifle_history(X) stifle_history(X)
# define shell_readline(X) readline(X)

#elif HAVE_LINENOISE

# include "linenoise.h"
# define shell_add_history(X) linenoiseHistoryAdd(X)
# define shell_read_history(X) linenoiseHistoryLoad(X)
# define shell_write_history(X) linenoiseHistorySave(X)
# define shell_stifle_history(X) linenoiseHistorySetMaxLen(X)
# define shell_readline(X) linenoise(X)

#else

# define shell_read_history(X)
# define shell_write_history(X)
# define shell_stifle_history(X)

# define SHELL_USE_LOCAL_GETLINE 1
#endif


#if defined(_WIN32) || defined(WIN32)
# if SQLITE_OS_WINRT
#  define SQLITE_OMIT_POPEN 1
# else
#  include <io.h>
#  include <fcntl.h>
#  define isatty(h) _isatty(h)
#  ifndef access
#   define access(f,m) _access((f),(m))
#  endif
#  ifndef unlink
#   define unlink _unlink
#  endif
#  ifndef strdup
#   define strdup _strdup
#  endif
#  undef popen
#  define popen _popen
#  undef pclose
#  define pclose _pclose
# endif
#else
 /* Make sure isatty() has a prototype. */
 extern int isatty(int);

# if !defined(__RTP__) && !defined(_WRS_KERNEL)
  /* popen and pclose are not C89 functions and so are
  ** sometimes omitted from the <stdio.h> header */
   extern FILE *popen(const char*,const char*);
   extern int pclose(FILE*);
# else
#  define SQLITE_OMIT_POPEN 1
# endif
#endif

#if defined(_WIN32_WCE)
/* Windows CE (arm-wince-mingw32ce-gcc) does not provide isatty()
 * thus we always assume that we have a console. That can be
 * overridden with the -batch command line option.
 */
#define isatty(x) 1
#endif

/* ctype macros that work with signed characters */
#define IsSpace(X)  isspace((unsigned char)X)
#define IsDigit(X)  isdigit((unsigned char)X)
#define ToLower(X)  (char)tolower((unsigned char)X)

#if defined(_WIN32) || defined(WIN32)
#if SQLITE_OS_WINRT
#include <intrin.h>
#endif
#include <windows.h>

/* string conversion routines only needed on Win32 */
extern char *sqlite3_win32_unicode_to_utf8(LPCWSTR);
extern char *sqlite3_win32_mbcs_to_utf8_v2(const char *, int);
extern char *sqlite3_win32_utf8_to_mbcs_v2(const char *, int);
extern LPWSTR sqlite3_win32_utf8_to_unicode(const char *zText);
#endif

/* On Windows, we normally run with output mode of TEXT so that \n characters
** are automatically translated into \r\n.  However, this behavior needs
** to be disabled in some cases (ex: when generating CSV output and when
** rendering quoted strings that contain \n characters).  The following
** routines take care of that.
*/
#if (defined(_WIN32) || defined(WIN32)) && !SQLITE_OS_WINRT
static void setBinaryMode(FILE *file, int isOutput){
  if( isOutput ) fflush(file);
  _setmode(_fileno(file), _O_BINARY);
}
static void setTextMode(FILE *file, int isOutput){
  if( isOutput ) fflush(file);
  _setmode(_fileno(file), _O_TEXT);
}
#else
# define setBinaryMode(X,Y)
# define setTextMode(X,Y)
#endif

static const char *(azHelp[]);
static unsigned numCommands;

/* True if the timer is enabled */
static int enableTimer = 0;

/* Return the current wall-clock time */
static sqlite3_int64 timeOfDay(void){
  static sqlite3_vfs *clockVfs = 0;
  sqlite3_int64 t;
  if( clockVfs==0 ) clockVfs = sqlite3_vfs_find(0);
  if( clockVfs==0 ) return 0;  /* Never actually happens */
  if( clockVfs->iVersion>=2 && clockVfs->xCurrentTimeInt64!=0 ){
    clockVfs->xCurrentTimeInt64(clockVfs, &t);
  }else{
    double r;
    clockVfs->xCurrentTime(clockVfs, &r);
    t = (sqlite3_int64)(r*86400000.0);
  }
  return t;
}

#if !defined(_WIN32) && !defined(WIN32) && !defined(__minux)
#include <sys/time.h>
#include <sys/resource.h>

/* VxWorks does not support getrusage() as far as we can determine */
#if defined(_WRS_KERNEL) || defined(__RTP__)
struct rusage {
  struct timeval ru_utime; /* user CPU time used */
  struct timeval ru_stime; /* system CPU time used */
};
#define getrusage(A,B) memset(B,0,sizeof(*B))
#endif

/* Saved resource information for the beginning of an operation */
static struct rusage sBegin;  /* CPU time at start */
static sqlite3_int64 iBegin;  /* Wall-clock time at start */

/*
** Begin timing an operation
*/
static void beginTimer(void){
  if( enableTimer ){
    getrusage(RUSAGE_SELF, &sBegin);
    iBegin = timeOfDay();
  }
}

/* Return the difference of two time_structs in seconds */
static double timeDiff(struct timeval *pStart, struct timeval *pEnd){
  return (pEnd->tv_usec - pStart->tv_usec)*0.000001 +
         (double)(pEnd->tv_sec - pStart->tv_sec);
}

/*
** Print the timing results.
*/
static void endTimer(void){
  if( enableTimer ){
    sqlite3_int64 iEnd = timeOfDay();
    struct rusage sEnd;
    getrusage(RUSAGE_SELF, &sEnd);
    printf("Run Time: real %.3f user %f sys %f\n",
       (iEnd - iBegin)*0.001,
       timeDiff(&sBegin.ru_utime, &sEnd.ru_utime),
       timeDiff(&sBegin.ru_stime, &sEnd.ru_stime));
  }
}

#define BEGIN_TIMER beginTimer()
#define END_TIMER endTimer()
#define HAS_TIMER 1

#elif (defined(_WIN32) || defined(WIN32))

/* Saved resource information for the beginning of an operation */
static HANDLE hProcess;
static FILETIME ftKernelBegin;
static FILETIME ftUserBegin;
static sqlite3_int64 ftWallBegin;
typedef BOOL (WINAPI *GETPROCTIMES)(HANDLE, LPFILETIME, LPFILETIME,
                                    LPFILETIME, LPFILETIME);
static GETPROCTIMES getProcessTimesAddr = NULL;

/*
** Check to see if we have timer support.  Return 1 if necessary
** support found (or found previously).
*/
static int hasTimer(void){
  if( getProcessTimesAddr ){
    return 1;
  } else {
#if !SQLITE_OS_WINRT
    /* GetProcessTimes() isn't supported in WIN95 and some other Windows
    ** versions. See if the version we are running on has it, and if it
    ** does, save off a pointer to it and the current process handle.
    */
    hProcess = GetCurrentProcess();
    if( hProcess ){
      HINSTANCE hinstLib = LoadLibrary(TEXT("Kernel32.dll"));
      if( NULL != hinstLib ){
        getProcessTimesAddr =
            (GETPROCTIMES) GetProcAddress(hinstLib, "GetProcessTimes");
        if( NULL != getProcessTimesAddr ){
          return 1;
        }
        FreeLibrary(hinstLib);
      }
    }
#endif
  }
  return 0;
}

/*
** Begin timing an operation
*/
static void beginTimer(void){
  if( enableTimer && getProcessTimesAddr ){
    FILETIME ftCreation, ftExit;
    getProcessTimesAddr(hProcess,&ftCreation,&ftExit,
                        &ftKernelBegin,&ftUserBegin);
    ftWallBegin = timeOfDay();
  }
}

/* Return the difference of two FILETIME structs in seconds */
static double timeDiff(FILETIME *pStart, FILETIME *pEnd){
  sqlite_int64 i64Start = *((sqlite_int64 *) pStart);
  sqlite_int64 i64End = *((sqlite_int64 *) pEnd);
  return (double) ((i64End - i64Start) / 10000000.0);
}

/*
** Print the timing results.
*/
static void endTimer(void){
  if( enableTimer && getProcessTimesAddr){
    FILETIME ftCreation, ftExit, ftKernelEnd, ftUserEnd;
    sqlite3_int64 ftWallEnd = timeOfDay();
    getProcessTimesAddr(hProcess,&ftCreation,&ftExit,&ftKernelEnd,&ftUserEnd);
    printf("Run Time: real %.3f user %f sys %f\n",
       (ftWallEnd - ftWallBegin)*0.001,
       timeDiff(&ftUserBegin, &ftUserEnd),
       timeDiff(&ftKernelBegin, &ftKernelEnd));
  }
}

#define BEGIN_TIMER beginTimer()
#define END_TIMER endTimer()
#define HAS_TIMER hasTimer()

#else
#define BEGIN_TIMER
#define END_TIMER
#define HAS_TIMER 0
#endif

/*
** Used to prevent warnings about unused parameters
*/
#define UNUSED_PARAMETER(x) (void)(x)

/*
** Number of elements in an array
*/
#define ArraySize(X)  (int)(sizeof(X)/sizeof(X[0]))

/*
** If the following flag is set, then command execution stops
** at an error if we are not interactive.
*/
static int bail_on_error = 0;

/*
** Threat stdin as an interactive input if the following variable
** is true.  Otherwise, assume stdin is connected to a file or pipe.
*/
static int stdin_is_interactive = 1;

/*
** On Windows systems we have to know if standard output is a console
** in order to translate UTF-8 into MBCS.  The following variable is
** true if translation is required.
*/
static int stdout_is_console = 1;

/*
** The following is the open SQLite database.  We make a pointer
** to this database a static variable so that it can be accessed
** by the SIGINT handler to interrupt database processing.
*/
static sqlite3 *globalDb = 0;

/*
** True if an interrupt (Control-C) has been received.
*/
static volatile int seenInterrupt = 0;

#ifdef SQLITE_DEBUG
/*
** Out-of-memory simulator variables
*/
static unsigned int oomCounter = 0;    /* Simulate OOM when equals 1 */
static unsigned int oomRepeat = 0;     /* Number of OOMs in a row */
static void*(*defaultMalloc)(int) = 0; /* The low-level malloc routine */
#endif /* SQLITE_DEBUG */

/*
** This is the name of our program. It is set in main(), used
** in a number of other places, mostly for error messages.
*/
static char *Argv0;

/*
** Prompt strings. Initialized in main. Settable with
**   .prompt main continue
*/
static char mainPrompt[20];     /* First line prompt. default: "sqlite> "*/
static char continuePrompt[20]; /* Continuation prompt. default: "   ...> " */

/*
** Render output like fprintf().  Except, if the output is going to the
** console and if this is running on a Windows machine, translate the
** output from UTF-8 into MBCS.
*/
#if defined(_WIN32) || defined(WIN32)
void utf8_printf(FILE *out, const char *zFormat, ...){
  va_list ap;
  va_start(ap, zFormat);
  if( stdout_is_console && (out==stdout || out==stderr) ){
    char *z1 = sqlite3_vmprintf(zFormat, ap);
    char *z2 = sqlite3_win32_utf8_to_mbcs_v2(z1, 0);
    sqlite3_free(z1);
    fputs(z2, out);
    sqlite3_free(z2);
  }else{
    vfprintf(out, zFormat, ap);
  }
  va_end(ap);
}
#elif !defined(utf8_printf)
# define utf8_printf fprintf
#endif

/*
** Render output like fprintf().  This should not be used on anything that
** includes string formatting (e.g. "%s").
*/
#if !defined(raw_printf)
# define raw_printf fprintf
#endif

/* Indicate out-of-memory and exit. */
static void shell_out_of_memory(void){
  raw_printf(stderr,"Error: out of memory\n");
  exit(1);
}

#ifdef SQLITE_DEBUG
/* This routine is called when a simulated OOM occurs.  It is broken
** out as a separate routine to make it easy to set a breakpoint on
** the OOM
*/
void shellOomFault(void){
  if( oomRepeat>0 ){
    oomRepeat--;
  }else{
    oomCounter--;
  }
}
#endif /* SQLITE_DEBUG */

#ifdef SQLITE_DEBUG
/* This routine is a replacement malloc() that is used to simulate
** Out-Of-Memory (OOM) errors for testing purposes.
*/
static void *oomMalloc(int nByte){
  if( oomCounter ){
    if( oomCounter==1 ){
      shellOomFault();
      return 0;
    }else{
      oomCounter--;
    }
  }
  return defaultMalloc(nByte);
}
#endif /* SQLITE_DEBUG */

#ifdef SQLITE_DEBUG
/* Register the OOM simulator.  This must occur before any memory
** allocations */
static void registerOomSimulator(void){
  sqlite3_mem_methods mem;
  sqlite3_config(SQLITE_CONFIG_GETMALLOC, &mem);
  defaultMalloc = mem.xMalloc;
  mem.xMalloc = oomMalloc;
  sqlite3_config(SQLITE_CONFIG_MALLOC, &mem);
}
#endif

/*
** Write I/O traces to the following stream.
*/
#ifdef SQLITE_ENABLE_IOTRACE
static FILE *iotrace = 0;
#endif

/*
** This routine works like printf in that its first argument is a
** format string and subsequent arguments are values to be substituted
** in place of % fields.  The result of formatting this string
** is written to iotrace.
*/
#ifdef SQLITE_ENABLE_IOTRACE
static void SQLITE_CDECL iotracePrintf(const char *zFormat, ...){
  va_list ap;
  char *z;
  if( iotrace==0 ) return;
  va_start(ap, zFormat);
  z = sqlite3_vmprintf(zFormat, ap);
  va_end(ap);
  utf8_printf(iotrace, "%s", z);
  sqlite3_free(z);
}
#endif

/*
** Output string zUtf to stream pOut as w characters.  If w is negative,
** then right-justify the text.  W is the width in UTF-8 characters, not
** in bytes.  This is different from the %*.*s specification in printf
** since with %*.*s the width is measured in bytes, not characters.
*/
static void utf8_width_print(FILE *pOut, int w, const char *zUtf){
  int i;
  int n;
  int aw = w<0 ? -w : w;
  for(i=n=0; zUtf[i]; i++){
    if( (zUtf[i]&0xc0)!=0x80 ){
      n++;
      if( n==aw ){
        do{ i++; }while( (zUtf[i]&0xc0)==0x80 );
        break;
      }
    }
  }
  if( n>=aw ){
    utf8_printf(pOut, "%.*s", i, zUtf);
  }else if( w<0 ){
    utf8_printf(pOut, "%*s%s", aw-n, "", zUtf);
  }else{
    utf8_printf(pOut, "%s%*s", zUtf, aw-n, "");
  }
}


/*
** Determines if a string is a number of not.
*/
static int isNumber(const char *z, int *realnum){
  if( *z=='-' || *z=='+' ) z++;
  if( !IsDigit(*z) ){
    return 0;
  }
  z++;
  if( realnum ) *realnum = 0;
  while( IsDigit(*z) ){ z++; }
  if( *z=='.' ){
    z++;
    if( !IsDigit(*z) ) return 0;
    while( IsDigit(*z) ){ z++; }
    if( realnum ) *realnum = 1;
  }
  if( *z=='e' || *z=='E' ){
    z++;
    if( *z=='+' || *z=='-' ) z++;
    if( !IsDigit(*z) ) return 0;
    while( IsDigit(*z) ){ z++; }
    if( realnum ) *realnum = 1;
  }
  return *z==0;
}

/*
** Compute a string length that is limited to what can be stored in
** lower 30 bits of a 32-bit signed integer.
*/
static int strlen30(const char *z){
  const char *z2 = z;
  while( *z2 ){ z2++; }
  return 0x3fffffff & (int)(z2 - z);
}

/*
** Return the length of a string in characters.  Multibyte UTF8 characters
** count as a single character.
*/
static int strlenChar(const char *z){
  int n = 0;
  while( *z ){
    if( (0xc0&*(z++))!=0x80 ) n++;
  }
  return n;
}

/*
** Return open FILE * if zFile exists, can be opened for read
** and is an ordinary file or a character stream source.
** Otherwise return 0.
*/
static FILE * openChrSource(const char *zFile){
#ifdef _WIN32
  struct _stat x = {0};
# define STAT_CHR_SRC(mode) ((mode & (_S_IFCHR|_S_IFIFO|_S_IFREG))!=0)
  /* On Windows, open first, then check the stream nature. This order
  ** is necessary because _stat() and sibs, when checking a named pipe,
  ** effectively break the pipe as its supplier sees it. */
  FILE *rv = fopen(zFile, "rb");
  if( rv==0 ) return 0;
  if( _fstat(_fileno(rv), &x) != 0
      || !STAT_CHR_SRC(x.st_mode)){
    fclose(rv);
    rv = 0;
  }
  return rv;
#else
  struct stat x = {0};
  int rc = stat(zFile, &x);
# define STAT_CHR_SRC(mode) (S_ISREG(mode)||S_ISFIFO(mode)||S_ISCHR(mode))
  if( rc!=0 ) return 0;
  if( STAT_CHR_SRC(x.st_mode) ){
    return fopen(zFile, "rb");
  }else{
    return 0;
  }
#endif
#undef STAT_CHR_SRC
}

/*
** This routine reads a line of text from FILE in, stores
** the text in memory obtained from malloc() and returns a pointer
** to the text.  NULL is returned at end of file, or if malloc()
** fails.
**
** If zLine is not NULL then it is a malloced buffer returned from
** a previous call to this routine that may be reused.
*/
static char *local_getline(char *zLine, FILE *in){
  int nLine = zLine==0 ? 0 : 100;
  int n = 0;

  while( 1 ){
    if( n+100>nLine ){
      nLine = nLine*2 + 100;
      zLine = realloc(zLine, nLine);
      if( zLine==0 ) shell_out_of_memory();
    }
    if( fgets(&zLine[n], nLine - n, in)==0 ){
      if( n==0 ){
        free(zLine);
        return 0;
      }
      zLine[n] = 0;
      break;
    }
    while( zLine[n] ) n++;
    if( n>0 && zLine[n-1]=='\n' ){
      n--;
      if( n>0 && zLine[n-1]=='\r' ) n--;
      zLine[n] = 0;
      break;
    }
  }
#if defined(_WIN32) || defined(WIN32)
  /* For interactive input on Windows systems, translate the
  ** multi-byte characterset characters into UTF-8. */
  if( stdin_is_interactive && in==stdin ){
    char *zTrans = sqlite3_win32_mbcs_to_utf8_v2(zLine, 0);
    if( zTrans ){
      int nTrans = strlen30(zTrans)+1;
      if( nTrans>nLine ){
        zLine = realloc(zLine, nTrans);
        if( zLine==0 ) shell_out_of_memory();
      }
      memcpy(zLine, zTrans, nTrans);
      sqlite3_free(zTrans);
    }
  }
#endif /* defined(_WIN32) || defined(WIN32) */
  return zLine;
}

/*
** Retrieve a single line of input text.
**
** If in==0 then read from standard input and prompt before each line.
** If isContinuation is true, then a continuation prompt is appropriate.
** If isContinuation is zero, then the main prompt should be used.
**
** If zPrior is not NULL then it is a buffer from a prior call to this
** routine that can be reused.
**
** The result is stored in space obtained from malloc() and must either
** be freed by the caller or else passed back into this routine via the
** zPrior argument for reuse.
*/
static char *one_input_line(FILE *in, char *zPrior, int isContinuation){
  char *zPrompt;
  char *zResult;
  if( in!=0 ){
    zResult = local_getline(zPrior, in);
  }else{
    zPrompt = isContinuation ? continuePrompt : mainPrompt;
#if SHELL_USE_LOCAL_GETLINE
    printf("%s", zPrompt);
    fflush(stdout);
    zResult = local_getline(zPrior, stdin);
#else
    free(zPrior);
    zResult = shell_readline(zPrompt);
    if( zResult && *zResult ) shell_add_history(zResult);
#endif
  }
  return zResult;
}


/*
** Return the value of a hexadecimal digit.  Return -1 if the input
** is not a hex digit.
*/
static int hexDigitValue(char c){
  if( c>='0' && c<='9' ) return c - '0';
  if( c>='a' && c<='f' ) return c - 'a' + 10;
  if( c>='A' && c<='F' ) return c - 'A' + 10;
  return -1;
}

/*
** Interpret zArg as an integer value, possibly with suffixes.
*/
static sqlite3_int64 integerValue(const char *zArg){
  sqlite3_int64 v = 0;
  static const struct { char *zSuffix; int iMult; } aMult[] = {
    { "KiB", 1024 },
    { "MiB", 1024*1024 },
    { "GiB", 1024*1024*1024 },
    { "KB",  1000 },
    { "MB",  1000000 },
    { "GB",  1000000000 },
    { "K",   1000 },
    { "M",   1000000 },
    { "G",   1000000000 },
  };
  int i;
  int isNeg = 0;
  if( zArg[0]=='-' ){
    isNeg = 1;
    zArg++;
  }else if( zArg[0]=='+' ){
    zArg++;
  }
  if( zArg[0]=='0' && zArg[1]=='x' ){
    int x;
    zArg += 2;
    while( (x = hexDigitValue(zArg[0]))>=0 ){
      v = (v<<4) + x;
      zArg++;
    }
  }else{
    while( IsDigit(zArg[0]) ){
      v = v*10 + zArg[0] - '0';
      zArg++;
    }
  }
  for(i=0; i<ArraySize(aMult); i++){
    if( sqlite3_stricmp(aMult[i].zSuffix, zArg)==0 ){
      v *= aMult[i].iMult;
      break;
    }
  }
  return isNeg? -v : v;
}

/*
** A variable length string to which one can append text.
*/
typedef struct ShellText ShellText;
struct ShellText {
  char *z;
  int n;
  int nAlloc;
};

/*
** Initialize and destroy a ShellText object
*/
static void initText(ShellText *p){
  memset(p, 0, sizeof(*p));
}
static void freeText(ShellText *p){
  free(p->z);
  initText(p);
}

/* zIn is either a pointer to a NULL-terminated string in memory obtained
** from malloc(), or a NULL pointer. The string pointed to by zAppend is
** added to zIn, and the result returned in memory obtained from malloc().
** zIn, if it was not NULL, is freed.
**
** If the third argument, quote, is not '\0', then it is used as a
** quote character for zAppend.
*/
static void appendText(ShellText *p, char const *zAppend, char quote){
  int len;
  int i;
  int nAppend = strlen30(zAppend);

  len = nAppend+p->n+1;
  if( quote ){
    len += 2;
    for(i=0; i<nAppend; i++){
      if( zAppend[i]==quote ) len++;
    }
  }

  if( p->z==0 || p->n+len>=p->nAlloc ){
    p->nAlloc = p->nAlloc*2 + len + 20;
    p->z = realloc(p->z, p->nAlloc);
    if( p->z==0 ) shell_out_of_memory();
  }

  if( quote ){
    char *zCsr = p->z+p->n;
    *zCsr++ = quote;
    for(i=0; i<nAppend; i++){
      *zCsr++ = zAppend[i];
      if( zAppend[i]==quote ) *zCsr++ = quote;
    }
    *zCsr++ = quote;
    p->n = (int)(zCsr - p->z);
    *zCsr = '\0';
  }else{
    memcpy(p->z+p->n, zAppend, nAppend);
    p->n += nAppend;
    p->z[p->n] = '\0';
  }
}

/*
** Attempt to determine if identifier zName needs to be quoted, either
** because it contains non-alphanumeric characters, or because it is an
** SQLite keyword.  Be conservative in this estimate:  When in doubt assume
** that quoting is required.
**
** Return '"' if quoting is required.  Return 0 if no quoting is required.
*/
static char quoteChar(const char *zName){
  int i;
  if( !isalpha((unsigned char)zName[0]) && zName[0]!='_' ) return '"';
  for(i=0; zName[i]; i++){
    if( !isalnum((unsigned char)zName[i]) && zName[i]!='_' ) return '"';
  }
  return sqlite3_keyword_check(zName, i) ? '"' : 0;
}

/*
** Construct a fake object name and column list to describe the structure
** of the view, virtual table, or table valued function zSchema.zName.
*/
static char *shellFakeSchema(
  sqlite3 *db,            /* The database connection containing the vtab */
  const char *zSchema,    /* Schema of the database holding the vtab */
  const char *zName       /* The name of the virtual table */
){
  sqlite3_stmt *pStmt = 0;
  char *zSql;
  ShellText s;
  char cQuote;
  char *zDiv = "(";
  int nRow = 0;

  zSql = sqlite3_mprintf("PRAGMA \"%w\".table_info=%Q;",
                         zSchema ? zSchema : "main", zName);
  sqlite3_prepare_v2(db, zSql, -1, &pStmt, 0);
  sqlite3_free(zSql);
  initText(&s);
  if( zSchema ){
    cQuote = quoteChar(zSchema);
    if( cQuote && sqlite3_stricmp(zSchema,"temp")==0 ) cQuote = 0;
    appendText(&s, zSchema, cQuote);
    appendText(&s, ".", 0);
  }
  cQuote = quoteChar(zName);
  appendText(&s, zName, cQuote);
  while( sqlite3_step(pStmt)==SQLITE_ROW ){
    const char *zCol = (const char*)sqlite3_column_text(pStmt, 1);
    nRow++;
    appendText(&s, zDiv, 0);
    zDiv = ",";
    cQuote = quoteChar(zCol);
    appendText(&s, zCol, cQuote);
  }
  appendText(&s, ")", 0);
  sqlite3_finalize(pStmt);
  if( nRow==0 ){
    freeText(&s);
    s.z = 0;
  }
  return s.z;
}

/*
** SQL function:  shell_module_schema(X)
**
** Return a fake schema for the table-valued function or eponymous virtual
** table X.
*/
static void shellModuleSchema(
  sqlite3_context *pCtx,
  int nVal,
  sqlite3_value **apVal
){
  const char *zName = (const char*)sqlite3_value_text(apVal[0]);
  char *zFake = shellFakeSchema(sqlite3_context_db_handle(pCtx), 0, zName);
  UNUSED_PARAMETER(nVal);
  if( zFake ){
    sqlite3_result_text(pCtx, sqlite3_mprintf("/* %s */", zFake),
                        -1, sqlite3_free);
    free(zFake);
  }
}

/*
** SQL function:  shell_add_schema(S,X)
**
** Add the schema name X to the CREATE statement in S and return the result.
** Examples:
**
**    CREATE TABLE t1(x)   ->   CREATE TABLE xyz.t1(x);
**
** Also works on
**
**    CREATE INDEX
**    CREATE UNIQUE INDEX
**    CREATE VIEW
**    CREATE TRIGGER
**    CREATE VIRTUAL TABLE
**
** This UDF is used by the .schema command to insert the schema name of
** attached databases into the middle of the sqlite_schema.sql field.
*/
static void shellAddSchemaName(
  sqlite3_context *pCtx,
  int nVal,
  sqlite3_value **apVal
){
  static const char *aPrefix[] = {
     "TABLE",
     "INDEX",
     "UNIQUE INDEX",
     "VIEW",
     "TRIGGER",
     "VIRTUAL TABLE"
  };
  int i = 0;
  const char *zIn = (const char*)sqlite3_value_text(apVal[0]);
  const char *zSchema = (const char*)sqlite3_value_text(apVal[1]);
  const char *zName = (const char*)sqlite3_value_text(apVal[2]);
  sqlite3 *db = sqlite3_context_db_handle(pCtx);
  UNUSED_PARAMETER(nVal);
  if( zIn!=0 && strncmp(zIn, "CREATE ", 7)==0 ){
    for(i=0; i<ArraySize(aPrefix); i++){
      int n = strlen30(aPrefix[i]);
      if( strncmp(zIn+7, aPrefix[i], n)==0 && zIn[n+7]==' ' ){
        char *z = 0;
        char *zFake = 0;
        if( zSchema ){
          char cQuote = quoteChar(zSchema);
          if( cQuote && sqlite3_stricmp(zSchema,"temp")!=0 ){
            z = sqlite3_mprintf("%.*s \"%w\".%s", n+7, zIn, zSchema, zIn+n+8);
          }else{
            z = sqlite3_mprintf("%.*s %s.%s", n+7, zIn, zSchema, zIn+n+8);
          }
        }
        if( zName
         && aPrefix[i][0]=='V'
         && (zFake = shellFakeSchema(db, zSchema, zName))!=0
        ){
          if( z==0 ){
            z = sqlite3_mprintf("%s\n/* %s */", zIn, zFake);
          }else{
            z = sqlite3_mprintf("%z\n/* %s */", z, zFake);
          }
          free(zFake);
        }
        if( z ){
          sqlite3_result_text(pCtx, z, -1, sqlite3_free);
          return;
        }
      }
    }
  }
  sqlite3_result_value(pCtx, apVal[0]);
}

/*
** The source code for several run-time loadable extensions is inserted
** below by the ../tool/mkshellc.tcl script.  Before processing that included
** code, we need to override some macros to make the included program code
** work here in the middle of this regular program.
*/
#define SQLITE_EXTENSION_INIT1
#define SQLITE_EXTENSION_INIT2(X) (void)(X)

#if defined(_WIN32) && defined(_MSC_VER)
INCLUDE test_windirent.h
INCLUDE test_windirent.c
#define dirent DIRENT
#endif
INCLUDE ../ext/misc/shathree.c
INCLUDE ../ext/misc/fileio.c
INCLUDE ../ext/misc/completion.c
INCLUDE ../ext/misc/appendvfs.c
INCLUDE ../ext/misc/memtrace.c
INCLUDE ../ext/misc/uint.c
INCLUDE ../ext/misc/decimal.c
INCLUDE ../ext/misc/ieee754.c
INCLUDE ../ext/misc/series.c
INCLUDE ../ext/misc/regexp.c
#ifdef SQLITE_HAVE_ZLIB
INCLUDE ../ext/misc/zipfile.c
INCLUDE ../ext/misc/sqlar.c
#endif
INCLUDE ../ext/expert/sqlite3expert.h
INCLUDE ../ext/expert/sqlite3expert.c

#if !defined(SQLITE_OMIT_VIRTUALTABLE) && defined(SQLITE_ENABLE_DBPAGE_VTAB)
INCLUDE ../ext/misc/dbdata.c
#endif

#if defined(SQLITE_ENABLE_SESSION)
/*
** State information for a single open session
*/
typedef struct OpenSession OpenSession;
struct OpenSession {
  char *zName;             /* Symbolic name for this session */
  int nFilter;             /* Number of xFilter rejection GLOB patterns */
  char **azFilter;         /* Array of xFilter rejection GLOB patterns */
  sqlite3_session *p;      /* The open session */
};
#endif

typedef struct ExpertInfo ExpertInfo;
struct ExpertInfo {
  sqlite3expert *pExpert;
  int bVerbose;
};

/* A single line in the EQP output */
typedef struct EQPGraphRow EQPGraphRow;
struct EQPGraphRow {
  int iEqpId;           /* ID for this row */
  int iParentId;        /* ID of the parent row */
  EQPGraphRow *pNext;   /* Next row in sequence */
  char zText[1];        /* Text to display for this row */
};

/* All EQP output is collected into an instance of the following */
typedef struct EQPGraph EQPGraph;
struct EQPGraph {
  EQPGraphRow *pRow;    /* Linked list of all rows of the EQP output */
  EQPGraphRow *pLast;   /* Last element of the pRow list */
  char zPrefix[100];    /* Graph prefix */
};

/*
** State information about the database connection is contained in an
** instance of the following structure.
*/
typedef struct ShellState ShellState;
struct ShellState {
  sqlite3 *db;           /* The database */
  u8 autoExplain;        /* Automatically turn on .explain mode */
  u8 autoEQP;            /* Run EXPLAIN QUERY PLAN prior to seach SQL stmt */
  u8 autoEQPtest;        /* autoEQP is in test mode */
  u8 autoEQPtrace;       /* autoEQP is in trace mode */
  u8 scanstatsOn;        /* True to display scan stats before each finalize */
  u8 openMode;           /* SHELL_OPEN_NORMAL, _APPENDVFS, or _ZIPFILE */
  u8 doXdgOpen;          /* Invoke start/open/xdg-open in output_reset() */
  u8 nEqpLevel;          /* Depth of the EQP output graph */
  u8 eTraceType;         /* SHELL_TRACE_* value for type of trace */
  u8 bSafeMode;          /* True when unsafe operations are prohibited */
  u8 bSafeModeFuture;    /* Next bSafeMode - 0, 1 or suspending downto 1 */
  unsigned statsOn;      /* True to display memory stats before each finalize */
  unsigned mEqpLines;    /* Mask of veritical lines in the EQP output graph */
  int outCount;          /* Revert to stdout when reaching zero */
  int cnt;               /* Number of records displayed so far */
  int lineno;            /* Line number of last line read from in */
  int openFlags;         /* Additional flags to open.  (SQLITE_OPEN_NOFOLLOW) */
  FILE *in;              /* Read commands from this stream */
  FILE *out;             /* Write results here */
  FILE *traceOut;        /* Output for sqlite3_trace() */
  int nErr;              /* Number of errors seen */
  int mode;              /* An output mode setting */
  int modePrior;         /* Saved mode */
  int cMode;             /* temporary output mode for the current query */
  int normalMode;        /* Output mode before ".explain on" */
  int writableSchema;    /* True if PRAGMA writable_schema=ON */
  int showHeader;        /* True to show column names in List or Column mode */
  int nCheck;            /* Number of ".check" commands run */
  unsigned nProgress;    /* Number of progress callbacks encountered */
  unsigned mxProgress;   /* Maximum progress callbacks before failing */
  unsigned flgProgress;  /* Flags for the progress callback */
  unsigned shellFlgs;    /* Various flags */
  unsigned priorShFlgs;  /* Saved copy of flags */
  sqlite3_int64 szMax;   /* --maxsize argument to .open */
  char *zDestTable;      /* Name of destination table when MODE_Insert */
  char *zTempFile;       /* Temporary file that might need deleting */
  char zTestcase[30];    /* Name of current test case */
  char colSeparator[20]; /* Column separator character for several modes */
  char rowSeparator[20]; /* Row separator character for MODE_Ascii */
  char colSepPrior[20];  /* Saved column separator */
  char rowSepPrior[20];  /* Saved row separator */
  int *colWidth;         /* Requested width of each column in columnar modes */
  int *actualWidth;      /* Actual width of each column */
  int nWidth;            /* Number of slots in colWidth[] and actualWidth[] */
  char nullValue[20];    /* The text to print when a NULL comes back from
                         ** the database */
  char outfile[FILENAME_MAX]; /* Filename for *out */
  sqlite3_stmt *pStmt;   /* Current statement if any. */
  FILE *pLog;            /* Write log output here */
  struct AuxDb {         /* Storage space for auxiliary database connections */
    sqlite3 *db;               /* Connection pointer */
    const char *zDbFilename;   /* Filename used to open the connection */
    char *zFreeOnClose;        /* Free this memory allocation on close */
#if defined(SQLITE_ENABLE_SESSION)
    int nSession;              /* Number of active sessions */
    OpenSession aSession[4];   /* Array of sessions.  [0] is in focus. */
#endif
  } aAuxDb[5],           /* Array of all database connections */
    *pAuxDb;             /* Currently active database connection */
  int *aiIndent;         /* Array of indents used in MODE_Explain */
  int nIndent;           /* Size of array aiIndent[] */
  int iIndent;           /* Index of current op in aiIndent[] */
  char *zNonce;          /* Nonce for temporary safe-mode excapes */
  EQPGraph sGraph;       /* Information for the graphical EXPLAIN QUERY PLAN */
  ExpertInfo expert;     /* Valid if previous command was ".expert OPT..." */
};


/* Allowed values for ShellState.autoEQP
*/
#define AUTOEQP_off      0           /* Automatic EXPLAIN QUERY PLAN is off */
#define AUTOEQP_on       1           /* Automatic EQP is on */
#define AUTOEQP_trigger  2           /* On and also show plans for triggers */
#define AUTOEQP_full     3           /* Show full EXPLAIN */

/* Allowed values for ShellState.openMode
*/
#define SHELL_OPEN_UNSPEC      0      /* No open-mode specified */
#define SHELL_OPEN_NORMAL      1      /* Normal database file */
#define SHELL_OPEN_APPENDVFS   2      /* Use appendvfs */
#define SHELL_OPEN_ZIPFILE     3      /* Use the zipfile virtual table */
#define SHELL_OPEN_READONLY    4      /* Open a normal database read-only */
#define SHELL_OPEN_DESERIALIZE 5      /* Open using sqlite3_deserialize() */
#define SHELL_OPEN_HEXDB       6      /* Use "dbtotxt" output as data source */

/* Allowed values for ShellState.eTraceType
*/
#define SHELL_TRACE_PLAIN      0      /* Show input SQL text */
#define SHELL_TRACE_EXPANDED   1      /* Show expanded SQL text */
#define SHELL_TRACE_NORMALIZED 2      /* Show normalized SQL text */

/* Bits in the ShellState.flgProgress variable */
#define SHELL_PROGRESS_QUIET 0x01  /* Omit announcing every progress callback */
#define SHELL_PROGRESS_RESET 0x02  /* Reset the count when the progres
                                   ** callback limit is reached, and for each
                                   ** top-level SQL statement */
#define SHELL_PROGRESS_ONCE  0x04  /* Cancel the --limit after firing once */

/*
** These are the allowed shellFlgs values
*/
#define SHFLG_Pagecache      0x00000001 /* The --pagecache option is used */
#define SHFLG_Lookaside      0x00000002 /* Lookaside memory is used */
#define SHFLG_Backslash      0x00000004 /* The --backslash option is used */
#define SHFLG_PreserveRowid  0x00000008 /* .dump preserves rowid values */
#define SHFLG_Newlines       0x00000010 /* .dump --newline flag */
#define SHFLG_CountChanges   0x00000020 /* .changes setting */
#define SHFLG_Echo           0x00000040 /* .echo or --echo setting */
#define SHFLG_HeaderSet      0x00000080 /* showHeader has been specified */
#define SHFLG_DumpDataOnly   0x00000100 /* .dump show data only */
#define SHFLG_DumpNoSys      0x00000200 /* .dump omits system tables */

/*
** Macros for testing and setting shellFlgs
*/
#define ShellHasFlag(P,X)    (((P)->shellFlgs & (X))!=0)
#define ShellSetFlag(P,X)    ((P)->shellFlgs|=(X))
#define ShellClearFlag(P,X)  ((P)->shellFlgs&=(~(X)))

/*
** These are the allowed modes.
*/
#define MODE_Line     0  /* One column per line.  Blank line between records */
#define MODE_Column   1  /* One record per line in neat columns */
#define MODE_List     2  /* One record per line with a separator */
#define MODE_Semi     3  /* Same as MODE_List but append ";" to each line */
#define MODE_Html     4  /* Generate an XHTML table */
#define MODE_Insert   5  /* Generate SQL "insert" statements */
#define MODE_Quote    6  /* Quote values as for SQL */
#define MODE_Tcl      7  /* Generate ANSI-C or TCL quoted elements */
#define MODE_Csv      8  /* Quote strings, numbers are plain */
#define MODE_Explain  9  /* Like MODE_Column, but do not truncate data */
#define MODE_Ascii   10  /* Use ASCII unit and record separators (0x1F/0x1E) */
#define MODE_Pretty  11  /* Pretty-print schemas */
#define MODE_EQP     12  /* Converts EXPLAIN QUERY PLAN output into a graph */
#define MODE_Json    13  /* Output JSON */
#define MODE_Markdown 14 /* Markdown formatting */
#define MODE_Table   15  /* MySQL-style table formatting */
#define MODE_Box     16  /* Unicode box-drawing characters */

static const char *modeDescr[] = {
  "line",
  "column",
  "list",
  "semi",
  "html",
  "insert",
  "quote",
  "tcl",
  "csv",
  "explain",
  "ascii",
  "prettyprint",
  "eqp",
  "json",
  "markdown",
  "table",
  "box"
};

/*
** These are the column/row/line separators used by the various
** import/export modes.
*/
#define SEP_Column    "|"
#define SEP_Row       "\n"
#define SEP_Tab       "\t"
#define SEP_Space     " "
#define SEP_Comma     ","
#define SEP_CrLf      "\r\n"
#define SEP_Unit      "\x1F"
#define SEP_Record    "\x1E"

/*
** A callback for the sqlite3_log() interface.
*/
static void shellLog(void *pArg, int iErrCode, const char *zMsg){
  ShellState *p = (ShellState*)pArg;
  if( p->pLog==0 ) return;
  utf8_printf(p->pLog, "(%d) %s\n", iErrCode, zMsg);
  fflush(p->pLog);
}

/*
** SQL function:  shell_putsnl(X)
**
** Write the text X to the screen (or whatever output is being directed)
** adding a newline at the end, and then return X.
*/
static void shellPutsFunc(
  sqlite3_context *pCtx,
  int nVal,
  sqlite3_value **apVal
){
  ShellState *p = (ShellState*)sqlite3_user_data(pCtx);
  (void)nVal;
  utf8_printf(p->out, "%s\n", sqlite3_value_text(apVal[0]));
  sqlite3_result_value(pCtx, apVal[0]);
}

/*
** If in safe mode, print an error message described by the arguments
** and exit immediately.
*/
static void failIfSafeMode(
  ShellState *p,
  const char *zErrMsg,
  ...
){
  if( p->bSafeMode ){
    va_list ap;
    char *zMsg;
    va_start(ap, zErrMsg);
    zMsg = sqlite3_vmprintf(zErrMsg, ap);
    va_end(ap);
    raw_printf(stderr, "line %d: ", p->lineno);
    utf8_printf(stderr, "%s\n", zMsg);
    exit(1);
  }
}

/*
** SQL function:   edit(VALUE)
**                 edit(VALUE,EDITOR)
**
** These steps:
**
**     (1) Write VALUE into a temporary file.
**     (2) Run program EDITOR on that temporary file.
**     (3) Read the temporary file back and return its content as the result.
**     (4) Delete the temporary file
**
** If the EDITOR argument is omitted, use the value in the VISUAL
** environment variable.  If still there is no EDITOR, through an error.
**
** Also throw an error if the EDITOR program returns a non-zero exit code.
*/
#ifndef SQLITE_NOHAVE_SYSTEM
static void editFunc(
  sqlite3_context *context,
  int argc,
  sqlite3_value **argv
){
  const char *zEditor;
  char *zTempFile = 0;
  sqlite3 *db;
  char *zCmd = 0;
  int bBin;
  int rc;
  int hasCRNL = 0;
  FILE *f = 0;
  sqlite3_int64 sz;
  sqlite3_int64 x;
  unsigned char *p = 0;

  if( argc==2 ){
    zEditor = (const char*)sqlite3_value_text(argv[1]);
  }else{
    zEditor = getenv("VISUAL");
  }
  if( zEditor==0 ){
    sqlite3_result_error(context, "no editor for edit()", -1);
    return;
  }
  if( sqlite3_value_type(argv[0])==SQLITE_NULL ){
    sqlite3_result_error(context, "NULL input to edit()", -1);
    return;
  }
  db = sqlite3_context_db_handle(context);
  zTempFile = 0;
  sqlite3_file_control(db, 0, SQLITE_FCNTL_TEMPFILENAME, &zTempFile);
  if( zTempFile==0 ){
    sqlite3_uint64 r = 0;
    sqlite3_randomness(sizeof(r), &r);
    zTempFile = sqlite3_mprintf("temp%llx", r);
    if( zTempFile==0 ){
      sqlite3_result_error_nomem(context);
      return;
    }
  }
  bBin = sqlite3_value_type(argv[0])==SQLITE_BLOB;
  /* When writing the file to be edited, do \n to \r\n conversions on systems
  ** that want \r\n line endings */
  f = fopen(zTempFile, bBin ? "wb" : "w");
  if( f==0 ){
    sqlite3_result_error(context, "edit() cannot open temp file", -1);
    goto edit_func_end;
  }
  sz = sqlite3_value_bytes(argv[0]);
  if( bBin ){
    x = fwrite(sqlite3_value_blob(argv[0]), 1, (size_t)sz, f);
  }else{
    const char *z = (const char*)sqlite3_value_text(argv[0]);
    /* Remember whether or not the value originally contained \r\n */
    if( z && strstr(z,"\r\n")!=0 ) hasCRNL = 1;
    x = fwrite(sqlite3_value_text(argv[0]), 1, (size_t)sz, f);
  }
  fclose(f);
  f = 0;
  if( x!=sz ){
    sqlite3_result_error(context, "edit() could not write the whole file", -1);
    goto edit_func_end;
  }
  zCmd = sqlite3_mprintf("%s \"%s\"", zEditor, zTempFile);
  if( zCmd==0 ){
    sqlite3_result_error_nomem(context);
    goto edit_func_end;
  }
  rc = system(zCmd);
  sqlite3_free(zCmd);
  if( rc ){
    sqlite3_result_error(context, "EDITOR returned non-zero", -1);
    goto edit_func_end;
  }
  f = fopen(zTempFile, "rb");
  if( f==0 ){
    sqlite3_result_error(context,
      "edit() cannot reopen temp file after edit", -1);
    goto edit_func_end;
  }
  fseek(f, 0, SEEK_END);
  sz = ftell(f);
  rewind(f);
  p = sqlite3_malloc64( sz+1 );
  if( p==0 ){
    sqlite3_result_error_nomem(context);
    goto edit_func_end;
  }
  x = fread(p, 1, (size_t)sz, f);
  fclose(f);
  f = 0;
  if( x!=sz ){
    sqlite3_result_error(context, "could not read back the whole file", -1);
    goto edit_func_end;
  }
  if( bBin ){
    sqlite3_result_blob64(context, p, sz, sqlite3_free);
  }else{
    sqlite3_int64 i, j;
    if( !hasCRNL ){
      /* If the file did not originally contain \r\n then convert any new
      ** \r\n back into \n */
      for(i=j=0; i<sz; i++){
        if( p[i]=='\r' && p[i+1]=='\n' ) i++;
        p[j++] = p[i];
      }
      sz = j;
      p[sz] = 0;
    } 
    sqlite3_result_text64(context, (const char*)p, sz,
                          sqlite3_free, SQLITE_UTF8);
  }
  p = 0;

edit_func_end:
  if( f ) fclose(f);
  unlink(zTempFile);
  sqlite3_free(zTempFile);
  sqlite3_free(p);
}
#endif /* SQLITE_NOHAVE_SYSTEM */

/*
** Save or restore the current output mode
*/
static void outputModePush(ShellState *p){
  p->modePrior = p->mode;
  p->priorShFlgs = p->shellFlgs;
  memcpy(p->colSepPrior, p->colSeparator, sizeof(p->colSeparator));
  memcpy(p->rowSepPrior, p->rowSeparator, sizeof(p->rowSeparator));
}
static void outputModePop(ShellState *p){
  p->mode = p->modePrior;
  p->shellFlgs = p->priorShFlgs;
  memcpy(p->colSeparator, p->colSepPrior, sizeof(p->colSeparator));
  memcpy(p->rowSeparator, p->rowSepPrior, sizeof(p->rowSeparator));
}

/*
** Output the given string as a hex-encoded blob (eg. X'1234' )
*/
static void output_hex_blob(FILE *out, const void *pBlob, int nBlob){
  int i;
  char *zBlob = (char *)pBlob;
  raw_printf(out,"X'");
  for(i=0; i<nBlob; i++){ raw_printf(out,"%02x",zBlob[i]&0xff); }
  raw_printf(out,"'");
}

/*
** Find a string that is not found anywhere in z[].  Return a pointer
** to that string.
**
** Try to use zA and zB first.  If both of those are already found in z[]
** then make up some string and store it in the buffer zBuf.
*/
static const char *unused_string(
  const char *z,                    /* Result must not appear anywhere in z */
  const char *zA, const char *zB,   /* Try these first */
  char *zBuf                        /* Space to store a generated string */
){
  unsigned i = 0;
  if( strstr(z, zA)==0 ) return zA;
  if( strstr(z, zB)==0 ) return zB;
  do{
    sqlite3_snprintf(20,zBuf,"(%s%u)", zA, i++);
  }while( strstr(z,zBuf)!=0 );
  return zBuf;
}

/*
** Output the given string as a quoted string using SQL quoting conventions.
**
** See also: output_quoted_escaped_string()
*/
static void output_quoted_string(FILE *out, const char *z){
  int i;
  char c;
  setBinaryMode(out, 1);
  for(i=0; (c = z[i])!=0 && c!='\''; i++){}
  if( c==0 ){
    utf8_printf(out,"'%s'",z);
  }else{
    raw_printf(out, "'");
    while( *z ){
      for(i=0; (c = z[i])!=0 && c!='\''; i++){}
      if( c=='\'' ) i++;
      if( i ){
        utf8_printf(out, "%.*s", i, z);
        z += i;
      }
      if( c=='\'' ){
        raw_printf(out, "'");
        continue;
      }
      if( c==0 ){
        break;
      }
      z++;
    }
    raw_printf(out, "'");
  }
  setTextMode(out, 1);
}

/*
** Output the given string as a quoted string using SQL quoting conventions.
** Additionallly , escape the "\n" and "\r" characters so that they do not
** get corrupted by end-of-line translation facilities in some operating
** systems.
**
** This is like output_quoted_string() but with the addition of the \r\n
** escape mechanism.
*/
static void output_quoted_escaped_string(FILE *out, const char *z){
  int i;
  char c;
  setBinaryMode(out, 1);
  for(i=0; (c = z[i])!=0 && c!='\'' && c!='\n' && c!='\r'; i++){}
  if( c==0 ){
    utf8_printf(out,"'%s'",z);
  }else{
    const char *zNL = 0;
    const char *zCR = 0;
    int nNL = 0;
    int nCR = 0;
    char zBuf1[20], zBuf2[20];
    for(i=0; z[i]; i++){
      if( z[i]=='\n' ) nNL++;
      if( z[i]=='\r' ) nCR++;
    }
    if( nNL ){
      raw_printf(out, "replace(");
      zNL = unused_string(z, "\\n", "\\012", zBuf1);
    }
    if( nCR ){
      raw_printf(out, "replace(");
      zCR = unused_string(z, "\\r", "\\015", zBuf2);
    }
    raw_printf(out, "'");
    while( *z ){
      for(i=0; (c = z[i])!=0 && c!='\n' && c!='\r' && c!='\''; i++){}
      if( c=='\'' ) i++;
      if( i ){
        utf8_printf(out, "%.*s", i, z);
        z += i;
      }
      if( c=='\'' ){
        raw_printf(out, "'");
        continue;
      }
      if( c==0 ){
        break;
      }
      z++;
      if( c=='\n' ){
        raw_printf(out, "%s", zNL);
        continue;
      }
      raw_printf(out, "%s", zCR);
    }
    raw_printf(out, "'");
    if( nCR ){
      raw_printf(out, ",'%s',char(13))", zCR);
    }
    if( nNL ){
      raw_printf(out, ",'%s',char(10))", zNL);
    }
  }
  setTextMode(out, 1);
}

/*
** Output the given string as a quoted according to C or TCL quoting rules.
*/
static void output_c_string(FILE *out, const char *z){
  unsigned int c;
  fputc('"', out);
  while( (c = *(z++))!=0 ){
    if( c=='\\' ){
      fputc(c, out);
      fputc(c, out);
    }else if( c=='"' ){
      fputc('\\', out);
      fputc('"', out);
    }else if( c=='\t' ){
      fputc('\\', out);
      fputc('t', out);
    }else if( c=='\n' ){
      fputc('\\', out);
      fputc('n', out);
    }else if( c=='\r' ){
      fputc('\\', out);
      fputc('r', out);
    }else if( !isprint(c&0xff) ){
      raw_printf(out, "\\%03o", c&0xff);
    }else{
      fputc(c, out);
    }
  }
  fputc('"', out);
}

/*
** Output the given string as a quoted according to JSON quoting rules.
*/
static void output_json_string(FILE *out, const char *z, int n){
  unsigned int c;
  if( n<0 ) n = (int)strlen(z);
  fputc('"', out);
  while( n-- ){
    c = *(z++);
    if( c=='\\' || c=='"' ){
      fputc('\\', out);
      fputc(c, out);
    }else if( c<=0x1f ){
      fputc('\\', out);
      if( c=='\b' ){
        fputc('b', out);
      }else if( c=='\f' ){
        fputc('f', out);
      }else if( c=='\n' ){
        fputc('n', out);
      }else if( c=='\r' ){
        fputc('r', out);
      }else if( c=='\t' ){
        fputc('t', out);
      }else{
         raw_printf(out, "u%04x",c);
      }
    }else{
      fputc(c, out);
    }
  }
  fputc('"', out);
}

/*
** Output the given string with characters that are special to
** HTML escaped.
*/
static void output_html_string(FILE *out, const char *z){
  int i;
  if( z==0 ) z = "";
  while( *z ){
    for(i=0;   z[i]
            && z[i]!='<'
            && z[i]!='&'
            && z[i]!='>'
            && z[i]!='\"'
            && z[i]!='\'';
        i++){}
    if( i>0 ){
      utf8_printf(out,"%.*s",i,z);
    }
    if( z[i]=='<' ){
      raw_printf(out,"&lt;");
    }else if( z[i]=='&' ){
      raw_printf(out,"&amp;");
    }else if( z[i]=='>' ){
      raw_printf(out,"&gt;");
    }else if( z[i]=='\"' ){
      raw_printf(out,"&quot;");
    }else if( z[i]=='\'' ){
      raw_printf(out,"&#39;");
    }else{
      break;
    }
    z += i + 1;
  }
}

/*
** If a field contains any character identified by a 1 in the following
** array, then the string must be quoted for CSV.
*/
static const char needCsvQuote[] = {
  1, 1, 1, 1, 1, 1, 1, 1,   1, 1, 1, 1, 1, 1, 1, 1,
  1, 1, 1, 1, 1, 1, 1, 1,   1, 1, 1, 1, 1, 1, 1, 1,
  1, 0, 1, 0, 0, 0, 0, 1,   0, 0, 0, 0, 0, 0, 0, 0,
  0, 0, 0, 0, 0, 0, 0, 0,   0, 0, 0, 0, 0, 0, 0, 0,
  0, 0, 0, 0, 0, 0, 0, 0,   0, 0, 0, 0, 0, 0, 0, 0,
  0, 0, 0, 0, 0, 0, 0, 0,   0, 0, 0, 0, 0, 0, 0, 0,
  0, 0, 0, 0, 0, 0, 0, 0,   0, 0, 0, 0, 0, 0, 0, 0,
  0, 0, 0, 0, 0, 0, 0, 0,   0, 0, 0, 0, 0, 0, 0, 1,
  1, 1, 1, 1, 1, 1, 1, 1,   1, 1, 1, 1, 1, 1, 1, 1,
  1, 1, 1, 1, 1, 1, 1, 1,   1, 1, 1, 1, 1, 1, 1, 1,
  1, 1, 1, 1, 1, 1, 1, 1,   1, 1, 1, 1, 1, 1, 1, 1,
  1, 1, 1, 1, 1, 1, 1, 1,   1, 1, 1, 1, 1, 1, 1, 1,
  1, 1, 1, 1, 1, 1, 1, 1,   1, 1, 1, 1, 1, 1, 1, 1,
  1, 1, 1, 1, 1, 1, 1, 1,   1, 1, 1, 1, 1, 1, 1, 1,
  1, 1, 1, 1, 1, 1, 1, 1,   1, 1, 1, 1, 1, 1, 1, 1,
  1, 1, 1, 1, 1, 1, 1, 1,   1, 1, 1, 1, 1, 1, 1, 1,
};

/*
** Output a single term of CSV.  Actually, p->colSeparator is used for
** the separator, which may or may not be a comma.  p->nullValue is
** the null value.  Strings are quoted if necessary.  The separator
** is only issued if bSep is true.
*/
static void output_csv(ShellState *p, const char *z, int bSep){
  FILE *out = p->out;
  if( z==0 ){
    utf8_printf(out,"%s",p->nullValue);
  }else{
    unsigned i;
    for(i=0; z[i]; i++){
      if( needCsvQuote[((unsigned char*)z)[i]] ){
        i = 0;
        break;
      }
    }
    if( i==0 || strstr(z, p->colSeparator)!=0 ){
      char *zQuoted = sqlite3_mprintf("\"%w\"", z);
      utf8_printf(out, "%s", zQuoted);
      sqlite3_free(zQuoted);
    }else{
      utf8_printf(out, "%s", z);
    }
  }
  if( bSep ){
    utf8_printf(p->out, "%s", p->colSeparator);
  }
}

/*
** This routine runs when the user presses Ctrl-C
*/
static void interrupt_handler(int NotUsed){
  UNUSED_PARAMETER(NotUsed);
  seenInterrupt++;
  if( seenInterrupt>2 ) exit(1);
  if( globalDb ) sqlite3_interrupt(globalDb);
}

#if (defined(_WIN32) || defined(WIN32)) && !defined(_WIN32_WCE)
/*
** This routine runs for console events (e.g. Ctrl-C) on Win32
*/
static BOOL WINAPI ConsoleCtrlHandler(
  DWORD dwCtrlType /* One of the CTRL_*_EVENT constants */
){
  if( dwCtrlType==CTRL_C_EVENT ){
    interrupt_handler(0);
    return TRUE;
  }
  return FALSE;
}
#endif

#ifndef SQLITE_OMIT_AUTHORIZATION
/*
** This authorizer runs in safe mode.
*/
static int safeModeAuth(
  void *pClientData,
  int op,
  const char *zA1,
  const char *zA2,
  const char *zA3,
  const char *zA4
){
  ShellState *p = (ShellState*)pClientData;
  static const char *azProhibitedFunctions[] = {
    "edit",
    "fts3_tokenizer",
    "load_extension",
    "readfile",
    "writefile",
    "zipfile",
    "zipfile_cds",
  };
  UNUSED_PARAMETER(zA2);
  UNUSED_PARAMETER(zA3);
  UNUSED_PARAMETER(zA4);
  switch( op ){
    case SQLITE_ATTACH: {
      failIfSafeMode(p, "cannot run ATTACH in safe mode");
      break;
    }
    case SQLITE_FUNCTION: {
      int i;
      for(i=0; i<ArraySize(azProhibitedFunctions); i++){
        if( sqlite3_stricmp(zA1, azProhibitedFunctions[i])==0 ){
          failIfSafeMode(p, "cannot use the %s() function in safe mode",
                         azProhibitedFunctions[i]);
        }
      }
      break;
    }
  }
  return SQLITE_OK;
}

/*
** When the ".auth ON" is set, the following authorizer callback is
** invoked.  It always returns SQLITE_OK.
*/
static int shellAuth(
  void *pClientData,
  int op,
  const char *zA1,
  const char *zA2,
  const char *zA3,
  const char *zA4
){
  ShellState *p = (ShellState*)pClientData;
  static const char *azAction[] = { 0,
     "CREATE_INDEX",         "CREATE_TABLE",         "CREATE_TEMP_INDEX",
     "CREATE_TEMP_TABLE",    "CREATE_TEMP_TRIGGER",  "CREATE_TEMP_VIEW",
     "CREATE_TRIGGER",       "CREATE_VIEW",          "DELETE",
     "DROP_INDEX",           "DROP_TABLE",           "DROP_TEMP_INDEX",
     "DROP_TEMP_TABLE",      "DROP_TEMP_TRIGGER",    "DROP_TEMP_VIEW",
     "DROP_TRIGGER",         "DROP_VIEW",            "INSERT",
     "PRAGMA",               "READ",                 "SELECT",
     "TRANSACTION",          "UPDATE",               "ATTACH",
     "DETACH",               "ALTER_TABLE",          "REINDEX",
     "ANALYZE",              "CREATE_VTABLE",        "DROP_VTABLE",
     "FUNCTION",             "SAVEPOINT",            "RECURSIVE"
  };
  int i;
  const char *az[4];
  az[0] = zA1;
  az[1] = zA2;
  az[2] = zA3;
  az[3] = zA4;
  utf8_printf(p->out, "authorizer: %s", azAction[op]);
  for(i=0; i<4; i++){
    raw_printf(p->out, " ");
    if( az[i] ){
      output_c_string(p->out, az[i]);
    }else{
      raw_printf(p->out, "NULL");
    }
  }
  raw_printf(p->out, "\n");
  if( p->bSafeMode ) (void)safeModeAuth(pClientData, op, zA1, zA2, zA3, zA4);
  return SQLITE_OK;
}
#endif

/*
** Print a schema statement.  Part of MODE_Semi and MODE_Pretty output.
**
** This routine converts some CREATE TABLE statements for shadow tables
** in FTS3/4/5 into CREATE TABLE IF NOT EXISTS statements.
*/
static void printSchemaLine(FILE *out, const char *z, const char *zTail){
  if( z==0 ) return;
  if( zTail==0 ) return;
  if( sqlite3_strglob("CREATE TABLE ['\"]*", z)==0 ){
    utf8_printf(out, "CREATE TABLE IF NOT EXISTS %s%s", z+13, zTail);
  }else{
    utf8_printf(out, "%s%s", z, zTail);
  }
}
static void printSchemaLineN(FILE *out, char *z, int n, const char *zTail){
  char c = z[n];
  z[n] = 0;
  printSchemaLine(out, z, zTail);
  z[n] = c;
}

/*
** Return true if string z[] has nothing but whitespace and comments to the
** end of the first line.
*/
static int wsToEol(const char *z){
  int i;
  for(i=0; z[i]; i++){
    if( z[i]=='\n' ) return 1;
    if( IsSpace(z[i]) ) continue;
    if( z[i]=='-' && z[i+1]=='-' ) return 1;
    return 0;
  }
  return 1;
}

/*
** Add a new entry to the EXPLAIN QUERY PLAN data
*/
static void eqp_append(ShellState *p, int iEqpId, int p2, const char *zText){
  EQPGraphRow *pNew;
  int nText = strlen30(zText);
  if( p->autoEQPtest ){
    utf8_printf(p->out, "%d,%d,%s\n", iEqpId, p2, zText);
  }
  pNew = sqlite3_malloc64( sizeof(*pNew) + nText );
  if( pNew==0 ) shell_out_of_memory();
  pNew->iEqpId = iEqpId;
  pNew->iParentId = p2;
  memcpy(pNew->zText, zText, nText+1);
  pNew->pNext = 0;
  if( p->sGraph.pLast ){
    p->sGraph.pLast->pNext = pNew;
  }else{
    p->sGraph.pRow = pNew;
  }
  p->sGraph.pLast = pNew;
}

/*
** Free and reset the EXPLAIN QUERY PLAN data that has been collected
** in p->sGraph.
*/
static void eqp_reset(ShellState *p){
  EQPGraphRow *pRow, *pNext;
  for(pRow = p->sGraph.pRow; pRow; pRow = pNext){
    pNext = pRow->pNext;
    sqlite3_free(pRow);
  }
  memset(&p->sGraph, 0, sizeof(p->sGraph));
}

/* Return the next EXPLAIN QUERY PLAN line with iEqpId that occurs after
** pOld, or return the first such line if pOld is NULL
*/
static EQPGraphRow *eqp_next_row(ShellState *p, int iEqpId, EQPGraphRow *pOld){
  EQPGraphRow *pRow = pOld ? pOld->pNext : p->sGraph.pRow;
  while( pRow && pRow->iParentId!=iEqpId ) pRow = pRow->pNext;
  return pRow;
}

/* Render a single level of the graph that has iEqpId as its parent.  Called
** recursively to render sublevels.
*/
static void eqp_render_level(ShellState *p, int iEqpId){
  EQPGraphRow *pRow, *pNext;
  int n = strlen30(p->sGraph.zPrefix);
  char *z;
  for(pRow = eqp_next_row(p, iEqpId, 0); pRow; pRow = pNext){
    pNext = eqp_next_row(p, iEqpId, pRow);
    z = pRow->zText;
    utf8_printf(p->out, "%s%s%s\n", p->sGraph.zPrefix,
                pNext ? "|--" : "`--", z);
    if( n<(int)sizeof(p->sGraph.zPrefix)-7 ){
      memcpy(&p->sGraph.zPrefix[n], pNext ? "|  " : "   ", 4);
      eqp_render_level(p, pRow->iEqpId);
      p->sGraph.zPrefix[n] = 0;
    }
  }
}

/*
** Display and reset the EXPLAIN QUERY PLAN data
*/
static void eqp_render(ShellState *p){
  EQPGraphRow *pRow = p->sGraph.pRow;
  if( pRow ){
    if( pRow->zText[0]=='-' ){
      if( pRow->pNext==0 ){
        eqp_reset(p);
        return;
      }
      utf8_printf(p->out, "%s\n", pRow->zText+3);
      p->sGraph.pRow = pRow->pNext;
      sqlite3_free(pRow);
    }else{
      utf8_printf(p->out, "QUERY PLAN\n");
    }
    p->sGraph.zPrefix[0] = 0;
    eqp_render_level(p, 0);
    eqp_reset(p);
  }
}

#ifndef SQLITE_OMIT_PROGRESS_CALLBACK
/*
** Progress handler callback.
*/
static int progress_handler(void *pClientData) {
  ShellState *p = (ShellState*)pClientData;
  p->nProgress++;
  if( p->nProgress>=p->mxProgress && p->mxProgress>0 ){
    raw_printf(p->out, "Progress limit reached (%u)\n", p->nProgress);
    if( p->flgProgress & SHELL_PROGRESS_RESET ) p->nProgress = 0;
    if( p->flgProgress & SHELL_PROGRESS_ONCE ) p->mxProgress = 0;
    return 1;
  }
  if( (p->flgProgress & SHELL_PROGRESS_QUIET)==0 ){
    raw_printf(p->out, "Progress %u\n", p->nProgress);
  }
  return 0;
}
#endif /* SQLITE_OMIT_PROGRESS_CALLBACK */

/*
** Print N dashes
*/
static void print_dashes(FILE *out, int N){
  const char zDash[] = "--------------------------------------------------";
  const int nDash = sizeof(zDash) - 1;
  while( N>nDash ){
    fputs(zDash, out);
    N -= nDash;
  }
  raw_printf(out, "%.*s", N, zDash);
}

/*
** Print a markdown or table-style row separator using ascii-art
*/
static void print_row_separator(
  ShellState *p,
  int nArg,
  const char *zSep
){
  int i;
  if( nArg>0 ){
    fputs(zSep, p->out);
    print_dashes(p->out, p->actualWidth[0]+2);
    for(i=1; i<nArg; i++){
      fputs(zSep, p->out);
      print_dashes(p->out, p->actualWidth[i]+2);
    }
    fputs(zSep, p->out);
  }
  fputs("\n", p->out);
}

/*
** This is the callback routine that the shell
** invokes for each row of a query result.
*/
static int shell_callback(
  void *pArg,
  int nArg,        /* Number of result columns */
  char **azArg,    /* Text of each result column */
  char **azCol,    /* Column names */
  int *aiType      /* Column types.  Might be NULL */
){
  int i;
  ShellState *p = (ShellState*)pArg;

  if( azArg==0 ) return 0;
  switch( p->cMode ){
    case MODE_Line: {
      int w = 5;
      if( azArg==0 ) break;
      for(i=0; i<nArg; i++){
        int len = strlen30(azCol[i] ? azCol[i] : "");
        if( len>w ) w = len;
      }
      if( p->cnt++>0 ) utf8_printf(p->out, "%s", p->rowSeparator);
      for(i=0; i<nArg; i++){
        utf8_printf(p->out,"%*s = %s%s", w, azCol[i],
                azArg[i] ? azArg[i] : p->nullValue, p->rowSeparator);
      }
      break;
    }
    case MODE_Explain: {
      static const int aExplainWidth[] = {4, 13, 4, 4, 4, 13, 2, 13};
      if( nArg>ArraySize(aExplainWidth) ){
        nArg = ArraySize(aExplainWidth);
      }
      if( p->cnt++==0 ){
        for(i=0; i<nArg; i++){
          int w = aExplainWidth[i];
          utf8_width_print(p->out, w, azCol[i]);
          fputs(i==nArg-1 ? "\n" : "  ", p->out);
        }
        for(i=0; i<nArg; i++){
          int w = aExplainWidth[i];
          print_dashes(p->out, w);
          fputs(i==nArg-1 ? "\n" : "  ", p->out);
        }
      }
      if( azArg==0 ) break;
      for(i=0; i<nArg; i++){
        int w = aExplainWidth[i];
        if( i==nArg-1 ) w = 0;
        if( azArg[i] && strlenChar(azArg[i])>w ){
          w = strlenChar(azArg[i]);
        }
        if( i==1 && p->aiIndent && p->pStmt ){
          if( p->iIndent<p->nIndent ){
            utf8_printf(p->out, "%*.s", p->aiIndent[p->iIndent], "");
          }
          p->iIndent++;
        }
        utf8_width_print(p->out, w, azArg[i] ? azArg[i] : p->nullValue);
        fputs(i==nArg-1 ? "\n" : "  ", p->out);
      }
      break;
    }
    case MODE_Semi: {   /* .schema and .fullschema output */
      printSchemaLine(p->out, azArg[0], ";\n");
      break;
    }
    case MODE_Pretty: {  /* .schema and .fullschema with --indent */
      char *z;
      int j;
      int nParen = 0;
      char cEnd = 0;
      char c;
      int nLine = 0;
      assert( nArg==1 );
      if( azArg[0]==0 ) break;
      if( sqlite3_strlike("CREATE VIEW%", azArg[0], 0)==0
       || sqlite3_strlike("CREATE TRIG%", azArg[0], 0)==0
      ){
        utf8_printf(p->out, "%s;\n", azArg[0]);
        break;
      }
      z = sqlite3_mprintf("%s", azArg[0]);
      j = 0;
      for(i=0; IsSpace(z[i]); i++){}
      for(; (c = z[i])!=0; i++){
        if( IsSpace(c) ){
          if( z[j-1]=='\r' ) z[j-1] = '\n';
          if( IsSpace(z[j-1]) || z[j-1]=='(' ) continue;
        }else if( (c=='(' || c==')') && j>0 && IsSpace(z[j-1]) ){
          j--;
        }
        z[j++] = c;
      }
      while( j>0 && IsSpace(z[j-1]) ){ j--; }
      z[j] = 0;
      if( strlen30(z)>=79 ){
        for(i=j=0; (c = z[i])!=0; i++){ /* Copy from z[i] back to z[j] */
          if( c==cEnd ){
            cEnd = 0;
          }else if( c=='"' || c=='\'' || c=='`' ){
            cEnd = c;
          }else if( c=='[' ){
            cEnd = ']';
          }else if( c=='-' && z[i+1]=='-' ){
            cEnd = '\n';
          }else if( c=='(' ){
            nParen++;
          }else if( c==')' ){
            nParen--;
            if( nLine>0 && nParen==0 && j>0 ){
              printSchemaLineN(p->out, z, j, "\n");
              j = 0;
            }
          }
          z[j++] = c;
          if( nParen==1 && cEnd==0
           && (c=='(' || c=='\n' || (c==',' && !wsToEol(z+i+1)))
          ){
            if( c=='\n' ) j--;
            printSchemaLineN(p->out, z, j, "\n  ");
            j = 0;
            nLine++;
            while( IsSpace(z[i+1]) ){ i++; }
          }
        }
        z[j] = 0;
      }
      printSchemaLine(p->out, z, ";\n");
      sqlite3_free(z);
      break;
    }
    case MODE_List: {
      if( p->cnt++==0 && p->showHeader ){
        for(i=0; i<nArg; i++){
          utf8_printf(p->out,"%s%s",azCol[i],
                  i==nArg-1 ? p->rowSeparator : p->colSeparator);
        }
      }
      if( azArg==0 ) break;
      for(i=0; i<nArg; i++){
        char *z = azArg[i];
        if( z==0 ) z = p->nullValue;
        utf8_printf(p->out, "%s", z);
        if( i<nArg-1 ){
          utf8_printf(p->out, "%s", p->colSeparator);
        }else{
          utf8_printf(p->out, "%s", p->rowSeparator);
        }
      }
      break;
    }
    case MODE_Html: {
      if( p->cnt++==0 && p->showHeader ){
        raw_printf(p->out,"<TR>");
        for(i=0; i<nArg; i++){
          raw_printf(p->out,"<TH>");
          output_html_string(p->out, azCol[i]);
          raw_printf(p->out,"</TH>\n");
        }
        raw_printf(p->out,"</TR>\n");
      }
      if( azArg==0 ) break;
      raw_printf(p->out,"<TR>");
      for(i=0; i<nArg; i++){
        raw_printf(p->out,"<TD>");
        output_html_string(p->out, azArg[i] ? azArg[i] : p->nullValue);
        raw_printf(p->out,"</TD>\n");
      }
      raw_printf(p->out,"</TR>\n");
      break;
    }
    case MODE_Tcl: {
      if( p->cnt++==0 && p->showHeader ){
        for(i=0; i<nArg; i++){
          output_c_string(p->out,azCol[i] ? azCol[i] : "");
          if(i<nArg-1) utf8_printf(p->out, "%s", p->colSeparator);
        }
        utf8_printf(p->out, "%s", p->rowSeparator);
      }
      if( azArg==0 ) break;
      for(i=0; i<nArg; i++){
        output_c_string(p->out, azArg[i] ? azArg[i] : p->nullValue);
        if(i<nArg-1) utf8_printf(p->out, "%s", p->colSeparator);
      }
      utf8_printf(p->out, "%s", p->rowSeparator);
      break;
    }
    case MODE_Csv: {
      setBinaryMode(p->out, 1);
      if( p->cnt++==0 && p->showHeader ){
        for(i=0; i<nArg; i++){
          output_csv(p, azCol[i] ? azCol[i] : "", i<nArg-1);
        }
        utf8_printf(p->out, "%s", p->rowSeparator);
      }
      if( nArg>0 ){
        for(i=0; i<nArg; i++){
          output_csv(p, azArg[i], i<nArg-1);
        }
        utf8_printf(p->out, "%s", p->rowSeparator);
      }
      setTextMode(p->out, 1);
      break;
    }
    case MODE_Insert: {
      if( azArg==0 ) break;
      utf8_printf(p->out,"INSERT INTO %s",p->zDestTable);
      if( p->showHeader ){
        raw_printf(p->out,"(");
        for(i=0; i<nArg; i++){
          if( i>0 ) raw_printf(p->out, ",");
          if( quoteChar(azCol[i]) ){
            char *z = sqlite3_mprintf("\"%w\"", azCol[i]);
            utf8_printf(p->out, "%s", z);
            sqlite3_free(z);
          }else{
            raw_printf(p->out, "%s", azCol[i]);
          }
        }
        raw_printf(p->out,")");
      }
      p->cnt++;
      for(i=0; i<nArg; i++){
        raw_printf(p->out, i>0 ? "," : " VALUES(");
        if( (azArg[i]==0) || (aiType && aiType[i]==SQLITE_NULL) ){
          utf8_printf(p->out,"NULL");
        }else if( aiType && aiType[i]==SQLITE_TEXT ){
          if( ShellHasFlag(p, SHFLG_Newlines) ){
            output_quoted_string(p->out, azArg[i]);
          }else{
            output_quoted_escaped_string(p->out, azArg[i]);
          }
        }else if( aiType && aiType[i]==SQLITE_INTEGER ){
          utf8_printf(p->out,"%s", azArg[i]);
        }else if( aiType && aiType[i]==SQLITE_FLOAT ){
          char z[50];
          double r = sqlite3_column_double(p->pStmt, i);
          sqlite3_uint64 ur;
          memcpy(&ur,&r,sizeof(r));
          if( ur==0x7ff0000000000000LL ){
            raw_printf(p->out, "1e999");
          }else if( ur==0xfff0000000000000LL ){
            raw_printf(p->out, "-1e999");
          }else{
            sqlite3_snprintf(50,z,"%!.20g", r);
            raw_printf(p->out, "%s", z);
          }
        }else if( aiType && aiType[i]==SQLITE_BLOB && p->pStmt ){
          const void *pBlob = sqlite3_column_blob(p->pStmt, i);
          int nBlob = sqlite3_column_bytes(p->pStmt, i);
          output_hex_blob(p->out, pBlob, nBlob);
        }else if( isNumber(azArg[i], 0) ){
          utf8_printf(p->out,"%s", azArg[i]);
        }else if( ShellHasFlag(p, SHFLG_Newlines) ){
          output_quoted_string(p->out, azArg[i]);
        }else{
          output_quoted_escaped_string(p->out, azArg[i]);
        }
      }
      raw_printf(p->out,");\n");
      break;
    }
    case MODE_Json: {
      if( azArg==0 ) break;
      if( p->cnt==0 ){
        fputs("[{", p->out);
      }else{
        fputs(",\n{", p->out);
      }
      p->cnt++;
      for(i=0; i<nArg; i++){
        output_json_string(p->out, azCol[i], -1);
        putc(':', p->out);
        if( (azArg[i]==0) || (aiType && aiType[i]==SQLITE_NULL) ){
          fputs("null",p->out);
        }else if( aiType && aiType[i]==SQLITE_FLOAT ){
          char z[50];
          double r = sqlite3_column_double(p->pStmt, i);
          sqlite3_uint64 ur;
          memcpy(&ur,&r,sizeof(r));
          if( ur==0x7ff0000000000000LL ){
            raw_printf(p->out, "1e999");
          }else if( ur==0xfff0000000000000LL ){
            raw_printf(p->out, "-1e999");
          }else{
            sqlite3_snprintf(50,z,"%!.20g", r);
            raw_printf(p->out, "%s", z);
          }
        }else if( aiType && aiType[i]==SQLITE_BLOB && p->pStmt ){
          const void *pBlob = sqlite3_column_blob(p->pStmt, i);
          int nBlob = sqlite3_column_bytes(p->pStmt, i);
          output_json_string(p->out, pBlob, nBlob);
        }else if( aiType && aiType[i]==SQLITE_TEXT ){
          output_json_string(p->out, azArg[i], -1);
        }else{
          utf8_printf(p->out,"%s", azArg[i]);
        }
        if( i<nArg-1 ){
          putc(',', p->out);
        }
      }
      putc('}', p->out);
      break;
    }
    case MODE_Quote: {
      if( azArg==0 ) break;
      if( p->cnt==0 && p->showHeader ){
        for(i=0; i<nArg; i++){
          if( i>0 ) fputs(p->colSeparator, p->out);
          output_quoted_string(p->out, azCol[i]);
        }
        fputs(p->rowSeparator, p->out);
      }
      p->cnt++;
      for(i=0; i<nArg; i++){
        if( i>0 ) fputs(p->colSeparator, p->out);
        if( (azArg[i]==0) || (aiType && aiType[i]==SQLITE_NULL) ){
          utf8_printf(p->out,"NULL");
        }else if( aiType && aiType[i]==SQLITE_TEXT ){
          output_quoted_string(p->out, azArg[i]);
        }else if( aiType && aiType[i]==SQLITE_INTEGER ){
          utf8_printf(p->out,"%s", azArg[i]);
        }else if( aiType && aiType[i]==SQLITE_FLOAT ){
          char z[50];
          double r = sqlite3_column_double(p->pStmt, i);
          sqlite3_snprintf(50,z,"%!.20g", r);
          raw_printf(p->out, "%s", z);
        }else if( aiType && aiType[i]==SQLITE_BLOB && p->pStmt ){
          const void *pBlob = sqlite3_column_blob(p->pStmt, i);
          int nBlob = sqlite3_column_bytes(p->pStmt, i);
          output_hex_blob(p->out, pBlob, nBlob);
        }else if( isNumber(azArg[i], 0) ){
          utf8_printf(p->out,"%s", azArg[i]);
        }else{
          output_quoted_string(p->out, azArg[i]);
        }
      }
      fputs(p->rowSeparator, p->out);
      break;
    }
    case MODE_Ascii: {
      if( p->cnt++==0 && p->showHeader ){
        for(i=0; i<nArg; i++){
          if( i>0 ) utf8_printf(p->out, "%s", p->colSeparator);
          utf8_printf(p->out,"%s",azCol[i] ? azCol[i] : "");
        }
        utf8_printf(p->out, "%s", p->rowSeparator);
      }
      if( azArg==0 ) break;
      for(i=0; i<nArg; i++){
        if( i>0 ) utf8_printf(p->out, "%s", p->colSeparator);
        utf8_printf(p->out,"%s",azArg[i] ? azArg[i] : p->nullValue);
      }
      utf8_printf(p->out, "%s", p->rowSeparator);
      break;
    }
    case MODE_EQP: {
      eqp_append(p, atoi(azArg[0]), atoi(azArg[1]), azArg[3]);
      break;
    }
  }
  return 0;
}

/*
** This is the callback routine that the SQLite library
** invokes for each row of a query result.
*/
static int callback(void *pArg, int nArg, char **azArg, char **azCol){
  /* since we don't have type info, call the shell_callback with a NULL value */
  return shell_callback(pArg, nArg, azArg, azCol, NULL);
}

/*
** This is the callback routine from sqlite3_exec() that appends all
** output onto the end of a ShellText object.
*/
static int captureOutputCallback(void *pArg, int nArg, char **azArg, char **az){
  ShellText *p = (ShellText*)pArg;
  int i;
  UNUSED_PARAMETER(az);
  if( azArg==0 ) return 0;
  if( p->n ) appendText(p, "|", 0);
  for(i=0; i<nArg; i++){
    if( i ) appendText(p, ",", 0);
    if( azArg[i] ) appendText(p, azArg[i], 0);
  }
  return 0;
}

/*
** Generate an appropriate SELFTEST table in the main database.
*/
static void createSelftestTable(ShellState *p){
  char *zErrMsg = 0;
  sqlite3_exec(p->db,
    "SAVEPOINT selftest_init;\n"
    "CREATE TABLE IF NOT EXISTS selftest(\n"
    "  tno INTEGER PRIMARY KEY,\n"   /* Test number */
    "  op TEXT,\n"                   /* Operator:  memo run */
    "  cmd TEXT,\n"                  /* Command text */
    "  ans TEXT\n"                   /* Desired answer */
    ");"
    "CREATE TEMP TABLE [_shell$self](op,cmd,ans);\n"
    "INSERT INTO [_shell$self](rowid,op,cmd)\n"
    "  VALUES(coalesce((SELECT (max(tno)+100)/10 FROM selftest),10),\n"
    "         'memo','Tests generated by --init');\n"
    "INSERT INTO [_shell$self]\n"
    "  SELECT 'run',\n"
    "    'SELECT hex(sha3_query(''SELECT type,name,tbl_name,sql "
                                 "FROM sqlite_schema ORDER BY 2'',224))',\n"
    "    hex(sha3_query('SELECT type,name,tbl_name,sql "
                          "FROM sqlite_schema ORDER BY 2',224));\n"
    "INSERT INTO [_shell$self]\n"
    "  SELECT 'run',"
    "    'SELECT hex(sha3_query(''SELECT * FROM \"' ||"
    "        printf('%w',name) || '\" NOT INDEXED'',224))',\n"
    "    hex(sha3_query(printf('SELECT * FROM \"%w\" NOT INDEXED',name),224))\n"
    "  FROM (\n"
    "    SELECT name FROM sqlite_schema\n"
    "     WHERE type='table'\n"
    "       AND name<>'selftest'\n"
    "       AND coalesce(rootpage,0)>0\n"
    "  )\n"
    " ORDER BY name;\n"
    "INSERT INTO [_shell$self]\n"
    "  VALUES('run','PRAGMA integrity_check','ok');\n"
    "INSERT INTO selftest(tno,op,cmd,ans)"
    "  SELECT rowid*10,op,cmd,ans FROM [_shell$self];\n"
    "DROP TABLE [_shell$self];"
    ,0,0,&zErrMsg);
  if( zErrMsg ){
    utf8_printf(stderr, "SELFTEST initialization failure: %s\n", zErrMsg);
    sqlite3_free(zErrMsg);
  }
  sqlite3_exec(p->db, "RELEASE selftest_init",0,0,0);
}


/*
** Set the destination table field of the ShellState structure to
** the name of the table given.  Escape any quote characters in the
** table name.
*/
static void set_table_name(ShellState *p, const char *zName){
  int i, n;
  char cQuote;
  char *z;

  if( p->zDestTable ){
    free(p->zDestTable);
    p->zDestTable = 0;
  }
  if( zName==0 ) return;
  cQuote = quoteChar(zName);
  n = strlen30(zName);
  if( cQuote ) n += n+2;
  z = p->zDestTable = malloc( n+1 );
  if( z==0 ) shell_out_of_memory();
  n = 0;
  if( cQuote ) z[n++] = cQuote;
  for(i=0; zName[i]; i++){
    z[n++] = zName[i];
    if( zName[i]==cQuote ) z[n++] = cQuote;
  }
  if( cQuote ) z[n++] = cQuote;
  z[n] = 0;
}


/*
** Execute a query statement that will generate SQL output.  Print
** the result columns, comma-separated, on a line and then add a
** semicolon terminator to the end of that line.
**
** If the number of columns is 1 and that column contains text "--"
** then write the semicolon on a separate line.  That way, if a
** "--" comment occurs at the end of the statement, the comment
** won't consume the semicolon terminator.
*/
static int run_table_dump_query(
  ShellState *p,           /* Query context */
  const char *zSelect      /* SELECT statement to extract content */
){
  sqlite3_stmt *pSelect;
  int rc;
  int nResult;
  int i;
  const char *z;
  rc = sqlite3_prepare_v2(p->db, zSelect, -1, &pSelect, 0);
  if( rc!=SQLITE_OK || !pSelect ){
    utf8_printf(p->out, "/**** ERROR: (%d) %s *****/\n", rc,
                sqlite3_errmsg(p->db));
    if( (rc&0xff)!=SQLITE_CORRUPT ) p->nErr++;
    return rc;
  }
  rc = sqlite3_step(pSelect);
  nResult = sqlite3_column_count(pSelect);
  while( rc==SQLITE_ROW ){
    z = (const char*)sqlite3_column_text(pSelect, 0);
    utf8_printf(p->out, "%s", z);
    for(i=1; i<nResult; i++){
      utf8_printf(p->out, ",%s", sqlite3_column_text(pSelect, i));
    }
    if( z==0 ) z = "";
    while( z[0] && (z[0]!='-' || z[1]!='-') ) z++;
    if( z[0] ){
      raw_printf(p->out, "\n;\n");
    }else{
      raw_printf(p->out, ";\n");
    }
    rc = sqlite3_step(pSelect);
  }
  rc = sqlite3_finalize(pSelect);
  if( rc!=SQLITE_OK ){
    utf8_printf(p->out, "/**** ERROR: (%d) %s *****/\n", rc,
                sqlite3_errmsg(p->db));
    if( (rc&0xff)!=SQLITE_CORRUPT ) p->nErr++;
  }
  return rc;
}

/*
** Allocate space and save off string indicating current error.
*/
static char *save_err_msg(
  sqlite3 *db,           /* Database to query */
  const char *zWhat,     /* Doing what qualifier */
  int rc                 /* Error code returned from API */
){
  if( zWhat==0 ) zWhat = "?";
  return sqlite3_mprintf("in %s, %s (%d)", zWhat, sqlite3_errmsg(db), rc);
}

#ifdef __linux__
/*
** Attempt to display I/O stats on Linux using /proc/PID/io
*/
static void displayLinuxIoStats(FILE *out){
  FILE *in;
  char z[200];
  sqlite3_snprintf(sizeof(z), z, "/proc/%d/io", getpid());
  in = fopen(z, "rb");
  if( in==0 ) return;
  while( fgets(z, sizeof(z), in)!=0 ){
    static const struct {
      const char *zPattern;
      const char *zDesc;
    } aTrans[] = {
      { "rchar: ",                  "Bytes received by read():" },
      { "wchar: ",                  "Bytes sent to write():"    },
      { "syscr: ",                  "Read() system calls:"      },
      { "syscw: ",                  "Write() system calls:"     },
      { "read_bytes: ",             "Bytes read from storage:"  },
      { "write_bytes: ",            "Bytes written to storage:" },
      { "cancelled_write_bytes: ",  "Cancelled write bytes:"    },
    };
    int i;
    for(i=0; i<ArraySize(aTrans); i++){
      int n = strlen30(aTrans[i].zPattern);
      if( strncmp(aTrans[i].zPattern, z, n)==0 ){
        utf8_printf(out, "%-36s %s", aTrans[i].zDesc, &z[n]);
        break;
      }
    }
  }
  fclose(in);
}
#endif

/*
** Display a single line of status using 64-bit values.
*/
static void displayStatLine(
  ShellState *p,            /* The shell context */
  char *zLabel,             /* Label for this one line */
  char *zFormat,            /* Format for the result */
  int iStatusCtrl,          /* Which status to display */
  int bReset                /* True to reset the stats */
){
  sqlite3_int64 iCur = -1;
  sqlite3_int64 iHiwtr = -1;
  int i, nPercent;
  char zLine[200];
  sqlite3_status64(iStatusCtrl, &iCur, &iHiwtr, bReset);
  for(i=0, nPercent=0; zFormat[i]; i++){
    if( zFormat[i]=='%' ) nPercent++;
  }
  if( nPercent>1 ){
    sqlite3_snprintf(sizeof(zLine), zLine, zFormat, iCur, iHiwtr);
  }else{
    sqlite3_snprintf(sizeof(zLine), zLine, zFormat, iHiwtr);
  }
  raw_printf(p->out, "%-36s %s\n", zLabel, zLine);
}

/*
** Display memory stats.
*/
static int display_stats(
  sqlite3 *db,                /* Database to query */
  ShellState *pArg,           /* Pointer to ShellState */
  int bReset                  /* True to reset the stats */
){
  int iCur;
  int iHiwtr;
  FILE *out;
  if( pArg==0 || pArg->out==0 ) return 0;
  out = pArg->out;

  if( pArg->pStmt && pArg->statsOn==2 ){
    int nCol, i, x;
    sqlite3_stmt *pStmt = pArg->pStmt;
    char z[100];
    nCol = sqlite3_column_count(pStmt);
    raw_printf(out, "%-36s %d\n", "Number of output columns:", nCol);
    for(i=0; i<nCol; i++){
      sqlite3_snprintf(sizeof(z),z,"Column %d %nname:", i, &x);
      utf8_printf(out, "%-36s %s\n", z, sqlite3_column_name(pStmt,i));
#ifndef SQLITE_OMIT_DECLTYPE
      sqlite3_snprintf(30, z+x, "declared type:");
      utf8_printf(out, "%-36s %s\n", z, sqlite3_column_decltype(pStmt, i));
#endif
#ifdef SQLITE_ENABLE_COLUMN_METADATA
      sqlite3_snprintf(30, z+x, "database name:");
      utf8_printf(out, "%-36s %s\n", z, sqlite3_column_database_name(pStmt,i));
      sqlite3_snprintf(30, z+x, "table name:");
      utf8_printf(out, "%-36s %s\n", z, sqlite3_column_table_name(pStmt,i));
      sqlite3_snprintf(30, z+x, "origin name:");
      utf8_printf(out, "%-36s %s\n", z, sqlite3_column_origin_name(pStmt,i));
#endif
    }
  }

  if( pArg->statsOn==3 ){
    if( pArg->pStmt ){
      iCur = sqlite3_stmt_status(pArg->pStmt, SQLITE_STMTSTATUS_VM_STEP, bReset);
      raw_printf(pArg->out, "VM-steps: %d\n", iCur);
    }
    return 0;
  }

  displayStatLine(pArg, "Memory Used:",
     "%lld (max %lld) bytes", SQLITE_STATUS_MEMORY_USED, bReset);
  displayStatLine(pArg, "Number of Outstanding Allocations:",
     "%lld (max %lld)", SQLITE_STATUS_MALLOC_COUNT, bReset);
  if( pArg->shellFlgs & SHFLG_Pagecache ){
    displayStatLine(pArg, "Number of Pcache Pages Used:",
       "%lld (max %lld) pages", SQLITE_STATUS_PAGECACHE_USED, bReset);
  }
  displayStatLine(pArg, "Number of Pcache Overflow Bytes:",
     "%lld (max %lld) bytes", SQLITE_STATUS_PAGECACHE_OVERFLOW, bReset);
  displayStatLine(pArg, "Largest Allocation:",
     "%lld bytes", SQLITE_STATUS_MALLOC_SIZE, bReset);
  displayStatLine(pArg, "Largest Pcache Allocation:",
     "%lld bytes", SQLITE_STATUS_PAGECACHE_SIZE, bReset);
#ifdef YYTRACKMAXSTACKDEPTH
  displayStatLine(pArg, "Deepest Parser Stack:",
     "%lld (max %lld)", SQLITE_STATUS_PARSER_STACK, bReset);
#endif

  if( db ){
    if( pArg->shellFlgs & SHFLG_Lookaside ){
      iHiwtr = iCur = -1;
      sqlite3_db_status(db, SQLITE_DBSTATUS_LOOKASIDE_USED,
                        &iCur, &iHiwtr, bReset);
      raw_printf(pArg->out,
              "Lookaside Slots Used:                %d (max %d)\n",
              iCur, iHiwtr);
      sqlite3_db_status(db, SQLITE_DBSTATUS_LOOKASIDE_HIT,
                        &iCur, &iHiwtr, bReset);
      raw_printf(pArg->out, "Successful lookaside attempts:       %d\n",
              iHiwtr);
      sqlite3_db_status(db, SQLITE_DBSTATUS_LOOKASIDE_MISS_SIZE,
                        &iCur, &iHiwtr, bReset);
      raw_printf(pArg->out, "Lookaside failures due to size:      %d\n",
              iHiwtr);
      sqlite3_db_status(db, SQLITE_DBSTATUS_LOOKASIDE_MISS_FULL,
                        &iCur, &iHiwtr, bReset);
      raw_printf(pArg->out, "Lookaside failures due to OOM:       %d\n",
              iHiwtr);
    }
    iHiwtr = iCur = -1;
    sqlite3_db_status(db, SQLITE_DBSTATUS_CACHE_USED, &iCur, &iHiwtr, bReset);
    raw_printf(pArg->out, "Pager Heap Usage:                    %d bytes\n",
            iCur);
    iHiwtr = iCur = -1;
    sqlite3_db_status(db, SQLITE_DBSTATUS_CACHE_HIT, &iCur, &iHiwtr, 1);
    raw_printf(pArg->out, "Page cache hits:                     %d\n", iCur);
    iHiwtr = iCur = -1;
    sqlite3_db_status(db, SQLITE_DBSTATUS_CACHE_MISS, &iCur, &iHiwtr, 1);
    raw_printf(pArg->out, "Page cache misses:                   %d\n", iCur);
    iHiwtr = iCur = -1;
    sqlite3_db_status(db, SQLITE_DBSTATUS_CACHE_WRITE, &iCur, &iHiwtr, 1);
    raw_printf(pArg->out, "Page cache writes:                   %d\n", iCur);
    iHiwtr = iCur = -1;
    sqlite3_db_status(db, SQLITE_DBSTATUS_CACHE_SPILL, &iCur, &iHiwtr, 1);
    raw_printf(pArg->out, "Page cache spills:                   %d\n", iCur);
    iHiwtr = iCur = -1;
    sqlite3_db_status(db, SQLITE_DBSTATUS_SCHEMA_USED, &iCur, &iHiwtr, bReset);
    raw_printf(pArg->out, "Schema Heap Usage:                   %d bytes\n",
            iCur);
    iHiwtr = iCur = -1;
    sqlite3_db_status(db, SQLITE_DBSTATUS_STMT_USED, &iCur, &iHiwtr, bReset);
    raw_printf(pArg->out, "Statement Heap/Lookaside Usage:      %d bytes\n",
            iCur);
  }

  if( pArg->pStmt ){
    iCur = sqlite3_stmt_status(pArg->pStmt, SQLITE_STMTSTATUS_FULLSCAN_STEP,
                               bReset);
    raw_printf(pArg->out, "Fullscan Steps:                      %d\n", iCur);
    iCur = sqlite3_stmt_status(pArg->pStmt, SQLITE_STMTSTATUS_SORT, bReset);
    raw_printf(pArg->out, "Sort Operations:                     %d\n", iCur);
    iCur = sqlite3_stmt_status(pArg->pStmt, SQLITE_STMTSTATUS_AUTOINDEX,bReset);
    raw_printf(pArg->out, "Autoindex Inserts:                   %d\n", iCur);
    iCur = sqlite3_stmt_status(pArg->pStmt, SQLITE_STMTSTATUS_VM_STEP, bReset);
    raw_printf(pArg->out, "Virtual Machine Steps:               %d\n", iCur);
    iCur = sqlite3_stmt_status(pArg->pStmt, SQLITE_STMTSTATUS_REPREPARE,bReset);
    raw_printf(pArg->out, "Reprepare operations:                %d\n", iCur);
    iCur = sqlite3_stmt_status(pArg->pStmt, SQLITE_STMTSTATUS_RUN, bReset);
    raw_printf(pArg->out, "Number of times run:                 %d\n", iCur);
    iCur = sqlite3_stmt_status(pArg->pStmt, SQLITE_STMTSTATUS_MEMUSED, bReset);
    raw_printf(pArg->out, "Memory used by prepared stmt:        %d\n", iCur);
  }

#ifdef __linux__
  displayLinuxIoStats(pArg->out);
#endif

  /* Do not remove this machine readable comment: extra-stats-output-here */

  return 0;
}

/*
** Display scan stats.
*/
static void display_scanstats(
  sqlite3 *db,                    /* Database to query */
  ShellState *pArg                /* Pointer to ShellState */
){
#ifndef SQLITE_ENABLE_STMT_SCANSTATUS
  UNUSED_PARAMETER(db);
  UNUSED_PARAMETER(pArg);
#else
  int i, k, n, mx;
  raw_printf(pArg->out, "-------- scanstats --------\n");
  mx = 0;
  for(k=0; k<=mx; k++){
    double rEstLoop = 1.0;
    for(i=n=0; 1; i++){
      sqlite3_stmt *p = pArg->pStmt;
      sqlite3_int64 nLoop, nVisit;
      double rEst;
      int iSid;
      const char *zExplain;
      if( sqlite3_stmt_scanstatus(p, i, SQLITE_SCANSTAT_NLOOP, (void*)&nLoop) ){
        break;
      }
      sqlite3_stmt_scanstatus(p, i, SQLITE_SCANSTAT_SELECTID, (void*)&iSid);
      if( iSid>mx ) mx = iSid;
      if( iSid!=k ) continue;
      if( n==0 ){
        rEstLoop = (double)nLoop;
        if( k>0 ) raw_printf(pArg->out, "-------- subquery %d -------\n", k);
      }
      n++;
      sqlite3_stmt_scanstatus(p, i, SQLITE_SCANSTAT_NVISIT, (void*)&nVisit);
      sqlite3_stmt_scanstatus(p, i, SQLITE_SCANSTAT_EST, (void*)&rEst);
      sqlite3_stmt_scanstatus(p, i, SQLITE_SCANSTAT_EXPLAIN, (void*)&zExplain);
      utf8_printf(pArg->out, "Loop %2d: %s\n", n, zExplain);
      rEstLoop *= rEst;
      raw_printf(pArg->out,
          "         nLoop=%-8lld nRow=%-8lld estRow=%-8lld estRow/Loop=%-8g\n",
          nLoop, nVisit, (sqlite3_int64)(rEstLoop+0.5), rEst
      );
    }
  }
  raw_printf(pArg->out, "---------------------------\n");
#endif
}

/*
** Parameter azArray points to a zero-terminated array of strings. zStr
** points to a single nul-terminated string. Return non-zero if zStr
** is equal, according to strcmp(), to any of the strings in the array.
** Otherwise, return zero.
*/
static int str_in_array(const char *zStr, const char **azArray){
  int i;
  for(i=0; azArray[i]; i++){
    if( 0==strcmp(zStr, azArray[i]) ) return 1;
  }
  return 0;
}

/*
** If compiled statement pSql appears to be an EXPLAIN statement, allocate
** and populate the ShellState.aiIndent[] array with the number of
** spaces each opcode should be indented before it is output.
**
** The indenting rules are:
**
**     * For each "Next", "Prev", "VNext" or "VPrev" instruction, indent
**       all opcodes that occur between the p2 jump destination and the opcode
**       itself by 2 spaces.
**
**     * For each "Goto", if the jump destination is earlier in the program
**       and ends on one of:
**          Yield  SeekGt  SeekLt  RowSetRead  Rewind
**       or if the P1 parameter is one instead of zero,
**       then indent all opcodes between the earlier instruction
**       and "Goto" by 2 spaces.
*/
static void explain_data_prepare(ShellState *p, sqlite3_stmt *pSql){
  const char *zSql;               /* The text of the SQL statement */
  const char *z;                  /* Used to check if this is an EXPLAIN */
  int *abYield = 0;               /* True if op is an OP_Yield */
  int nAlloc = 0;                 /* Allocated size of p->aiIndent[], abYield */
  int iOp;                        /* Index of operation in p->aiIndent[] */

  const char *azNext[] = { "Next", "Prev", "VPrev", "VNext", "SorterNext", 0 };
  const char *azYield[] = { "Yield", "SeekLT", "SeekGT", "RowSetRead",
                            "Rewind", 0 };
  const char *azGoto[] = { "Goto", 0 };

  /* Try to figure out if this is really an EXPLAIN statement. If this
  ** cannot be verified, return early.  */
  if( sqlite3_column_count(pSql)!=8 ){
    p->cMode = p->mode;
    return;
  }
  zSql = sqlite3_sql(pSql);
  if( zSql==0 ) return;
  for(z=zSql; *z==' ' || *z=='\t' || *z=='\n' || *z=='\f' || *z=='\r'; z++);
  if( sqlite3_strnicmp(z, "explain", 7) ){
    p->cMode = p->mode;
    return;
  }

  for(iOp=0; SQLITE_ROW==sqlite3_step(pSql); iOp++){
    int i;
    int iAddr = sqlite3_column_int(pSql, 0);
    const char *zOp = (const char*)sqlite3_column_text(pSql, 1);

    /* Set p2 to the P2 field of the current opcode. Then, assuming that
    ** p2 is an instruction address, set variable p2op to the index of that
    ** instruction in the aiIndent[] array. p2 and p2op may be different if
    ** the current instruction is part of a sub-program generated by an
    ** SQL trigger or foreign key.  */
    int p2 = sqlite3_column_int(pSql, 3);
    int p2op = (p2 + (iOp-iAddr));

    /* Grow the p->aiIndent array as required */
    if( iOp>=nAlloc ){
      if( iOp==0 ){
        /* Do further verfication that this is explain output.  Abort if
        ** it is not */
        static const char *explainCols[] = {
           "addr", "opcode", "p1", "p2", "p3", "p4", "p5", "comment" };
        int jj;
        for(jj=0; jj<ArraySize(explainCols); jj++){
          if( strcmp(sqlite3_column_name(pSql,jj),explainCols[jj])!=0 ){
            p->cMode = p->mode;
            sqlite3_reset(pSql);
            return;
          }
        }
      }
      nAlloc += 100;
      p->aiIndent = (int*)sqlite3_realloc64(p->aiIndent, nAlloc*sizeof(int));
      if( p->aiIndent==0 ) shell_out_of_memory();
      abYield = (int*)sqlite3_realloc64(abYield, nAlloc*sizeof(int));
      if( abYield==0 ) shell_out_of_memory();
    }
    abYield[iOp] = str_in_array(zOp, azYield);
    p->aiIndent[iOp] = 0;
    p->nIndent = iOp+1;

    if( str_in_array(zOp, azNext) ){
      for(i=p2op; i<iOp; i++) p->aiIndent[i] += 2;
    }
    if( str_in_array(zOp, azGoto) && p2op<p->nIndent
     && (abYield[p2op] || sqlite3_column_int(pSql, 2))
    ){
      for(i=p2op; i<iOp; i++) p->aiIndent[i] += 2;
    }
  }

  p->iIndent = 0;
  sqlite3_free(abYield);
  sqlite3_reset(pSql);
}

/*
** Free the array allocated by explain_data_prepare().
*/
static void explain_data_delete(ShellState *p){
  sqlite3_free(p->aiIndent);
  p->aiIndent = 0;
  p->nIndent = 0;
  p->iIndent = 0;
}

/*
** Disable and restore .wheretrace and .selecttrace settings.
*/
static unsigned int savedSelectTrace;
static unsigned int savedWhereTrace;
static void disable_debug_trace_modes(void){
  unsigned int zero = 0;
  sqlite3_test_control(SQLITE_TESTCTRL_TRACEFLAGS, 0, &savedSelectTrace);
  sqlite3_test_control(SQLITE_TESTCTRL_TRACEFLAGS, 1, &zero);
  sqlite3_test_control(SQLITE_TESTCTRL_TRACEFLAGS, 2, &savedWhereTrace);
  sqlite3_test_control(SQLITE_TESTCTRL_TRACEFLAGS, 3, &zero);
}
static void restore_debug_trace_modes(void){
  sqlite3_test_control(SQLITE_TESTCTRL_TRACEFLAGS, 1, &savedSelectTrace);
  sqlite3_test_control(SQLITE_TESTCTRL_TRACEFLAGS, 3, &savedWhereTrace);
}

/* Create the TEMP table used to store parameter bindings */
static void bind_table_init(ShellState *p){
  int wrSchema = 0;
  int defensiveMode = 0;
  sqlite3_db_config(p->db, SQLITE_DBCONFIG_DEFENSIVE, -1, &defensiveMode);
  sqlite3_db_config(p->db, SQLITE_DBCONFIG_DEFENSIVE, 0, 0);
  sqlite3_db_config(p->db, SQLITE_DBCONFIG_WRITABLE_SCHEMA, -1, &wrSchema);
  sqlite3_db_config(p->db, SQLITE_DBCONFIG_WRITABLE_SCHEMA, 1, 0);
  sqlite3_exec(p->db,
    "CREATE TABLE IF NOT EXISTS temp.sqlite_parameters(\n"
    "  key TEXT PRIMARY KEY,\n"
    "  value\n"
    ") WITHOUT ROWID;",
    0, 0, 0);
  sqlite3_db_config(p->db, SQLITE_DBCONFIG_WRITABLE_SCHEMA, wrSchema, 0);
  sqlite3_db_config(p->db, SQLITE_DBCONFIG_DEFENSIVE, defensiveMode, 0);
}

/*
** Bind parameters on a prepared statement.
**
** Parameter bindings are taken from a TEMP table of the form:
**
**    CREATE TEMP TABLE sqlite_parameters(key TEXT PRIMARY KEY, value)
**    WITHOUT ROWID;
**
** No bindings occur if this table does not exist.  The name of the table
** begins with "sqlite_" so that it will not collide with ordinary application
** tables.  The table must be in the TEMP schema.
*/
static void bind_prepared_stmt(ShellState *pArg, sqlite3_stmt *pStmt){
  int nVar;
  int i;
  int rc;
  sqlite3_stmt *pQ = 0;

  nVar = sqlite3_bind_parameter_count(pStmt);
  if( nVar==0 ) return;  /* Nothing to do */
  if( sqlite3_table_column_metadata(pArg->db, "TEMP", "sqlite_parameters",
                                    "key", 0, 0, 0, 0, 0)!=SQLITE_OK ){
    return; /* Parameter table does not exist */
  }
  rc = sqlite3_prepare_v2(pArg->db,
          "SELECT value FROM temp.sqlite_parameters"
          " WHERE key=?1", -1, &pQ, 0);
  if( rc || pQ==0 ) return;
  for(i=1; i<=nVar; i++){
    char zNum[30];
    const char *zVar = sqlite3_bind_parameter_name(pStmt, i);
    if( zVar==0 ){
      sqlite3_snprintf(sizeof(zNum),zNum,"?%d",i);
      zVar = zNum;
    }
    sqlite3_bind_text(pQ, 1, zVar, -1, SQLITE_STATIC);
    if( sqlite3_step(pQ)==SQLITE_ROW ){
      sqlite3_bind_value(pStmt, i, sqlite3_column_value(pQ, 0));
    }else{
      sqlite3_bind_null(pStmt, i);
    }
    sqlite3_reset(pQ);
  }
  sqlite3_finalize(pQ);
}

/*
** UTF8 box-drawing characters.  Imagine box lines like this:
**
**           1
**           |
**       4 --+-- 2
**           |
**           3
**
** Each box characters has between 2 and 4 of the lines leading from
** the center.  The characters are here identified by the numbers of
** their corresponding lines.
*/
#define BOX_24   "\342\224\200"  /* U+2500 --- */
#define BOX_13   "\342\224\202"  /* U+2502  |  */
#define BOX_23   "\342\224\214"  /* U+250c  ,- */
#define BOX_34   "\342\224\220"  /* U+2510 -,  */
#define BOX_12   "\342\224\224"  /* U+2514  '- */
#define BOX_14   "\342\224\230"  /* U+2518 -'  */
#define BOX_123  "\342\224\234"  /* U+251c  |- */
#define BOX_134  "\342\224\244"  /* U+2524 -|  */
#define BOX_234  "\342\224\254"  /* U+252c -,- */
#define BOX_124  "\342\224\264"  /* U+2534 -'- */
#define BOX_1234 "\342\224\274"  /* U+253c -|- */

/* Draw horizontal line N characters long using unicode box
** characters
*/
static void print_box_line(FILE *out, int N){
  const char zDash[] = 
      BOX_24 BOX_24 BOX_24 BOX_24 BOX_24 BOX_24 BOX_24 BOX_24 BOX_24 BOX_24
      BOX_24 BOX_24 BOX_24 BOX_24 BOX_24 BOX_24 BOX_24 BOX_24 BOX_24 BOX_24;
  const int nDash = sizeof(zDash) - 1;
  N *= 3;
  while( N>nDash ){
    utf8_printf(out, zDash);
    N -= nDash;
  }
  utf8_printf(out, "%.*s", N, zDash);
}

/*
** Draw a horizontal separator for a MODE_Box table.
*/
static void print_box_row_separator(
  ShellState *p,
  int nArg,
  const char *zSep1,
  const char *zSep2,
  const char *zSep3
){
  int i;
  if( nArg>0 ){
    utf8_printf(p->out, "%s", zSep1);
    print_box_line(p->out, p->actualWidth[0]+2);
    for(i=1; i<nArg; i++){
      utf8_printf(p->out, "%s", zSep2);
      print_box_line(p->out, p->actualWidth[i]+2);
    }
    utf8_printf(p->out, "%s", zSep3);
  }
  fputs("\n", p->out);
}



/*
** Run a prepared statement and output the result in one of the
** table-oriented formats: MODE_Column, MODE_Markdown, MODE_Table,
** or MODE_Box.
**
** This is different from ordinary exec_prepared_stmt() in that
** it has to run the entire query and gather the results into memory
** first, in order to determine column widths, before providing
** any output.
*/
static void exec_prepared_stmt_columnar(
  ShellState *p,                        /* Pointer to ShellState */
  sqlite3_stmt *pStmt                   /* Statment to run */
){
  sqlite3_int64 nRow = 0;
  int nColumn = 0;
  char **azData = 0;
  sqlite3_int64 nAlloc = 0;
  const char *z;
  int rc;
  sqlite3_int64 i, nData;
  int j, nTotal, w, n;
  const char *colSep = 0;
  const char *rowSep = 0;

  rc = sqlite3_step(pStmt);
  if( rc!=SQLITE_ROW ) return;
  nColumn = sqlite3_column_count(pStmt);
  nAlloc = nColumn*4;
  if( nAlloc<=0 ) nAlloc = 1;
  azData = sqlite3_malloc64( nAlloc*sizeof(char*) );
  if( azData==0 ) shell_out_of_memory();
  for(i=0; i<nColumn; i++){
    azData[i] = strdup(sqlite3_column_name(pStmt,i));
  }
  do{
    if( (nRow+2)*nColumn >= nAlloc ){
      nAlloc *= 2;
      azData = sqlite3_realloc64(azData, nAlloc*sizeof(char*));
      if( azData==0 ) shell_out_of_memory();
    }
    nRow++;
    for(i=0; i<nColumn; i++){
      z = (const char*)sqlite3_column_text(pStmt,i);
      azData[nRow*nColumn + i] = z ? strdup(z) : 0;
    }
  }while( sqlite3_step(pStmt)==SQLITE_ROW );
  if( nColumn>p->nWidth ){
    p->colWidth = realloc(p->colWidth, (nColumn+1)*2*sizeof(int));
    if( p->colWidth==0 ) shell_out_of_memory();
    for(i=p->nWidth; i<nColumn; i++) p->colWidth[i] = 0;
    p->nWidth = nColumn;
    p->actualWidth = &p->colWidth[nColumn];
  }
  memset(p->actualWidth, 0, nColumn*sizeof(int));
  for(i=0; i<nColumn; i++){
    w = p->colWidth[i];
    if( w<0 ) w = -w;
    p->actualWidth[i] = w;
  }
  nTotal = nColumn*(nRow+1);
  for(i=0; i<nTotal; i++){
    z = azData[i];
    if( z==0 ) z = p->nullValue;
    n = strlenChar(z);
    j = i%nColumn;
    if( n>p->actualWidth[j] ) p->actualWidth[j] = n;
  }
  if( seenInterrupt ) goto columnar_end;
  if( nColumn==0 ) goto columnar_end;
  switch( p->cMode ){
    case MODE_Column: {
      colSep = "  ";
      rowSep = "\n";
      if( p->showHeader ){
        for(i=0; i<nColumn; i++){
          w = p->actualWidth[i];
          if( p->colWidth[i]<0 ) w = -w;
          utf8_width_print(p->out, w, azData[i]);
          fputs(i==nColumn-1?"\n":"  ", p->out);
        }
        for(i=0; i<nColumn; i++){
          print_dashes(p->out, p->actualWidth[i]);
          fputs(i==nColumn-1?"\n":"  ", p->out);
        }
      }
      break;
    }
    case MODE_Table: {
      colSep = " | ";
      rowSep = " |\n";
      print_row_separator(p, nColumn, "+");
      fputs("| ", p->out);
      for(i=0; i<nColumn; i++){
        w = p->actualWidth[i];
        n = strlenChar(azData[i]);
        utf8_printf(p->out, "%*s%s%*s", (w-n)/2, "", azData[i], (w-n+1)/2, "");
        fputs(i==nColumn-1?" |\n":" | ", p->out);
      }
      print_row_separator(p, nColumn, "+");
      break;
    }
    case MODE_Markdown: {
      colSep = " | ";
      rowSep = " |\n";
      fputs("| ", p->out);
      for(i=0; i<nColumn; i++){
        w = p->actualWidth[i];
        n = strlenChar(azData[i]);
        utf8_printf(p->out, "%*s%s%*s", (w-n)/2, "", azData[i], (w-n+1)/2, "");
        fputs(i==nColumn-1?" |\n":" | ", p->out);
      }
      print_row_separator(p, nColumn, "|");
      break;
    }
    case MODE_Box: {
      colSep = " " BOX_13 " ";
      rowSep = " " BOX_13 "\n";
      print_box_row_separator(p, nColumn, BOX_23, BOX_234, BOX_34);
      utf8_printf(p->out, BOX_13 " ");
      for(i=0; i<nColumn; i++){
        w = p->actualWidth[i];
        n = strlenChar(azData[i]);
        utf8_printf(p->out, "%*s%s%*s%s",
            (w-n)/2, "", azData[i], (w-n+1)/2, "",
            i==nColumn-1?" "BOX_13"\n":" "BOX_13" ");
      }
      print_box_row_separator(p, nColumn, BOX_123, BOX_1234, BOX_134);
      break;
    }
  }
  for(i=nColumn, j=0; i<nTotal; i++, j++){
    if( j==0 && p->cMode!=MODE_Column ){
      utf8_printf(p->out, "%s", p->cMode==MODE_Box?BOX_13" ":"| ");
    }
    z = azData[i];
    if( z==0 ) z = p->nullValue;
    w = p->actualWidth[j];
    if( p->colWidth[j]<0 ) w = -w;
    utf8_width_print(p->out, w, z);
    if( j==nColumn-1 ){
      utf8_printf(p->out, "%s", rowSep);
      j = -1;
      if( seenInterrupt ) goto columnar_end;
    }else{
      utf8_printf(p->out, "%s", colSep);
    }
  }
  if( p->cMode==MODE_Table ){
    print_row_separator(p, nColumn, "+");
  }else if( p->cMode==MODE_Box ){
    print_box_row_separator(p, nColumn, BOX_12, BOX_124, BOX_14);
  }
columnar_end:
  if( seenInterrupt ){
    utf8_printf(p->out, "Interrupt\n");
  }
  nData = (nRow+1)*nColumn;
  for(i=0; i<nData; i++) free(azData[i]);
  sqlite3_free(azData);
}

/*
** Run a prepared statement
*/
static void exec_prepared_stmt(
  ShellState *pArg,                                /* Pointer to ShellState */
  sqlite3_stmt *pStmt                              /* Statment to run */
){
  int rc;

  if( pArg->cMode==MODE_Column
   || pArg->cMode==MODE_Table
   || pArg->cMode==MODE_Box
   || pArg->cMode==MODE_Markdown
  ){
    exec_prepared_stmt_columnar(pArg, pStmt);
    return;
  }

  /* perform the first step.  this will tell us if we
  ** have a result set or not and how wide it is.
  */
  rc = sqlite3_step(pStmt);
  /* if we have a result set... */
  if( SQLITE_ROW == rc ){
    /* allocate space for col name ptr, value ptr, and type */
    int nCol = sqlite3_column_count(pStmt);
    void *pData = sqlite3_malloc64(3*nCol*sizeof(const char*) + 1);
    if( !pData ){
      shell_out_of_memory();
    }else{
      char **azCols = (char **)pData;      /* Names of result columns */
      char **azVals = &azCols[nCol];       /* Results */
      int *aiTypes = (int *)&azVals[nCol]; /* Result types */
      int i, x;
      assert(sizeof(int) <= sizeof(char *));
      /* save off ptrs to column names */
      for(i=0; i<nCol; i++){
        azCols[i] = (char *)sqlite3_column_name(pStmt, i);
      }
      do{
        /* extract the data and data types */
        for(i=0; i<nCol; i++){
          aiTypes[i] = x = sqlite3_column_type(pStmt, i);
          if( x==SQLITE_BLOB && pArg && pArg->cMode==MODE_Insert ){
            azVals[i] = "";
          }else{
            azVals[i] = (char*)sqlite3_column_text(pStmt, i);
          }
          if( !azVals[i] && (aiTypes[i]!=SQLITE_NULL) ){
            rc = SQLITE_NOMEM;
            break; /* from for */
          }
        } /* end for */

        /* if data and types extracted successfully... */
        if( SQLITE_ROW == rc ){
          /* call the supplied callback with the result row data */
          if( shell_callback(pArg, nCol, azVals, azCols, aiTypes) ){
            rc = SQLITE_ABORT;
          }else{
            rc = sqlite3_step(pStmt);
          }
        }
      } while( SQLITE_ROW == rc );
      sqlite3_free(pData);
      if( pArg->cMode==MODE_Json ){
        fputs("]\n", pArg->out);
      }
    }
  }
}

#ifndef SQLITE_OMIT_VIRTUALTABLE
/*
** This function is called to process SQL if the previous shell command
** was ".expert". It passes the SQL in the second argument directly to
** the sqlite3expert object.
**
** If successful, SQLITE_OK is returned. Otherwise, an SQLite error
** code. In this case, (*pzErr) may be set to point to a buffer containing
** an English language error message. It is the responsibility of the
** caller to eventually free this buffer using sqlite3_free().
*/
static int expertHandleSQL(
  ShellState *pState, 
  const char *zSql, 
  char **pzErr
){
  assert( pState->expert.pExpert );
  assert( pzErr==0 || *pzErr==0 );
  return sqlite3_expert_sql(pState->expert.pExpert, zSql, pzErr);
}

/*
** This function is called either to silently clean up the object
** created by the ".expert" command (if bCancel==1), or to generate a 
** report from it and then clean it up (if bCancel==0).
**
** If successful, SQLITE_OK is returned. Otherwise, an SQLite error
** code. In this case, (*pzErr) may be set to point to a buffer containing
** an English language error message. It is the responsibility of the
** caller to eventually free this buffer using sqlite3_free().
*/
static int expertFinish(
  ShellState *pState,
  int bCancel,
  char **pzErr
){
  int rc = SQLITE_OK;
  sqlite3expert *p = pState->expert.pExpert;
  assert( p );
  assert( bCancel || pzErr==0 || *pzErr==0 );
  if( bCancel==0 ){
    FILE *out = pState->out;
    int bVerbose = pState->expert.bVerbose;

    rc = sqlite3_expert_analyze(p, pzErr);
    if( rc==SQLITE_OK ){
      int nQuery = sqlite3_expert_count(p);
      int i;

      if( bVerbose ){
        const char *zCand = sqlite3_expert_report(p,0,EXPERT_REPORT_CANDIDATES);
        raw_printf(out, "-- Candidates -----------------------------\n");
        raw_printf(out, "%s\n", zCand);
      }
      for(i=0; i<nQuery; i++){
        const char *zSql = sqlite3_expert_report(p, i, EXPERT_REPORT_SQL);
        const char *zIdx = sqlite3_expert_report(p, i, EXPERT_REPORT_INDEXES);
        const char *zEQP = sqlite3_expert_report(p, i, EXPERT_REPORT_PLAN);
        if( zIdx==0 ) zIdx = "(no new indexes)\n";
        if( bVerbose ){
          raw_printf(out, "-- Query %d --------------------------------\n",i+1);
          raw_printf(out, "%s\n\n", zSql);
        }
        raw_printf(out, "%s\n", zIdx);
        raw_printf(out, "%s\n", zEQP);
      }
    }
  }
  sqlite3_expert_destroy(p);
  pState->expert.pExpert = 0;
  return rc;
}

#define NO_SUCH_COMMAND -0x7fff
#define INVALID_ARGS -0x7ffe

/*
** Implementation of ".expert" dot command.
*/
static int expertDotCommand(
  ShellState *pState,             /* Current shell tool state */
  char **azArg,                   /* Array of arguments passed to dot command */
  int nArg                        /* Number of entries in azArg[] */
){
  int rc = SQLITE_OK;
  char *zErr = 0;
  int i;
  int iSample = 0;

  assert( pState->expert.pExpert==0 );
  memset(&pState->expert, 0, sizeof(ExpertInfo));

  for(i=1; rc==SQLITE_OK && i<nArg; i++){
    char *z = azArg[i];
    int n;
    if( z[0]=='-' && z[1]=='-' ) z++;
    n = strlen30(z);
    if( n>=2 && 0==strncmp(z, "-verbose", n) ){
      pState->expert.bVerbose = 1;
    }
    else if( n>=2 && 0==strncmp(z, "-sample", n) ){
      if( i==(nArg-1) ){
        raw_printf(stderr, "option requires an argument: %s\n", z);
        rc = SQLITE_ERROR;
      }else{
        iSample = (int)integerValue(azArg[++i]);
        if( iSample<0 || iSample>100 ){
          raw_printf(stderr, "value out of range: %s\n", azArg[i]);
          rc = SQLITE_ERROR;
        }
      }
    }
    else{
      raw_printf(stderr, "unknown option: %s\n", z);
      rc = SQLITE_ERROR;
    }
  }

  if( rc==SQLITE_OK ){
    pState->expert.pExpert = sqlite3_expert_new(pState->db, &zErr);
    if( pState->expert.pExpert==0 ){
      raw_printf(stderr, "sqlite3_expert_new: %s\n", zErr);
      rc = SQLITE_ERROR;
    }else{
      sqlite3_expert_config(
          pState->expert.pExpert, EXPERT_CONFIG_SAMPLE, iSample
      );
    }
  }

  return rc;
}
#endif /* ifndef SQLITE_OMIT_VIRTUALTABLE */

/*
** Execute a statement or set of statements.  Print
** any result rows/columns depending on the current mode
** set via the supplied callback.
**
** This is very similar to SQLite's built-in sqlite3_exec()
** function except it takes a slightly different callback
** and callback data argument.
*/
static int shell_exec(
  ShellState *pArg,                         /* Pointer to ShellState */
  const char *zSql,                         /* SQL to be evaluated */
  char **pzErrMsg                           /* Error msg written here */
){
  sqlite3_stmt *pStmt = NULL;     /* Statement to execute. */
  int rc = SQLITE_OK;             /* Return Code */
  int rc2;
  const char *zLeftover;          /* Tail of unprocessed SQL */
  sqlite3 *db = pArg->db;

  if( pzErrMsg ){
    *pzErrMsg = NULL;
  }

#ifndef SQLITE_OMIT_VIRTUALTABLE
  if( pArg->expert.pExpert ){
    rc = expertHandleSQL(pArg, zSql, pzErrMsg);
    return expertFinish(pArg, (rc!=SQLITE_OK), pzErrMsg);
  }
#endif

  while( zSql[0] && (SQLITE_OK == rc) ){
    static const char *zStmtSql;
    rc = sqlite3_prepare_v2(db, zSql, -1, &pStmt, &zLeftover);
    if( SQLITE_OK != rc ){
      if( pzErrMsg ){
        *pzErrMsg = save_err_msg(db, "prepare", rc);
      }
    }else{
      if( !pStmt ){
        /* this happens for a comment or white-space */
        zSql = zLeftover;
        while( IsSpace(zSql[0]) ) zSql++;
        continue;
      }
      zStmtSql = sqlite3_sql(pStmt);
      if( zStmtSql==0 ) zStmtSql = "";
      while( IsSpace(zStmtSql[0]) ) zStmtSql++;

      /* save off the prepared statment handle and reset row count */
      if( pArg ){
        pArg->pStmt = pStmt;
        pArg->cnt = 0;
      }

      /* echo the sql statement if echo on */
      if( pArg && ShellHasFlag(pArg, SHFLG_Echo) ){
        utf8_printf(pArg->out, "%s\n", zStmtSql ? zStmtSql : zSql);
      }

      /* Show the EXPLAIN QUERY PLAN if .eqp is on */
      if( pArg && pArg->autoEQP && sqlite3_stmt_isexplain(pStmt)==0 ){
        sqlite3_stmt *pExplain;
        char *zEQP;
        int triggerEQP = 0;
        disable_debug_trace_modes();
        sqlite3_db_config(db, SQLITE_DBCONFIG_TRIGGER_EQP, -1, &triggerEQP);
        if( pArg->autoEQP>=AUTOEQP_trigger ){
          sqlite3_db_config(db, SQLITE_DBCONFIG_TRIGGER_EQP, 1, 0);
        }
        zEQP = sqlite3_mprintf("EXPLAIN QUERY PLAN %s", zStmtSql);
        rc = sqlite3_prepare_v2(db, zEQP, -1, &pExplain, 0);
        if( rc==SQLITE_OK ){
          while( sqlite3_step(pExplain)==SQLITE_ROW ){
            const char *zEQPLine = (const char*)sqlite3_column_text(pExplain,3);
            int iEqpId = sqlite3_column_int(pExplain, 0);
            int iParentId = sqlite3_column_int(pExplain, 1);
            if( zEQPLine==0 ) zEQPLine = "";
            if( zEQPLine[0]=='-' ) eqp_render(pArg);
            eqp_append(pArg, iEqpId, iParentId, zEQPLine);
          }
          eqp_render(pArg);
        }
        sqlite3_finalize(pExplain);
        sqlite3_free(zEQP);
        if( pArg->autoEQP>=AUTOEQP_full ){
          /* Also do an EXPLAIN for ".eqp full" mode */
          zEQP = sqlite3_mprintf("EXPLAIN %s", zStmtSql);
          rc = sqlite3_prepare_v2(db, zEQP, -1, &pExplain, 0);
          if( rc==SQLITE_OK ){
            pArg->cMode = MODE_Explain;
            explain_data_prepare(pArg, pExplain);
            exec_prepared_stmt(pArg, pExplain);
            explain_data_delete(pArg);
          }
          sqlite3_finalize(pExplain);
          sqlite3_free(zEQP);
        }
        if( pArg->autoEQP>=AUTOEQP_trigger && triggerEQP==0 ){
          sqlite3_db_config(db, SQLITE_DBCONFIG_TRIGGER_EQP, 0, 0);
          /* Reprepare pStmt before reactiving trace modes */
          sqlite3_finalize(pStmt);
          sqlite3_prepare_v2(db, zSql, -1, &pStmt, 0);
          if( pArg ) pArg->pStmt = pStmt;
        }
        restore_debug_trace_modes();
      }

      if( pArg ){
        pArg->cMode = pArg->mode;
        if( pArg->autoExplain ){
          if( sqlite3_stmt_isexplain(pStmt)==1 ){
            pArg->cMode = MODE_Explain;
          }
          if( sqlite3_stmt_isexplain(pStmt)==2 ){
            pArg->cMode = MODE_EQP;
          }
        }

        /* If the shell is currently in ".explain" mode, gather the extra
        ** data required to add indents to the output.*/
        if( pArg->cMode==MODE_Explain ){
          explain_data_prepare(pArg, pStmt);
        }
      }

      bind_prepared_stmt(pArg, pStmt);
      exec_prepared_stmt(pArg, pStmt);
      explain_data_delete(pArg);
      eqp_render(pArg);

      /* print usage stats if stats on */
      if( pArg && pArg->statsOn ){
        display_stats(db, pArg, 0);
      }

      /* print loop-counters if required */
      if( pArg && pArg->scanstatsOn ){
        display_scanstats(db, pArg);
      }

      /* Finalize the statement just executed. If this fails, save a
      ** copy of the error message. Otherwise, set zSql to point to the
      ** next statement to execute. */
      rc2 = sqlite3_finalize(pStmt);
      if( rc!=SQLITE_NOMEM ) rc = rc2;
      if( rc==SQLITE_OK ){
        zSql = zLeftover;
        while( IsSpace(zSql[0]) ) zSql++;
      }else if( pzErrMsg ){
        *pzErrMsg = save_err_msg(db,"stepping",rc);
      }

      /* clear saved stmt handle */
      if( pArg ){
        pArg->pStmt = NULL;
      }
    }
  } /* end while */

  return rc;
}

/*
** Release memory previously allocated by tableColumnList().
*/
static void freeColumnList(char **azCol){
  int i;
  for(i=1; azCol[i]; i++){
    sqlite3_free(azCol[i]);
  }
  /* azCol[0] is a static string */
  sqlite3_free(azCol);
}

/*
** Return a list of pointers to strings which are the names of all
** columns in table zTab.   The memory to hold the names is dynamically
** allocated and must be released by the caller using a subsequent call
** to freeColumnList().
**
** The azCol[0] entry is usually NULL.  However, if zTab contains a rowid
** value that needs to be preserved, then azCol[0] is filled in with the
** name of the rowid column.
**
** The first regular column in the table is azCol[1].  The list is terminated
** by an entry with azCol[i]==0.
*/
static char **tableColumnList(ShellState *p, const char *zTab){
  char **azCol = 0;
  sqlite3_stmt *pStmt;
  char *zSql;
  int nCol = 0;
  int nAlloc = 0;
  int nPK = 0;       /* Number of PRIMARY KEY columns seen */
  int isIPK = 0;     /* True if one PRIMARY KEY column of type INTEGER */
  int preserveRowid = ShellHasFlag(p, SHFLG_PreserveRowid);
  int rc;

  zSql = sqlite3_mprintf("PRAGMA table_info=%Q", zTab);
  rc = sqlite3_prepare_v2(p->db, zSql, -1, &pStmt, 0);
  sqlite3_free(zSql);
  if( rc ) return 0;
  while( sqlite3_step(pStmt)==SQLITE_ROW ){
    if( nCol>=nAlloc-2 ){
      nAlloc = nAlloc*2 + nCol + 10;
      azCol = sqlite3_realloc(azCol, nAlloc*sizeof(azCol[0]));
      if( azCol==0 ) shell_out_of_memory();
    }
    azCol[++nCol] = sqlite3_mprintf("%s", sqlite3_column_text(pStmt, 1));
    if( sqlite3_column_int(pStmt, 5) ){
      nPK++;
      if( nPK==1
       && sqlite3_stricmp((const char*)sqlite3_column_text(pStmt,2),
                          "INTEGER")==0
      ){
        isIPK = 1;
      }else{
        isIPK = 0;
      }
    }
  }
  sqlite3_finalize(pStmt);
  if( azCol==0 ) return 0;
  azCol[0] = 0;
  azCol[nCol+1] = 0;

  /* The decision of whether or not a rowid really needs to be preserved
  ** is tricky.  We never need to preserve a rowid for a WITHOUT ROWID table
  ** or a table with an INTEGER PRIMARY KEY.  We are unable to preserve
  ** rowids on tables where the rowid is inaccessible because there are other
  ** columns in the table named "rowid", "_rowid_", and "oid".
  */
  if( preserveRowid && isIPK ){
    /* If a single PRIMARY KEY column with type INTEGER was seen, then it
    ** might be an alise for the ROWID.  But it might also be a WITHOUT ROWID
    ** table or a INTEGER PRIMARY KEY DESC column, neither of which are
    ** ROWID aliases.  To distinguish these cases, check to see if
    ** there is a "pk" entry in "PRAGMA index_list".  There will be
    ** no "pk" index if the PRIMARY KEY really is an alias for the ROWID.
    */
    zSql = sqlite3_mprintf("SELECT 1 FROM pragma_index_list(%Q)"
                           " WHERE origin='pk'", zTab);
    rc = sqlite3_prepare_v2(p->db, zSql, -1, &pStmt, 0);
    sqlite3_free(zSql);
    if( rc ){
      freeColumnList(azCol);
      return 0;
    }
    rc = sqlite3_step(pStmt);
    sqlite3_finalize(pStmt);
    preserveRowid = rc==SQLITE_ROW;
  }
  if( preserveRowid ){
    /* Only preserve the rowid if we can find a name to use for the
    ** rowid */
    static char *azRowid[] = { "rowid", "_rowid_", "oid" };
    int i, j;
    for(j=0; j<3; j++){
      for(i=1; i<=nCol; i++){
        if( sqlite3_stricmp(azRowid[j],azCol[i])==0 ) break;
      }
      if( i>nCol ){
        /* At this point, we know that azRowid[j] is not the name of any
        ** ordinary column in the table.  Verify that azRowid[j] is a valid
        ** name for the rowid before adding it to azCol[0].  WITHOUT ROWID
        ** tables will fail this last check */
        rc = sqlite3_table_column_metadata(p->db,0,zTab,azRowid[j],0,0,0,0,0);
        if( rc==SQLITE_OK ) azCol[0] = azRowid[j];
        break;
      }
    }
  }
  return azCol;
}

/*
** Toggle the reverse_unordered_selects setting.
*/
static void toggleSelectOrder(sqlite3 *db){
  sqlite3_stmt *pStmt = 0;
  int iSetting = 0;
  char zStmt[100];
  sqlite3_prepare_v2(db, "PRAGMA reverse_unordered_selects", -1, &pStmt, 0);
  if( sqlite3_step(pStmt)==SQLITE_ROW ){
    iSetting = sqlite3_column_int(pStmt, 0);
  }
  sqlite3_finalize(pStmt);
  sqlite3_snprintf(sizeof(zStmt), zStmt,
       "PRAGMA reverse_unordered_selects(%d)", !iSetting);
  sqlite3_exec(db, zStmt, 0, 0, 0);
}

/*
** This is a different callback routine used for dumping the database.
** Each row received by this callback consists of a table name,
** the table type ("index" or "table") and SQL to create the table.
** This routine should print text sufficient to recreate the table.
*/
static int dump_callback(void *pArg, int nArg, char **azArg, char **azNotUsed){
  int rc;
  const char *zTable;
  const char *zType;
  const char *zSql;
  ShellState *p = (ShellState *)pArg;
  int dataOnly;
  int noSys;

  UNUSED_PARAMETER(azNotUsed);
  if( nArg!=3 || azArg==0 ) return 0;
  zTable = azArg[0];
  zType = azArg[1];
  zSql = azArg[2];
  dataOnly = (p->shellFlgs & SHFLG_DumpDataOnly)!=0;
  noSys    = (p->shellFlgs & SHFLG_DumpNoSys)!=0;

  if( strcmp(zTable, "sqlite_sequence")==0 && !noSys ){
    if( !dataOnly ) raw_printf(p->out, "DELETE FROM sqlite_sequence;\n");
  }else if( sqlite3_strglob("sqlite_stat?", zTable)==0 && !noSys ){
    if( !dataOnly ) raw_printf(p->out, "ANALYZE sqlite_schema;\n");
  }else if( strncmp(zTable, "sqlite_", 7)==0 ){
    return 0;
  }else if( dataOnly ){
    /* no-op */
  }else if( strncmp(zSql, "CREATE VIRTUAL TABLE", 20)==0 ){
    char *zIns;
    if( !p->writableSchema ){
      raw_printf(p->out, "PRAGMA writable_schema=ON;\n");
      p->writableSchema = 1;
    }
    zIns = sqlite3_mprintf(
       "INSERT INTO sqlite_schema(type,name,tbl_name,rootpage,sql)"
       "VALUES('table','%q','%q',0,'%q');",
       zTable, zTable, zSql);
    utf8_printf(p->out, "%s\n", zIns);
    sqlite3_free(zIns);
    return 0;
  }else{
    printSchemaLine(p->out, zSql, ";\n");
  }

  if( strcmp(zType, "table")==0 ){
    ShellText sSelect;
    ShellText sTable;
    char **azCol;
    int i;
    char *savedDestTable;
    int savedMode;

    azCol = tableColumnList(p, zTable);
    if( azCol==0 ){
      p->nErr++;
      return 0;
    }

    /* Always quote the table name, even if it appears to be pure ascii,
    ** in case it is a keyword. Ex:  INSERT INTO "table" ... */
    initText(&sTable);
    appendText(&sTable, zTable, quoteChar(zTable));
    /* If preserving the rowid, add a column list after the table name.
    ** In other words:  "INSERT INTO tab(rowid,a,b,c,...) VALUES(...)"
    ** instead of the usual "INSERT INTO tab VALUES(...)".
    */
    if( azCol[0] ){
      appendText(&sTable, "(", 0);
      appendText(&sTable, azCol[0], 0);
      for(i=1; azCol[i]; i++){
        appendText(&sTable, ",", 0);
        appendText(&sTable, azCol[i], quoteChar(azCol[i]));
      }
      appendText(&sTable, ")", 0);
    }

    /* Build an appropriate SELECT statement */
    initText(&sSelect);
    appendText(&sSelect, "SELECT ", 0);
    if( azCol[0] ){
      appendText(&sSelect, azCol[0], 0);
      appendText(&sSelect, ",", 0);
    }
    for(i=1; azCol[i]; i++){
      appendText(&sSelect, azCol[i], quoteChar(azCol[i]));
      if( azCol[i+1] ){
        appendText(&sSelect, ",", 0);
      }
    }
    freeColumnList(azCol);
    appendText(&sSelect, " FROM ", 0);
    appendText(&sSelect, zTable, quoteChar(zTable));

    savedDestTable = p->zDestTable;
    savedMode = p->mode;
    p->zDestTable = sTable.z;
    p->mode = p->cMode = MODE_Insert;
    rc = shell_exec(p, sSelect.z, 0);
    if( (rc&0xff)==SQLITE_CORRUPT ){
      raw_printf(p->out, "/****** CORRUPTION ERROR *******/\n");
      toggleSelectOrder(p->db);
      shell_exec(p, sSelect.z, 0);
      toggleSelectOrder(p->db);
    }
    p->zDestTable = savedDestTable;
    p->mode = savedMode;
    freeText(&sTable);
    freeText(&sSelect);
    if( rc ) p->nErr++;
  }
  return 0;
}

/*
** Run zQuery.  Use dump_callback() as the callback routine so that
** the contents of the query are output as SQL statements.
**
** If we get a SQLITE_CORRUPT error, rerun the query after appending
** "ORDER BY rowid DESC" to the end.
*/
static int run_schema_dump_query(
  ShellState *p,
  const char *zQuery
){
  int rc;
  char *zErr = 0;
  rc = sqlite3_exec(p->db, zQuery, dump_callback, p, &zErr);
  if( rc==SQLITE_CORRUPT ){
    char *zQ2;
    int len = strlen30(zQuery);
    raw_printf(p->out, "/****** CORRUPTION ERROR *******/\n");
    if( zErr ){
      utf8_printf(p->out, "/****** %s ******/\n", zErr);
      sqlite3_free(zErr);
      zErr = 0;
    }
    zQ2 = malloc( len+100 );
    if( zQ2==0 ) return rc;
    sqlite3_snprintf(len+100, zQ2, "%s ORDER BY rowid DESC", zQuery);
    rc = sqlite3_exec(p->db, zQ2, dump_callback, p, &zErr);
    if( rc ){
      utf8_printf(p->out, "/****** ERROR: %s ******/\n", zErr);
    }else{
      rc = SQLITE_CORRUPT;
    }
    sqlite3_free(zErr);
    free(zQ2);
  }
  return rc;
}

/* Configure help text generation to have coalesced secondary
 * help lines with trailing newlines on all help lines.
 */
DISPATCH_CONFIG[
  HELP_COALESCE=1
];
#define HELP_TEXT_FMT "%s"
/* Above HELP_COALESCE config and HELP_TEXT_FMT PP vars must track.
 * Alternative is 0 and "%s\n" .
 */

/*
** Output various subsets of help text. These 5 are defined:
** 1. For all commands, primary help text only.
** 2. For all commands, complete help text.
** 3. For multiple commands matching a pattern, primary help text only.
** 4. For a single matched command, complete help text.
** 5. For commands whose help contains a pattern, complete help text.
** These variations are indicated thusly:
** 1. zPattern is NULL
** 2. zPattern is ""
** 3. zPattern is a prefix matching more than one command
** 4. zPattern is a word or prefix matching just one command
** 5. zPattern is neither case 3 or 4 but is found in complete help text
**
** Return the number of matches.
*/
static int showHelp(FILE *out, const char *zPattern){
  int npm = 0;
  char *zPat = sqlite3_mprintf(".%s*", zPattern? zPattern : "");
  const char **pzHxtra;
  const char **pzH;
  int nma = 0;
  if( zPat==0 ) shell_out_of_memory();
  for(pzH = azHelp; *pzH != 0; ++pzH){
    /* Look for all commands or those for which zPattern is an exact prefix */
    if( *pzH[0]=='.' ){
      if ( sqlite3_strglob(zPat, *pzH)==0 ){
        utf8_printf(out, HELP_TEXT_FMT, *pzH);
        pzHxtra = pzH + 1;
        ++npm;
      }
    }else if( zPattern && *zPattern==0 ){
      utf8_printf(out, HELP_TEXT_FMT, *pzH);
    }
  }
  sqlite3_free(zPat);
  if( npm==1 ){
    /* When zPattern is a prefix of exactly one command, then include
    ** the secondary help of that command, (beginning at *pzHxtra.) */
    while( *pzHxtra !=0 && *pzHxtra[0]!='.' ){
      utf8_printf(out, HELP_TEXT_FMT, *pzHxtra++);
    }
  }
  if( npm>0 )
    return npm;

  /* Having failed to match a command, look for commands whose help contains
   * zPattern anywhere. Show the complete text of all such commands.
   */
  zPat = sqlite3_mprintf("%%%s%%", zPattern);
  if( zPat==0 ) shell_out_of_memory();
  for(pzH = azHelp; *pzH != 0;){
    if( *pzH[0]=='.' ){
      pzHxtra = pzH;
      nma = 0;
    }
    if( sqlite3_strlike(zPat, *pzH, 0)==0 )
      ++nma;
    ++pzH;
    if( nma>0 && (*pzH==0 || *pzH[0]=='.') ){
      ++npm;
      while( pzHxtra < pzH )
        utf8_printf(out, HELP_TEXT_FMT, *pzHxtra++);
    }
  }
  sqlite3_free(zPat);

  return npm;
}

/* Forward reference */
static int process_input(ShellState *p);

/*
** Read the content of file zName into memory obtained from sqlite3_malloc64()
** and return a pointer to the buffer. The caller is responsible for freeing
** the memory.
**
** If parameter pnByte is not NULL, (*pnByte) is set to the number of bytes
** read.
**
** For convenience, a nul-terminator byte is always appended to the data read
** from the file before the buffer is returned. This byte is not included in
** the final value of (*pnByte), if applicable.
**
** NULL is returned if any error is encountered. The final value of *pnByte
** is undefined in this case.
*/
static char *readFile(const char *zName, int *pnByte){
  FILE *in = fopen(zName, "rb");
  long nIn;
  size_t nRead;
  char *pBuf;
  if( in==0 ) return 0;
  fseek(in, 0, SEEK_END);
  nIn = ftell(in);
  rewind(in);
  pBuf = sqlite3_malloc64( nIn+1 );
  if( pBuf==0 ){ fclose(in); return 0; }
  nRead = fread(pBuf, nIn, 1, in);
  fclose(in);
  if( nRead!=1 ){
    sqlite3_free(pBuf);
    return 0;
  }
  pBuf[nIn] = 0;
  if( pnByte ) *pnByte = nIn;
  return pBuf;
}

#if defined(SQLITE_ENABLE_SESSION)
/*
** Close a single OpenSession object and release all of its associated
** resources.
*/
static void session_close(OpenSession *pSession){
  int i;
  sqlite3session_delete(pSession->p);
  sqlite3_free(pSession->zName);
  for(i=0; i<pSession->nFilter; i++){
    sqlite3_free(pSession->azFilter[i]);
  }
  sqlite3_free(pSession->azFilter);
  memset(pSession, 0, sizeof(OpenSession));
}
#endif

/*
** Close all OpenSession objects and release all associated resources.
*/
#if defined(SQLITE_ENABLE_SESSION)
static void session_close_all(ShellState *p, int i){
  int j;
  struct AuxDb *pAuxDb = i<0 ? p->pAuxDb : &p->aAuxDb[i];
  for(j=0; j<pAuxDb->nSession; j++){
    session_close(&pAuxDb->aSession[j]);
  }
  pAuxDb->nSession = 0;
}
#else
# define session_close_all(X,Y)
#endif

/*
** Implementation of the xFilter function for an open session.  Omit
** any tables named by ".session filter" but let all other table through.
*/
#if defined(SQLITE_ENABLE_SESSION)
static int session_filter(void *pCtx, const char *zTab){
  OpenSession *pSession = (OpenSession*)pCtx;
  int i;
  for(i=0; i<pSession->nFilter; i++){
    if( sqlite3_strglob(pSession->azFilter[i], zTab)==0 ) return 0;
  }
  return 1;
}
#endif

/*
** Try to deduce the type of file for zName based on its content.  Return
** one of the SHELL_OPEN_* constants.
**
** If the file does not exist or is empty but its name looks like a ZIP
** archive and the dfltZip flag is true, then assume it is a ZIP archive.
** Otherwise, assume an ordinary database regardless of the filename if
** the type cannot be determined from content.
*/
int deduceDatabaseType(const char *zName, int dfltZip){
  FILE *f = fopen(zName, "rb");
  size_t n;
  int rc = SHELL_OPEN_UNSPEC;
  char zBuf[100];
  if( f==0 ){
    if( dfltZip && sqlite3_strlike("%.zip",zName,0)==0 ){
       return SHELL_OPEN_ZIPFILE;
    }else{
       return SHELL_OPEN_NORMAL;
    }
  }
  n = fread(zBuf, 16, 1, f);
  if( n==1 && memcmp(zBuf, "SQLite format 3", 16)==0 ){
    fclose(f);
    return SHELL_OPEN_NORMAL;
  }
  fseek(f, -25, SEEK_END);
  n = fread(zBuf, 25, 1, f);
  if( n==1 && memcmp(zBuf, "Start-Of-SQLite3-", 17)==0 ){
    rc = SHELL_OPEN_APPENDVFS;
  }else{
    fseek(f, -22, SEEK_END);
    n = fread(zBuf, 22, 1, f);
    if( n==1 && zBuf[0]==0x50 && zBuf[1]==0x4b && zBuf[2]==0x05
       && zBuf[3]==0x06 ){
      rc = SHELL_OPEN_ZIPFILE;
    }else if( n==0 && dfltZip && sqlite3_strlike("%.zip",zName,0)==0 ){
      rc = SHELL_OPEN_ZIPFILE;
    }
  }
  fclose(f);
  return rc;  
}

#ifndef SQLITE_OMIT_DESERIALIZE
/*
** Reconstruct an in-memory database using the output from the "dbtotxt"
** program.  Read content from the file in p->aAuxDb[].zDbFilename.
** If p->aAuxDb[].zDbFilename is 0, then read from standard input.
*/
static unsigned char *readHexDb(ShellState *p, int *pnData){
  unsigned char *a = 0;
  int nLine;
  int n = 0;
  int pgsz = 0;
  int iOffset = 0;
  int j, k;
  int rc;
  FILE *in;
  const char *zDbFilename = p->pAuxDb->zDbFilename;
  unsigned int x[16];
  char zLine[1000];
  if( zDbFilename ){
    in = fopen(zDbFilename, "r");
    if( in==0 ){
      utf8_printf(stderr, "cannot open \"%s\" for reading\n", zDbFilename);
      return 0;
    }
    nLine = 0;
  }else{
    in = p->in;
    nLine = p->lineno;
    if( in==0 ) in = stdin;
  }
  *pnData = 0;
  nLine++;
  if( fgets(zLine, sizeof(zLine), in)==0 ) goto readHexDb_error;
  rc = sscanf(zLine, "| size %d pagesize %d", &n, &pgsz);
  if( rc!=2 ) goto readHexDb_error;
  if( n<0 ) goto readHexDb_error;
  if( pgsz<512 || pgsz>65536 || (pgsz&(pgsz-1))!=0 ) goto readHexDb_error;
  n = (n+pgsz-1)&~(pgsz-1);  /* Round n up to the next multiple of pgsz */
  a = sqlite3_malloc( n ? n : 1 );
  if( a==0 ){
    utf8_printf(stderr, "Out of memory!\n");
    goto readHexDb_error;
  }
  memset(a, 0, n);
  if( pgsz<512 || pgsz>65536 || (pgsz & (pgsz-1))!=0 ){
    utf8_printf(stderr, "invalid pagesize\n");
    goto readHexDb_error;
  }
  for(nLine++; fgets(zLine, sizeof(zLine), in)!=0; nLine++){
    rc = sscanf(zLine, "| page %d offset %d", &j, &k);
    if( rc==2 ){
      iOffset = k;
      continue;
    }
    if( strncmp(zLine, "| end ", 6)==0 ){
      break;
    }
    rc = sscanf(zLine,"| %d: %x %x %x %x %x %x %x %x %x %x %x %x %x %x %x %x",
                &j, &x[0], &x[1], &x[2], &x[3], &x[4], &x[5], &x[6], &x[7],
                &x[8], &x[9], &x[10], &x[11], &x[12], &x[13], &x[14], &x[15]);
    if( rc==17 ){
      k = iOffset+j;
      if( k+16<=n && k>=0 ){
        int ii;
        for(ii=0; ii<16; ii++) a[k+ii] = x[ii]&0xff;
      }
    }
  }
  *pnData = n;
  if( in!=p->in ){
    fclose(in);
  }else{
    p->lineno = nLine;
  }
  return a;

readHexDb_error:
  if( in!=p->in ){
    fclose(in);
  }else{
    while( fgets(zLine, sizeof(zLine), p->in)!=0 ){
      nLine++;
      if(strncmp(zLine, "| end ", 6)==0 ) break;
    }
    p->lineno = nLine;
  }
  sqlite3_free(a);
  utf8_printf(stderr,"Error on line %d of --hexdb input\n", nLine);
  return 0;
}
#endif /* SQLITE_OMIT_DESERIALIZE */

/*
** Scalar function "shell_int32". The first argument to this function
** must be a blob. The second a non-negative integer. This function
** reads and returns a 32-bit big-endian integer from byte
** offset (4*<arg2>) of the blob.
*/
static void shellInt32(
  sqlite3_context *context, 
  int argc, 
  sqlite3_value **argv
){
  const unsigned char *pBlob;
  int nBlob;
  int iInt;

  UNUSED_PARAMETER(argc);
  nBlob = sqlite3_value_bytes(argv[0]);
  pBlob = (const unsigned char*)sqlite3_value_blob(argv[0]);
  iInt = sqlite3_value_int(argv[1]);

  if( iInt>=0 && (iInt+1)*4<=nBlob ){
    const unsigned char *a = &pBlob[iInt*4];
    sqlite3_int64 iVal = ((sqlite3_int64)a[0]<<24)
                       + ((sqlite3_int64)a[1]<<16)
                       + ((sqlite3_int64)a[2]<< 8)
                       + ((sqlite3_int64)a[3]<< 0);
    sqlite3_result_int64(context, iVal);
  }
}

/*
** Scalar function "shell_idquote(X)" returns string X quoted as an identifier,
** using "..." with internal double-quote characters doubled.
*/
static void shellIdQuote(
  sqlite3_context *context, 
  int argc, 
  sqlite3_value **argv
){
  const char *zName = (const char*)sqlite3_value_text(argv[0]);
  UNUSED_PARAMETER(argc);
  if( zName ){
    char *z = sqlite3_mprintf("\"%w\"", zName);
    sqlite3_result_text(context, z, -1, sqlite3_free);
  }
}

/*
** Scalar function "usleep(X)" invokes sqlite3_sleep(X) and returns X.
*/
static void shellUSleepFunc(
  sqlite3_context *context, 
  int argcUnused, 
  sqlite3_value **argv
){
  int sleep = sqlite3_value_int(argv[0]);
  (void)argcUnused;
  sqlite3_sleep(sleep/1000);
  sqlite3_result_int(context, sleep);
}

/*
** Scalar function "shell_escape_crnl" used by the .recover command.
** The argument passed to this function is the output of built-in
** function quote(). If the first character of the input is "'", 
** indicating that the value passed to quote() was a text value,
** then this function searches the input for "\n" and "\r" characters
** and adds a wrapper similar to the following:
**
**   replace(replace(<input>, '\n', char(10), '\r', char(13));
**
** Or, if the first character of the input is not "'", then a copy
** of the input is returned.
*/
static void shellEscapeCrnl(
  sqlite3_context *context, 
  int argc, 
  sqlite3_value **argv
){
  const char *zText = (const char*)sqlite3_value_text(argv[0]);
  UNUSED_PARAMETER(argc);
  if( zText[0]=='\'' ){
    int nText = sqlite3_value_bytes(argv[0]);
    int i;
    char zBuf1[20];
    char zBuf2[20];
    const char *zNL = 0;
    const char *zCR = 0;
    int nCR = 0;
    int nNL = 0;

    for(i=0; zText[i]; i++){
      if( zNL==0 && zText[i]=='\n' ){
        zNL = unused_string(zText, "\\n", "\\012", zBuf1);
        nNL = (int)strlen(zNL);
      }
      if( zCR==0 && zText[i]=='\r' ){
        zCR = unused_string(zText, "\\r", "\\015", zBuf2);
        nCR = (int)strlen(zCR);
      }
    }

    if( zNL || zCR ){
      int iOut = 0;
      i64 nMax = (nNL > nCR) ? nNL : nCR;
      i64 nAlloc = nMax * nText + (nMax+64)*2;
      char *zOut = (char*)sqlite3_malloc64(nAlloc);
      if( zOut==0 ){
        sqlite3_result_error_nomem(context);
        return;
      }

      if( zNL && zCR ){
        memcpy(&zOut[iOut], "replace(replace(", 16);
        iOut += 16;
      }else{
        memcpy(&zOut[iOut], "replace(", 8);
        iOut += 8;
      }
      for(i=0; zText[i]; i++){
        if( zText[i]=='\n' ){
          memcpy(&zOut[iOut], zNL, nNL);
          iOut += nNL;
        }else if( zText[i]=='\r' ){
          memcpy(&zOut[iOut], zCR, nCR);
          iOut += nCR;
        }else{
          zOut[iOut] = zText[i];
          iOut++;
        }
      }

      if( zNL ){
        memcpy(&zOut[iOut], ",'", 2); iOut += 2;
        memcpy(&zOut[iOut], zNL, nNL); iOut += nNL;
        memcpy(&zOut[iOut], "', char(10))", 12); iOut += 12;
      }
      if( zCR ){
        memcpy(&zOut[iOut], ",'", 2); iOut += 2;
        memcpy(&zOut[iOut], zCR, nCR); iOut += nCR;
        memcpy(&zOut[iOut], "', char(13))", 12); iOut += 12;
      }

      sqlite3_result_text(context, zOut, iOut, SQLITE_TRANSIENT);
      sqlite3_free(zOut);
      return;
    }
  }

  sqlite3_result_value(context, argv[0]);
}

/* Flags for open_db().
**
** The default behavior of open_db() is to exit(1) if the database fails to
** open.  The OPEN_DB_KEEPALIVE flag changes that so that it prints an error
** but still returns without calling exit.
**
** The OPEN_DB_ZIPFILE flag causes open_db() to prefer to open files as a
** ZIP archive if the file does not exist or is empty and its name matches
** the *.zip pattern.
*/
#define OPEN_DB_KEEPALIVE   0x001   /* Return after error if true */
#define OPEN_DB_ZIPFILE     0x002   /* Open as ZIP if name matches *.zip */

/*
** Make sure the database is open.  If it is not, then open it.  If
** the database fails to open, print an error message and exit.
*/
static void open_db(ShellState *p, int openFlags){
  if( p->db==0 ){
    const char *zDbFilename = p->pAuxDb->zDbFilename;
    if( p->openMode==SHELL_OPEN_UNSPEC ){
      if( zDbFilename==0 || zDbFilename[0]==0 ){
        p->openMode = SHELL_OPEN_NORMAL;
      }else{
        p->openMode = (u8)deduceDatabaseType(p->pAuxDb->zDbFilename, 
                             (openFlags & OPEN_DB_ZIPFILE)!=0);
      }
    }
    switch( p->openMode ){
      case SHELL_OPEN_APPENDVFS: {
        sqlite3_open_v2(zDbFilename, &p->db, 
           SQLITE_OPEN_READWRITE|SQLITE_OPEN_CREATE|p->openFlags, "apndvfs");
        break;
      }
      case SHELL_OPEN_HEXDB:
      case SHELL_OPEN_DESERIALIZE: {
        sqlite3_open(0, &p->db);
        break;
      }
      case SHELL_OPEN_ZIPFILE: {
        sqlite3_open(":memory:", &p->db);
        break;
      }
      case SHELL_OPEN_READONLY: {
        sqlite3_open_v2(zDbFilename, &p->db,
            SQLITE_OPEN_READONLY|p->openFlags, 0);
        break;
      }
      case SHELL_OPEN_UNSPEC:
      case SHELL_OPEN_NORMAL: {
        sqlite3_open_v2(zDbFilename, &p->db,
           SQLITE_OPEN_READWRITE|SQLITE_OPEN_CREATE|p->openFlags, 0);
        break;
      }
    }
    globalDb = p->db;
    if( p->db==0 || SQLITE_OK!=sqlite3_errcode(p->db) ){
      utf8_printf(stderr,"Error: unable to open database \"%s\": %s\n",
          zDbFilename, sqlite3_errmsg(p->db));
      if( openFlags & OPEN_DB_KEEPALIVE ){
        sqlite3_open(":memory:", &p->db);
        return;
      }
      exit(1);
    }
#ifndef SQLITE_OMIT_LOAD_EXTENSION
    sqlite3_enable_load_extension(p->db, 1);
#endif
    sqlite3_fileio_init(p->db, 0, 0);
    sqlite3_shathree_init(p->db, 0, 0);
    sqlite3_completion_init(p->db, 0, 0);
    sqlite3_uint_init(p->db, 0, 0);
    sqlite3_decimal_init(p->db, 0, 0);
    sqlite3_regexp_init(p->db, 0, 0);
    sqlite3_ieee_init(p->db, 0, 0);
    sqlite3_series_init(p->db, 0, 0);
#if !defined(SQLITE_OMIT_VIRTUALTABLE) && defined(SQLITE_ENABLE_DBPAGE_VTAB)
    sqlite3_dbdata_init(p->db, 0, 0);
#endif
#ifdef SQLITE_HAVE_ZLIB
    sqlite3_zipfile_init(p->db, 0, 0);
    sqlite3_sqlar_init(p->db, 0, 0);
#endif
    sqlite3_create_function(p->db, "shell_add_schema", 3, SQLITE_UTF8, 0,
                            shellAddSchemaName, 0, 0);
    sqlite3_create_function(p->db, "shell_module_schema", 1, SQLITE_UTF8, 0,
                            shellModuleSchema, 0, 0);
    sqlite3_create_function(p->db, "shell_putsnl", 1, SQLITE_UTF8, p,
                            shellPutsFunc, 0, 0);
    sqlite3_create_function(p->db, "shell_escape_crnl", 1, SQLITE_UTF8, 0,
                            shellEscapeCrnl, 0, 0);
    sqlite3_create_function(p->db, "shell_int32", 2, SQLITE_UTF8, 0,
                            shellInt32, 0, 0);
    sqlite3_create_function(p->db, "shell_idquote", 1, SQLITE_UTF8, 0,
                            shellIdQuote, 0, 0);
    sqlite3_create_function(p->db, "usleep",1,SQLITE_UTF8,0,
                            shellUSleepFunc, 0, 0);
#ifndef SQLITE_NOHAVE_SYSTEM
    sqlite3_create_function(p->db, "edit", 1, SQLITE_UTF8, 0,
                            editFunc, 0, 0);
    sqlite3_create_function(p->db, "edit", 2, SQLITE_UTF8, 0,
                            editFunc, 0, 0);
#endif
    if( p->openMode==SHELL_OPEN_ZIPFILE ){
      char *zSql = sqlite3_mprintf(
         "CREATE VIRTUAL TABLE zip USING zipfile(%Q);", zDbFilename);
      sqlite3_exec(p->db, zSql, 0, 0, 0);
      sqlite3_free(zSql);
    }
#ifndef SQLITE_OMIT_DESERIALIZE
    else
    if( p->openMode==SHELL_OPEN_DESERIALIZE || p->openMode==SHELL_OPEN_HEXDB ){
      int rc;
      int nData = 0;
      unsigned char *aData;
      if( p->openMode==SHELL_OPEN_DESERIALIZE ){
        aData = (unsigned char*)readFile(zDbFilename, &nData);
      }else{
        aData = readHexDb(p, &nData);
        if( aData==0 ){
          return;
        }
      }
      rc = sqlite3_deserialize(p->db, "main", aData, nData, nData,
                   SQLITE_DESERIALIZE_RESIZEABLE |
                   SQLITE_DESERIALIZE_FREEONCLOSE);
      if( rc ){
        utf8_printf(stderr, "Error: sqlite3_deserialize() returns %d\n", rc);
      }
      if( p->szMax>0 ){
        sqlite3_file_control(p->db, "main", SQLITE_FCNTL_SIZE_LIMIT, &p->szMax);
      }
    }
#endif
  }
  if( p->bSafeModeFuture && p->db!=0 ){
    sqlite3_set_authorizer(p->db, safeModeAuth, p);
  }
}

/*
** Attempt to close the databaes connection.  Report errors.
*/
void close_db(sqlite3 *db){
  int rc = sqlite3_close(db);
  if( rc ){
    utf8_printf(stderr, "Error: sqlite3_close() returns %d: %s\n",
        rc, sqlite3_errmsg(db));
  } 
}

#if HAVE_READLINE || HAVE_EDITLINE
/*
** Readline completion callbacks
*/
static char *readline_completion_generator(const char *text, int state){
  static sqlite3_stmt *pStmt = 0;
  char *zRet;
  if( state==0 ){
    char *zSql;
    sqlite3_finalize(pStmt);
    zSql = sqlite3_mprintf("SELECT DISTINCT candidate COLLATE nocase"
                           "  FROM completion(%Q) ORDER BY 1", text);
    sqlite3_prepare_v2(globalDb, zSql, -1, &pStmt, 0);
    sqlite3_free(zSql);
  }
  if( sqlite3_step(pStmt)==SQLITE_ROW ){
    zRet = strdup((const char*)sqlite3_column_text(pStmt, 0));
  }else{
    sqlite3_finalize(pStmt);
    pStmt = 0;
    zRet = 0;
  }
  return zRet;
}
static char **readline_completion(const char *zText, int iStart, int iEnd){
  rl_attempted_completion_over = 1;
  return rl_completion_matches(zText, readline_completion_generator);
}

#elif HAVE_LINENOISE
/*
** Linenoise completion callback
*/
static void linenoise_completion(const char *zLine, linenoiseCompletions *lc){
  int nLine = strlen30(zLine);
  int i, iStart;
  sqlite3_stmt *pStmt = 0;
  char *zSql;
  char zBuf[1000];

  if( nLine>sizeof(zBuf)-30 ) return;
  if( zLine[0]=='.' || zLine[0]=='#') return;
  for(i=nLine-1; i>=0 && (isalnum(zLine[i]) || zLine[i]=='_'); i--){}
  if( i==nLine-1 ) return;
  iStart = i+1;
  memcpy(zBuf, zLine, iStart);
  zSql = sqlite3_mprintf("SELECT DISTINCT candidate COLLATE nocase"
                         "  FROM completion(%Q,%Q) ORDER BY 1",
                         &zLine[iStart], zLine);
  sqlite3_prepare_v2(globalDb, zSql, -1, &pStmt, 0);
  sqlite3_free(zSql);
  sqlite3_exec(globalDb, "PRAGMA page_count", 0, 0, 0); /* Load the schema */
  while( sqlite3_step(pStmt)==SQLITE_ROW ){
    const char *zCompletion = (const char*)sqlite3_column_text(pStmt, 0);
    int nCompletion = sqlite3_column_bytes(pStmt, 0);
    if( iStart+nCompletion < sizeof(zBuf)-1 ){
      memcpy(zBuf+iStart, zCompletion, nCompletion+1);
      linenoiseAddCompletion(lc, zBuf);
    }
  }
  sqlite3_finalize(pStmt);
}
#endif

/*
** Do C-language style dequoting.
**
**    \a    -> alarm
**    \b    -> backspace
**    \t    -> tab
**    \n    -> newline
**    \v    -> vertical tab
**    \f    -> form feed
**    \r    -> carriage return
**    \s    -> space
**    \"    -> "
**    \'    -> '
**    \\    -> backslash
**    \NNN  -> ascii character NNN in octal
*/
static void resolve_backslashes(char *z){
  int i, j;
  char c;
  while( *z && *z!='\\' ) z++;
  for(i=j=0; (c = z[i])!=0; i++, j++){
    if( c=='\\' && z[i+1]!=0 ){
      c = z[++i];
      if( c=='a' ){
        c = '\a';
      }else if( c=='b' ){
        c = '\b';
      }else if( c=='t' ){
        c = '\t';
      }else if( c=='n' ){
        c = '\n';
      }else if( c=='v' ){
        c = '\v';
      }else if( c=='f' ){
        c = '\f';
      }else if( c=='r' ){
        c = '\r';
      }else if( c=='"' ){
        c = '"';
      }else if( c=='\'' ){
        c = '\'';
      }else if( c=='\\' ){
        c = '\\';
      }else if( c>='0' && c<='7' ){
        c -= '0';
        if( z[i+1]>='0' && z[i+1]<='7' ){
          i++;
          c = (c<<3) + z[i] - '0';
          if( z[i+1]>='0' && z[i+1]<='7' ){
            i++;
            c = (c<<3) + z[i] - '0';
          }
        }
      }
    }
    z[j] = c;
  }
  if( j<i ) z[j] = 0;
}

/*
** Interpret zArg as either an integer or a boolean value.  Return 1 or 0
** for TRUE and FALSE.  Return the integer value if appropriate.
*/
static int booleanValue(const char *zArg){
  int i;
  if( zArg[0]=='0' && zArg[1]=='x' ){
    for(i=2; hexDigitValue(zArg[i])>=0; i++){}
  }else{
    for(i=0; zArg[i]>='0' && zArg[i]<='9'; i++){}
  }
  if( i>0 && zArg[i]==0 ) return (int)(integerValue(zArg) & 0xffffffff);
  if( sqlite3_stricmp(zArg, "on")==0 || sqlite3_stricmp(zArg,"yes")==0 ){
    return 1;
  }
  if( sqlite3_stricmp(zArg, "off")==0 || sqlite3_stricmp(zArg,"no")==0 ){
    return 0;
  }
  utf8_printf(stderr, "ERROR: Not a boolean value: \"%s\". Assuming \"no\".\n",
          zArg);
  return 0;
}

/*
** Set or clear a shell flag according to a boolean value.
*/
static void setOrClearFlag(ShellState *p, unsigned mFlag, const char *zArg){
  if( booleanValue(zArg) ){
    ShellSetFlag(p, mFlag);
  }else{
    ShellClearFlag(p, mFlag);
  }
}

/*
** Close an output file, assuming it is not stderr or stdout
*/
static void output_file_close(FILE *f){
  if( f && f!=stdout && f!=stderr ) fclose(f);
}

/*
** Try to open an output file.   The names "stdout" and "stderr" are
** recognized and do the right thing.  NULL is returned if the output
** filename is "off".
*/
static FILE *output_file_open(const char *zFile, int bTextMode){
  FILE *f;
  if( strcmp(zFile,"stdout")==0 ){
    f = stdout;
  }else if( strcmp(zFile, "stderr")==0 ){
    f = stderr;
  }else if( strcmp(zFile, "off")==0 ){
    f = 0;
  }else{
    f = fopen(zFile, bTextMode ? "w" : "wb");
    if( f==0 ){
      utf8_printf(stderr, "Error: cannot open \"%s\"\n", zFile);
    }
  }
  return f;
}

#ifndef SQLITE_OMIT_TRACE
/*
** A routine for handling output from sqlite3_trace().
*/
static int sql_trace_callback(
  unsigned mType,         /* The trace type */
  void *pArg,             /* The ShellState pointer */
  void *pP,               /* Usually a pointer to sqlite_stmt */
  void *pX                /* Auxiliary output */
){
  ShellState *p = (ShellState*)pArg;
  sqlite3_stmt *pStmt;
  const char *zSql;
  int nSql;
  if( p->traceOut==0 ) return 0;
  if( mType==SQLITE_TRACE_CLOSE ){
    utf8_printf(p->traceOut, "-- closing database connection\n");
    return 0;
  }
  if( mType!=SQLITE_TRACE_ROW && ((const char*)pX)[0]=='-' ){
    zSql = (const char*)pX;
  }else{
    pStmt = (sqlite3_stmt*)pP;
    switch( p->eTraceType ){
      case SHELL_TRACE_EXPANDED: {
        zSql = sqlite3_expanded_sql(pStmt);
        break;
      }
#ifdef SQLITE_ENABLE_NORMALIZE
      case SHELL_TRACE_NORMALIZED: {
        zSql = sqlite3_normalized_sql(pStmt);
        break;
      }
#endif
      default: {
        zSql = sqlite3_sql(pStmt);
        break;
      }
    }
  }
  if( zSql==0 ) return 0;
  nSql = strlen30(zSql);
  while( nSql>0 && zSql[nSql-1]==';' ){ nSql--; }
  switch( mType ){
    case SQLITE_TRACE_ROW:
    case SQLITE_TRACE_STMT: {
      utf8_printf(p->traceOut, "%.*s;\n", nSql, zSql);
      break;
    }
    case SQLITE_TRACE_PROFILE: {
      sqlite3_int64 nNanosec = *(sqlite3_int64*)pX;
      utf8_printf(p->traceOut, "%.*s; -- %lld ns\n", nSql, zSql, nNanosec);
      break;
    }
  }
  return 0;
}
#endif

/*
** A no-op routine that runs with the ".breakpoint" doc-command.  This is
** a useful spot to set a debugger breakpoint.
*/
static void test_breakpoint(void){
  static int nCall = 0;
  nCall++;
}

/*
** An object used to read a CSV and other files for import.
*/
typedef struct ImportCtx ImportCtx;
struct ImportCtx {
  const char *zFile;  /* Name of the input file */
  FILE *in;           /* Read the CSV text from this input stream */
  int (SQLITE_CDECL *xCloser)(FILE*);      /* Func to close in */
  char *z;            /* Accumulated text for a field */
  int n;              /* Number of bytes in z */
  int nAlloc;         /* Space allocated for z[] */
  int nLine;          /* Current line number */
  int nRow;           /* Number of rows imported */
  int nErr;           /* Number of errors encountered */
  int bNotFirst;      /* True if one or more bytes already read */
  int cTerm;          /* Character that terminated the most recent field */
  int cColSep;        /* The column separator character.  (Usually ",") */
  int cRowSep;        /* The row separator character.  (Usually "\n") */
};

/* Clean up resourced used by an ImportCtx */
static void import_cleanup(ImportCtx *p){
  if( p->in!=0 && p->xCloser!=0 ){
    p->xCloser(p->in);
    p->in = 0;
  }
  sqlite3_free(p->z);
  p->z = 0;
}

/* Append a single byte to z[] */
static void import_append_char(ImportCtx *p, int c){
  if( p->n+1>=p->nAlloc ){
    p->nAlloc += p->nAlloc + 100;
    p->z = sqlite3_realloc64(p->z, p->nAlloc);
    if( p->z==0 ) shell_out_of_memory();
  }
  p->z[p->n++] = (char)c;
}

/* Read a single field of CSV text.  Compatible with rfc4180 and extended
** with the option of having a separator other than ",".
**
**   +  Input comes from p->in.
**   +  Store results in p->z of length p->n.  Space to hold p->z comes
**      from sqlite3_malloc64().
**   +  Use p->cSep as the column separator.  The default is ",".
**   +  Use p->rSep as the row separator.  The default is "\n".
**   +  Keep track of the line number in p->nLine.
**   +  Store the character that terminates the field in p->cTerm.  Store
**      EOF on end-of-file.
**   +  Report syntax errors on stderr
*/
static char *SQLITE_CDECL csv_read_one_field(ImportCtx *p){
  int c;
  int cSep = p->cColSep;
  int rSep = p->cRowSep;
  p->n = 0;
  c = fgetc(p->in);
  if( c==EOF || seenInterrupt ){
    p->cTerm = EOF;
    return 0;
  }
  if( c=='"' ){
    int pc, ppc;
    int startLine = p->nLine;
    int cQuote = c;
    pc = ppc = 0;
    while( 1 ){
      c = fgetc(p->in);
      if( c==rSep ) p->nLine++;
      if( c==cQuote ){
        if( pc==cQuote ){
          pc = 0;
          continue;
        }
      }
      if( (c==cSep && pc==cQuote)
       || (c==rSep && pc==cQuote)
       || (c==rSep && pc=='\r' && ppc==cQuote)
       || (c==EOF && pc==cQuote)
      ){
        do{ p->n--; }while( p->z[p->n]!=cQuote );
        p->cTerm = c;
        break;
      }
      if( pc==cQuote && c!='\r' ){
        utf8_printf(stderr, "%s:%d: unescaped %c character\n",
                p->zFile, p->nLine, cQuote);
      }
      if( c==EOF ){
        utf8_printf(stderr, "%s:%d: unterminated %c-quoted field\n",
                p->zFile, startLine, cQuote);
        p->cTerm = c;
        break;
      }
      import_append_char(p, c);
      ppc = pc;
      pc = c;
    }
  }else{
    /* If this is the first field being parsed and it begins with the
    ** UTF-8 BOM  (0xEF BB BF) then skip the BOM */
    if( (c&0xff)==0xef && p->bNotFirst==0 ){
      import_append_char(p, c);
      c = fgetc(p->in);
      if( (c&0xff)==0xbb ){
        import_append_char(p, c);
        c = fgetc(p->in);
        if( (c&0xff)==0xbf ){
          p->bNotFirst = 1;
          p->n = 0;
          return csv_read_one_field(p);
        }
      }
    }
    while( c!=EOF && c!=cSep && c!=rSep ){
      import_append_char(p, c);
      c = fgetc(p->in);
    }
    if( c==rSep ){
      p->nLine++;
      if( p->n>0 && p->z[p->n-1]=='\r' ) p->n--;
    }
    p->cTerm = c;
  }
  if( p->z ) p->z[p->n] = 0;
  p->bNotFirst = 1;
  return p->z;
}

/* Read a single field of ASCII delimited text.
**
**   +  Input comes from p->in.
**   +  Store results in p->z of length p->n.  Space to hold p->z comes
**      from sqlite3_malloc64().
**   +  Use p->cSep as the column separator.  The default is "\x1F".
**   +  Use p->rSep as the row separator.  The default is "\x1E".
**   +  Keep track of the row number in p->nLine.
**   +  Store the character that terminates the field in p->cTerm.  Store
**      EOF on end-of-file.
**   +  Report syntax errors on stderr
*/
static char *SQLITE_CDECL ascii_read_one_field(ImportCtx *p){
  int c;
  int cSep = p->cColSep;
  int rSep = p->cRowSep;
  p->n = 0;
  c = fgetc(p->in);
  if( c==EOF || seenInterrupt ){
    p->cTerm = EOF;
    return 0;
  }
  while( c!=EOF && c!=cSep && c!=rSep ){
    import_append_char(p, c);
    c = fgetc(p->in);
  }
  if( c==rSep ){
    p->nLine++;
  }
  p->cTerm = c;
  if( p->z ) p->z[p->n] = 0;
  return p->z;
}

/*
** Try to transfer data for table zTable.  If an error is seen while
** moving forward, try to go backwards.  The backwards movement won't
** work for WITHOUT ROWID tables.
*/
static void tryToCloneData(
  ShellState *p,
  sqlite3 *newDb,
  const char *zTable
){
  sqlite3_stmt *pQuery = 0;
  sqlite3_stmt *pInsert = 0;
  char *zQuery = 0;
  char *zInsert = 0;
  int rc;
  int i, j, n;
  int nTable = strlen30(zTable);
  int k = 0;
  int cnt = 0;
  const int spinRate = 10000;

  zQuery = sqlite3_mprintf("SELECT * FROM \"%w\"", zTable);
  rc = sqlite3_prepare_v2(p->db, zQuery, -1, &pQuery, 0);
  if( rc ){
    utf8_printf(stderr, "Error %d: %s on [%s]\n",
            sqlite3_extended_errcode(p->db), sqlite3_errmsg(p->db),
            zQuery);
    goto end_data_xfer;
  }
  n = sqlite3_column_count(pQuery);
  zInsert = sqlite3_malloc64(200 + nTable + n*3);
  if( zInsert==0 ) shell_out_of_memory();
  sqlite3_snprintf(200+nTable,zInsert,
                   "INSERT OR IGNORE INTO \"%s\" VALUES(?", zTable);
  i = strlen30(zInsert);
  for(j=1; j<n; j++){
    memcpy(zInsert+i, ",?", 2);
    i += 2;
  }
  memcpy(zInsert+i, ");", 3);
  rc = sqlite3_prepare_v2(newDb, zInsert, -1, &pInsert, 0);
  if( rc ){
    utf8_printf(stderr, "Error %d: %s on [%s]\n",
            sqlite3_extended_errcode(newDb), sqlite3_errmsg(newDb),
            zQuery);
    goto end_data_xfer;
  }
  for(k=0; k<2; k++){
    while( (rc = sqlite3_step(pQuery))==SQLITE_ROW ){
      for(i=0; i<n; i++){
        switch( sqlite3_column_type(pQuery, i) ){
          case SQLITE_NULL: {
            sqlite3_bind_null(pInsert, i+1);
            break;
          }
          case SQLITE_INTEGER: {
            sqlite3_bind_int64(pInsert, i+1, sqlite3_column_int64(pQuery,i));
            break;
          }
          case SQLITE_FLOAT: {
            sqlite3_bind_double(pInsert, i+1, sqlite3_column_double(pQuery,i));
            break;
          }
          case SQLITE_TEXT: {
            sqlite3_bind_text(pInsert, i+1,
                             (const char*)sqlite3_column_text(pQuery,i),
                             -1, SQLITE_STATIC);
            break;
          }
          case SQLITE_BLOB: {
            sqlite3_bind_blob(pInsert, i+1, sqlite3_column_blob(pQuery,i),
                                            sqlite3_column_bytes(pQuery,i),
                                            SQLITE_STATIC);
            break;
          }
        }
      } /* End for */
      rc = sqlite3_step(pInsert);
      if( rc!=SQLITE_OK && rc!=SQLITE_ROW && rc!=SQLITE_DONE ){
        utf8_printf(stderr, "Error %d: %s\n", sqlite3_extended_errcode(newDb),
                        sqlite3_errmsg(newDb));
      }
      sqlite3_reset(pInsert);
      cnt++;
      if( (cnt%spinRate)==0 ){
        printf("%c\b", "|/-\\"[(cnt/spinRate)%4]);
        fflush(stdout);
      }
    } /* End while */
    if( rc==SQLITE_DONE ) break;
    sqlite3_finalize(pQuery);
    sqlite3_free(zQuery);
    zQuery = sqlite3_mprintf("SELECT * FROM \"%w\" ORDER BY rowid DESC;",
                             zTable);
    rc = sqlite3_prepare_v2(p->db, zQuery, -1, &pQuery, 0);
    if( rc ){
      utf8_printf(stderr, "Warning: cannot step \"%s\" backwards", zTable);
      break;
    }
  } /* End for(k=0...) */

end_data_xfer:
  sqlite3_finalize(pQuery);
  sqlite3_finalize(pInsert);
  sqlite3_free(zQuery);
  sqlite3_free(zInsert);
}


/*
** Try to transfer all rows of the schema that match zWhere.  For
** each row, invoke xForEach() on the object defined by that row.
** If an error is encountered while moving forward through the
** sqlite_schema table, try again moving backwards.
*/
static void tryToCloneSchema(
  ShellState *p,
  sqlite3 *newDb,
  const char *zWhere,
  void (*xForEach)(ShellState*,sqlite3*,const char*)
){
  sqlite3_stmt *pQuery = 0;
  char *zQuery = 0;
  int rc;
  const unsigned char *zName;
  const unsigned char *zSql;
  char *zErrMsg = 0;

  zQuery = sqlite3_mprintf("SELECT name, sql FROM sqlite_schema"
                           " WHERE %s", zWhere);
  rc = sqlite3_prepare_v2(p->db, zQuery, -1, &pQuery, 0);
  if( rc ){
    utf8_printf(stderr, "Error: (%d) %s on [%s]\n",
                    sqlite3_extended_errcode(p->db), sqlite3_errmsg(p->db),
                    zQuery);
    goto end_schema_xfer;
  }
  while( sqlite3_step(pQuery)==SQLITE_ROW ){
    zName = sqlite3_column_text(pQuery, 0);
    zSql = sqlite3_column_text(pQuery, 1);
    printf("%s... ", zName); fflush(stdout);
    sqlite3_exec(newDb, (const char*)zSql, 0, 0, &zErrMsg);
    if( zErrMsg ){
      utf8_printf(stderr, "Error: %s\nSQL: [%s]\n", zErrMsg, zSql);
      sqlite3_free(zErrMsg);
      zErrMsg = 0;
    }
    if( xForEach ){
      xForEach(p, newDb, (const char*)zName);
    }
    printf("done\n");
  }
  if( rc!=SQLITE_DONE ){
    sqlite3_finalize(pQuery);
    sqlite3_free(zQuery);
    zQuery = sqlite3_mprintf("SELECT name, sql FROM sqlite_schema"
                             " WHERE %s ORDER BY rowid DESC", zWhere);
    rc = sqlite3_prepare_v2(p->db, zQuery, -1, &pQuery, 0);
    if( rc ){
      utf8_printf(stderr, "Error: (%d) %s on [%s]\n",
                      sqlite3_extended_errcode(p->db), sqlite3_errmsg(p->db),
                      zQuery);
      goto end_schema_xfer;
    }
    while( (rc = sqlite3_step(pQuery))==SQLITE_ROW ){
      zName = sqlite3_column_text(pQuery, 0);
      zSql = sqlite3_column_text(pQuery, 1);
      printf("%s... ", zName); fflush(stdout);
      sqlite3_exec(newDb, (const char*)zSql, 0, 0, &zErrMsg);
      if( zErrMsg ){
        utf8_printf(stderr, "Error: %s\nSQL: [%s]\n", zErrMsg, zSql);
        sqlite3_free(zErrMsg);
        zErrMsg = 0;
      }
      if( xForEach ){
        xForEach(p, newDb, (const char*)zName);
      }
      printf("done\n");
    }
  }
end_schema_xfer:
  sqlite3_finalize(pQuery);
  sqlite3_free(zQuery);
}

/*
** Open a new database file named "zNewDb".  Try to recover as much information
** as possible out of the main database (which might be corrupt) and write it
** into zNewDb.
*/
static void tryToClone(ShellState *p, const char *zNewDb){
  int rc;
  sqlite3 *newDb = 0;
  if( access(zNewDb,0)==0 ){
    utf8_printf(stderr, "File \"%s\" already exists.\n", zNewDb);
    return;
  }
  rc = sqlite3_open(zNewDb, &newDb);
  if( rc ){
    utf8_printf(stderr, "Cannot create output database: %s\n",
            sqlite3_errmsg(newDb));
  }else{
    sqlite3_exec(p->db, "PRAGMA writable_schema=ON;", 0, 0, 0);
    sqlite3_exec(newDb, "BEGIN EXCLUSIVE;", 0, 0, 0);
    tryToCloneSchema(p, newDb, "type='table'", tryToCloneData);
    tryToCloneSchema(p, newDb, "type!='table'", 0);
    sqlite3_exec(newDb, "COMMIT;", 0, 0, 0);
    sqlite3_exec(p->db, "PRAGMA writable_schema=OFF;", 0, 0, 0);
  }
  close_db(newDb);
}

/*
** Change the output file back to stdout.
**
** If the p->doXdgOpen flag is set, that means the output was being
** redirected to a temporary file named by p->zTempFile.  In that case,
** launch start/open/xdg-open on that temporary file.
*/
static void output_reset(ShellState *p){
  if( p->outfile[0]=='|' ){
#ifndef SQLITE_OMIT_POPEN
    pclose(p->out);
#endif
  }else{
    output_file_close(p->out);
#ifndef SQLITE_NOHAVE_SYSTEM
    if( p->doXdgOpen ){
      const char *zXdgOpenCmd =
#if defined(_WIN32)
      "start";
#elif defined(__APPLE__)
      "open";
#else
      "xdg-open";
#endif
      char *zCmd;
      zCmd = sqlite3_mprintf("%s %s", zXdgOpenCmd, p->zTempFile);
      if( system(zCmd) ){
        utf8_printf(stderr, "Failed: [%s]\n", zCmd);
      }else{
        /* Give the start/open/xdg-open command some time to get
        ** going before we continue, and potential delete the
        ** p->zTempFile data file out from under it */
        sqlite3_sleep(2000);
      }
      sqlite3_free(zCmd);
      outputModePop(p);
      p->doXdgOpen = 0;
    }
#endif /* !defined(SQLITE_NOHAVE_SYSTEM) */
  }
  p->outfile[0] = 0;
  p->out = stdout;
}

/*
** Run an SQL command and return the single integer result.
*/
static int db_int(ShellState *p, const char *zSql){
  sqlite3_stmt *pStmt;
  int res = 0;
  sqlite3_prepare_v2(p->db, zSql, -1, &pStmt, 0);
  if( pStmt && sqlite3_step(pStmt)==SQLITE_ROW ){
    res = sqlite3_column_int(pStmt,0);
  }
  sqlite3_finalize(pStmt);
  return res;
}

/*
** Convert a 2-byte or 4-byte big-endian integer into a native integer
*/
static unsigned int get2byteInt(unsigned char *a){
  return (a[0]<<8) + a[1];
}
static unsigned int get4byteInt(unsigned char *a){
  return (a[0]<<24) + (a[1]<<16) + (a[2]<<8) + a[3];
}

/*
** Implementation of the ".dbinfo" command.
**
** Return 1 on error, 2 to exit, and 0 otherwise.
*/
static int shell_dbinfo_command(ShellState *p, int nArg, char **azArg){
  static const struct { const char *zName; int ofst; } aField[] = {
     { "file change counter:",  24  },
     { "database page count:",  28  },
     { "freelist page count:",  36  },
     { "schema cookie:",        40  },
     { "schema format:",        44  },
     { "default cache size:",   48  },
     { "autovacuum top root:",  52  },
     { "incremental vacuum:",   64  },
     { "text encoding:",        56  },
     { "user version:",         60  },
     { "application id:",       68  },
     { "software version:",     96  },
  };
  static const struct { const char *zName; const char *zSql; } aQuery[] = {
     { "number of tables:",
       "SELECT count(*) FROM %s WHERE type='table'" },
     { "number of indexes:",
       "SELECT count(*) FROM %s WHERE type='index'" },
     { "number of triggers:",
       "SELECT count(*) FROM %s WHERE type='trigger'" },
     { "number of views:",
       "SELECT count(*) FROM %s WHERE type='view'" },
     { "schema size:",
       "SELECT total(length(sql)) FROM %s" },
  };
  int i, rc;
  unsigned iDataVersion;
  char *zSchemaTab;
  char *zDb = nArg>=2 ? azArg[1] : "main";
  sqlite3_stmt *pStmt = 0;
  unsigned char aHdr[100];
  open_db(p, 0);
  if( p->db==0 ) return 1;
  rc = sqlite3_prepare_v2(p->db,
             "SELECT data FROM sqlite_dbpage(?1) WHERE pgno=1",
             -1, &pStmt, 0);
  if( rc ){
    utf8_printf(stderr, "error: %s\n", sqlite3_errmsg(p->db));
    sqlite3_finalize(pStmt);
    return 1;
  }
  sqlite3_bind_text(pStmt, 1, zDb, -1, SQLITE_STATIC);
  if( sqlite3_step(pStmt)==SQLITE_ROW
   && sqlite3_column_bytes(pStmt,0)>100
  ){
    memcpy(aHdr, sqlite3_column_blob(pStmt,0), 100);
    sqlite3_finalize(pStmt);
  }else{
    raw_printf(stderr, "unable to read database header\n");
    sqlite3_finalize(pStmt);
    return 1;
  }
  i = get2byteInt(aHdr+16);
  if( i==1 ) i = 65536;
  utf8_printf(p->out, "%-20s %d\n", "database page size:", i);
  utf8_printf(p->out, "%-20s %d\n", "write format:", aHdr[18]);
  utf8_printf(p->out, "%-20s %d\n", "read format:", aHdr[19]);
  utf8_printf(p->out, "%-20s %d\n", "reserved bytes:", aHdr[20]);
  for(i=0; i<ArraySize(aField); i++){
    int ofst = aField[i].ofst;
    unsigned int val = get4byteInt(aHdr + ofst);
    utf8_printf(p->out, "%-20s %u", aField[i].zName, val);
    switch( ofst ){
      case 56: {
        if( val==1 ) raw_printf(p->out, " (utf8)");
        if( val==2 ) raw_printf(p->out, " (utf16le)");
        if( val==3 ) raw_printf(p->out, " (utf16be)");
      }
    }
    raw_printf(p->out, "\n");
  }
  if( zDb==0 ){
    zSchemaTab = sqlite3_mprintf("main.sqlite_schema");
  }else if( strcmp(zDb,"temp")==0 ){
    zSchemaTab = sqlite3_mprintf("%s", "sqlite_temp_schema");
  }else{
    zSchemaTab = sqlite3_mprintf("\"%w\".sqlite_schema", zDb);
  }
  for(i=0; i<ArraySize(aQuery); i++){
    char *zSql = sqlite3_mprintf(aQuery[i].zSql, zSchemaTab);
    int val = db_int(p, zSql);
    sqlite3_free(zSql);
    utf8_printf(p->out, "%-20s %d\n", aQuery[i].zName, val);
  }
  sqlite3_free(zSchemaTab);
  sqlite3_file_control(p->db, zDb, SQLITE_FCNTL_DATA_VERSION, &iDataVersion);
  utf8_printf(p->out, "%-20s %u\n", "data version", iDataVersion);
  return 0;
}

/*
** Print the current sqlite3_errmsg() value to stderr and return 1.
*/
static int shellDatabaseError(sqlite3 *db){
  const char *zErr = sqlite3_errmsg(db);
  utf8_printf(stderr, "Error: %s\n", zErr);
  return 1;
}

/*
** Compare the pattern in zGlob[] against the text in z[].  Return TRUE
** if they match and FALSE (0) if they do not match.
**
** Globbing rules:
**
**      '*'       Matches any sequence of zero or more characters.
**
**      '?'       Matches exactly one character.
**
**     [...]      Matches one character from the enclosed list of
**                characters.
**
**     [^...]     Matches one character not in the enclosed list.
**
**      '#'       Matches any sequence of one or more digits with an
**                optional + or - sign in front
**
**      ' '       Any span of whitespace matches any other span of
**                whitespace.
**
** Extra whitespace at the end of z[] is ignored.
*/
static int testcase_glob(const char *zGlob, const char *z){
  int c, c2;
  int invert;
  int seen;

  while( (c = (*(zGlob++)))!=0 ){
    if( IsSpace(c) ){
      if( !IsSpace(*z) ) return 0;
      while( IsSpace(*zGlob) ) zGlob++;
      while( IsSpace(*z) ) z++;
    }else if( c=='*' ){
      while( (c=(*(zGlob++))) == '*' || c=='?' ){
        if( c=='?' && (*(z++))==0 ) return 0;
      }
      if( c==0 ){
        return 1;
      }else if( c=='[' ){
        while( *z && testcase_glob(zGlob-1,z)==0 ){
          z++;
        }
        return (*z)!=0;
      }
      while( (c2 = (*(z++)))!=0 ){
        while( c2!=c ){
          c2 = *(z++);
          if( c2==0 ) return 0;
        }
        if( testcase_glob(zGlob,z) ) return 1;
      }
      return 0;
    }else if( c=='?' ){
      if( (*(z++))==0 ) return 0;
    }else if( c=='[' ){
      int prior_c = 0;
      seen = 0;
      invert = 0;
      c = *(z++);
      if( c==0 ) return 0;
      c2 = *(zGlob++);
      if( c2=='^' ){
        invert = 1;
        c2 = *(zGlob++);
      }
      if( c2==']' ){
        if( c==']' ) seen = 1;
        c2 = *(zGlob++);
      }
      while( c2 && c2!=']' ){
        if( c2=='-' && zGlob[0]!=']' && zGlob[0]!=0 && prior_c>0 ){
          c2 = *(zGlob++);
          if( c>=prior_c && c<=c2 ) seen = 1;
          prior_c = 0;
        }else{
          if( c==c2 ){
            seen = 1;
          }
          prior_c = c2;
        }
        c2 = *(zGlob++);
      }
      if( c2==0 || (seen ^ invert)==0 ) return 0;
    }else if( c=='#' ){
      if( (z[0]=='-' || z[0]=='+') && IsDigit(z[1]) ) z++;
      if( !IsDigit(z[0]) ) return 0;
      z++;
      while( IsDigit(z[0]) ){ z++; }
    }else{
      if( c!=(*(z++)) ) return 0;
    }
  }
  while( IsSpace(*z) ){ z++; }
  return *z==0;
}


/*
** Compare the string as a command-line option with either one or two
** initial "-" characters.
*/
static int optionMatch(const char *zStr, const char *zOpt){
  if( zStr[0]!='-' ) return 0;
  zStr++;
  if( zStr[0]=='-' ) zStr++;
  return strcmp(zStr, zOpt)==0;
}

/*
** Delete a file.
*/
int shellDeleteFile(const char *zFilename){
  int rc;
#ifdef _WIN32
  wchar_t *z = sqlite3_win32_utf8_to_unicode(zFilename);
  rc = _wunlink(z);
  sqlite3_free(z);
#else
  rc = unlink(zFilename);
#endif
  return rc;
}

/*
** Try to delete the temporary file (if there is one) and free the
** memory used to hold the name of the temp file.
*/
static void clearTempFile(ShellState *p){
  if( p->zTempFile==0 ) return;
  if( p->doXdgOpen ) return;
  if( shellDeleteFile(p->zTempFile) ) return;
  sqlite3_free(p->zTempFile);
  p->zTempFile = 0;
}

/*
** Create a new temp file name with the given suffix.
*/
static void newTempFile(ShellState *p, const char *zSuffix){
  clearTempFile(p);
  sqlite3_free(p->zTempFile);
  p->zTempFile = 0;
  if( p->db ){
    sqlite3_file_control(p->db, 0, SQLITE_FCNTL_TEMPFILENAME, &p->zTempFile);
  }
  if( p->zTempFile==0 ){
    /* If p->db is an in-memory database then the TEMPFILENAME file-control
    ** will not work and we will need to fallback to guessing */
    char *zTemp;
    sqlite3_uint64 r;
    sqlite3_randomness(sizeof(r), &r);
    zTemp = getenv("TEMP");
    if( zTemp==0 ) zTemp = getenv("TMP");
    if( zTemp==0 ){
#ifdef _WIN32
      zTemp = "\\tmp";
#else
      zTemp = "/tmp";
#endif
    }
    p->zTempFile = sqlite3_mprintf("%s/temp%llx.%s", zTemp, r, zSuffix);
  }else{
    p->zTempFile = sqlite3_mprintf("%z.%s", p->zTempFile, zSuffix);
  }
  if( p->zTempFile==0 ){
    shell_out_of_memory();
  }
}


/*
** The implementation of SQL scalar function fkey_collate_clause(), used
** by the ".lint fkey-indexes" command. This scalar function is always
** called with four arguments - the parent table name, the parent column name,
** the child table name and the child column name.
**
**   fkey_collate_clause('parent-tab', 'parent-col', 'child-tab', 'child-col')
**
** If either of the named tables or columns do not exist, this function
** returns an empty string. An empty string is also returned if both tables
** and columns exist but have the same default collation sequence. Or,
** if both exist but the default collation sequences are different, this
** function returns the string " COLLATE <parent-collation>", where
** <parent-collation> is the default collation sequence of the parent column.
*/
static void shellFkeyCollateClause(
  sqlite3_context *pCtx,
  int nVal,
  sqlite3_value **apVal
){
  sqlite3 *db = sqlite3_context_db_handle(pCtx);
  const char *zParent;
  const char *zParentCol;
  const char *zParentSeq;
  const char *zChild;
  const char *zChildCol;
  const char *zChildSeq = 0;  /* Initialize to avoid false-positive warning */
  int rc;

  assert( nVal==4 );
  zParent = (const char*)sqlite3_value_text(apVal[0]);
  zParentCol = (const char*)sqlite3_value_text(apVal[1]);
  zChild = (const char*)sqlite3_value_text(apVal[2]);
  zChildCol = (const char*)sqlite3_value_text(apVal[3]);

  sqlite3_result_text(pCtx, "", -1, SQLITE_STATIC);
  rc = sqlite3_table_column_metadata(
      db, "main", zParent, zParentCol, 0, &zParentSeq, 0, 0, 0
  );
  if( rc==SQLITE_OK ){
    rc = sqlite3_table_column_metadata(
        db, "main", zChild, zChildCol, 0, &zChildSeq, 0, 0, 0
    );
  }

  if( rc==SQLITE_OK && sqlite3_stricmp(zParentSeq, zChildSeq) ){
    char *z = sqlite3_mprintf(" COLLATE %s", zParentSeq);
    sqlite3_result_text(pCtx, z, -1, SQLITE_TRANSIENT);
    sqlite3_free(z);
  }
}


/*
** The implementation of dot-command ".lint fkey-indexes".
*/
static int lintFkeyIndexes(
  ShellState *pState,             /* Current shell tool state */
  char **azArg,                   /* Array of arguments passed to dot command */
  int nArg                        /* Number of entries in azArg[] */
){
  sqlite3 *db = pState->db;       /* Database handle to query "main" db of */
  FILE *out = pState->out;        /* Stream to write non-error output to */
  int bVerbose = 0;               /* If -verbose is present */
  int bGroupByParent = 0;         /* If -groupbyparent is present */
  int i;                          /* To iterate through azArg[] */
  const char *zIndent = "";       /* How much to indent CREATE INDEX by */
  int rc;                         /* Return code */
  sqlite3_stmt *pSql = 0;         /* Compiled version of SQL statement below */

  /*
  ** This SELECT statement returns one row for each foreign key constraint
  ** in the schema of the main database. The column values are:
  **
  ** 0. The text of an SQL statement similar to:
  **
  **      "EXPLAIN QUERY PLAN SELECT 1 FROM child_table WHERE child_key=?"
  **
  **    This SELECT is similar to the one that the foreign keys implementation
  **    needs to run internally on child tables. If there is an index that can
  **    be used to optimize this query, then it can also be used by the FK
  **    implementation to optimize DELETE or UPDATE statements on the parent
  **    table.
  **
  ** 1. A GLOB pattern suitable for sqlite3_strglob(). If the plan output by
  **    the EXPLAIN QUERY PLAN command matches this pattern, then the schema
  **    contains an index that can be used to optimize the query.
  **
  ** 2. Human readable text that describes the child table and columns. e.g.
  **
  **       "child_table(child_key1, child_key2)"
  **
  ** 3. Human readable text that describes the parent table and columns. e.g.
  **
  **       "parent_table(parent_key1, parent_key2)"
  **
  ** 4. A full CREATE INDEX statement for an index that could be used to
  **    optimize DELETE or UPDATE statements on the parent table. e.g.
  **
  **       "CREATE INDEX child_table_child_key ON child_table(child_key)"
  **
  ** 5. The name of the parent table.
  **
  ** These six values are used by the C logic below to generate the report.
  */
  const char *zSql =
  "SELECT "
    "     'EXPLAIN QUERY PLAN SELECT 1 FROM ' || quote(s.name) || ' WHERE '"
    "  || group_concat(quote(s.name) || '.' || quote(f.[from]) || '=?' "
    "  || fkey_collate_clause("
    "       f.[table], COALESCE(f.[to], p.[name]), s.name, f.[from]),' AND ')"
    ", "
    "     'SEARCH ' || s.name || ' USING COVERING INDEX*('"
    "  || group_concat('*=?', ' AND ') || ')'"
    ", "
    "     s.name  || '(' || group_concat(f.[from],  ', ') || ')'"
    ", "
    "     f.[table] || '(' || group_concat(COALESCE(f.[to], p.[name])) || ')'"
    ", "
    "     'CREATE INDEX ' || quote(s.name ||'_'|| group_concat(f.[from], '_'))"
    "  || ' ON ' || quote(s.name) || '('"
    "  || group_concat(quote(f.[from]) ||"
    "        fkey_collate_clause("
    "          f.[table], COALESCE(f.[to], p.[name]), s.name, f.[from]), ', ')"
    "  || ');'"
    ", "
    "     f.[table] "
    "FROM sqlite_schema AS s, pragma_foreign_key_list(s.name) AS f "
    "LEFT JOIN pragma_table_info AS p ON (pk-1=seq AND p.arg=f.[table]) "
    "GROUP BY s.name, f.id "
    "ORDER BY (CASE WHEN ? THEN f.[table] ELSE s.name END)"
  ;
  const char *zGlobIPK = "SEARCH * USING INTEGER PRIMARY KEY (rowid=?)";

  for(i=2; i<nArg; i++){
    int n = strlen30(azArg[i]);
    if( n>1 && sqlite3_strnicmp("-verbose", azArg[i], n)==0 ){
      bVerbose = 1;
    }
    else if( n>1 && sqlite3_strnicmp("-groupbyparent", azArg[i], n)==0 ){
      bGroupByParent = 1;
      zIndent = "    ";
    }
    else{
      raw_printf(stderr, "Usage: %s %s ?-verbose? ?-groupbyparent?\n",
          azArg[0], azArg[1]
      );
      return SQLITE_ERROR;
    }
  }

  /* Register the fkey_collate_clause() SQL function */
  rc = sqlite3_create_function(db, "fkey_collate_clause", 4, SQLITE_UTF8,
      0, shellFkeyCollateClause, 0, 0
  );


  if( rc==SQLITE_OK ){
    rc = sqlite3_prepare_v2(db, zSql, -1, &pSql, 0);
  }
  if( rc==SQLITE_OK ){
    sqlite3_bind_int(pSql, 1, bGroupByParent);
  }

  if( rc==SQLITE_OK ){
    int rc2;
    char *zPrev = 0;
    while( SQLITE_ROW==sqlite3_step(pSql) ){
      int res = -1;
      sqlite3_stmt *pExplain = 0;
      const char *zEQP = (const char*)sqlite3_column_text(pSql, 0);
      const char *zGlob = (const char*)sqlite3_column_text(pSql, 1);
      const char *zFrom = (const char*)sqlite3_column_text(pSql, 2);
      const char *zTarget = (const char*)sqlite3_column_text(pSql, 3);
      const char *zCI = (const char*)sqlite3_column_text(pSql, 4);
      const char *zParent = (const char*)sqlite3_column_text(pSql, 5);

      rc = sqlite3_prepare_v2(db, zEQP, -1, &pExplain, 0);
      if( rc!=SQLITE_OK ) break;
      if( SQLITE_ROW==sqlite3_step(pExplain) ){
        const char *zPlan = (const char*)sqlite3_column_text(pExplain, 3);
        res = (
              0==sqlite3_strglob(zGlob, zPlan)
           || 0==sqlite3_strglob(zGlobIPK, zPlan)
        );
      }
      rc = sqlite3_finalize(pExplain);
      if( rc!=SQLITE_OK ) break;

      if( res<0 ){
        raw_printf(stderr, "Error: internal error");
        break;
      }else{
        if( bGroupByParent
        && (bVerbose || res==0)
        && (zPrev==0 || sqlite3_stricmp(zParent, zPrev))
        ){
          raw_printf(out, "-- Parent table %s\n", zParent);
          sqlite3_free(zPrev);
          zPrev = sqlite3_mprintf("%s", zParent);
        }

        if( res==0 ){
          raw_printf(out, "%s%s --> %s\n", zIndent, zCI, zTarget);
        }else if( bVerbose ){
          raw_printf(out, "%s/* no extra indexes required for %s -> %s */\n",
              zIndent, zFrom, zTarget
          );
        }
      }
    }
    sqlite3_free(zPrev);

    if( rc!=SQLITE_OK ){
      raw_printf(stderr, "%s\n", sqlite3_errmsg(db));
    }

    rc2 = sqlite3_finalize(pSql);
    if( rc==SQLITE_OK && rc2!=SQLITE_OK ){
      rc = rc2;
      raw_printf(stderr, "%s\n", sqlite3_errmsg(db));
    }
  }else{
    raw_printf(stderr, "%s\n", sqlite3_errmsg(db));
  }

  return rc;
}


#if !defined SQLITE_OMIT_VIRTUALTABLE
static void shellPrepare(
  sqlite3 *db, 
  int *pRc, 
  const char *zSql, 
  sqlite3_stmt **ppStmt
){
  *ppStmt = 0;
  if( *pRc==SQLITE_OK ){
    int rc = sqlite3_prepare_v2(db, zSql, -1, ppStmt, 0);
    if( rc!=SQLITE_OK ){
      raw_printf(stderr, "sql error: %s (%d)\n", 
          sqlite3_errmsg(db), sqlite3_errcode(db)
      );
      *pRc = rc;
    }
  }
}

/*
** Create a prepared statement using printf-style arguments for the SQL.
**
** This routine is could be marked "static".  But it is not always used,
** depending on compile-time options.  By omitting the "static", we avoid
** nuisance compiler warnings about "defined but not used".
*/
void shellPreparePrintf(
  sqlite3 *db, 
  int *pRc, 
  sqlite3_stmt **ppStmt,
  const char *zFmt, 
  ...
){
  *ppStmt = 0;
  if( *pRc==SQLITE_OK ){
    va_list ap;
    char *z;
    va_start(ap, zFmt);
    z = sqlite3_vmprintf(zFmt, ap);
    va_end(ap);
    if( z==0 ){
      *pRc = SQLITE_NOMEM;
    }else{
      shellPrepare(db, pRc, z, ppStmt);
      sqlite3_free(z);
    }
  }
}

/* Finalize the prepared statement created using shellPreparePrintf().
**
** This routine is could be marked "static".  But it is not always used,
** depending on compile-time options.  By omitting the "static", we avoid
** nuisance compiler warnings about "defined but not used".
*/
void shellFinalize(
  int *pRc, 
  sqlite3_stmt *pStmt
){
  if( pStmt ){
    sqlite3 *db = sqlite3_db_handle(pStmt);
    int rc = sqlite3_finalize(pStmt);
    if( *pRc==SQLITE_OK ){
      if( rc!=SQLITE_OK ){
        raw_printf(stderr, "SQL error: %s\n", sqlite3_errmsg(db));
      }
      *pRc = rc;
    }
  }
}

/* Reset the prepared statement created using shellPreparePrintf().
**
** This routine is could be marked "static".  But it is not always used,
** depending on compile-time options.  By omitting the "static", we avoid
** nuisance compiler warnings about "defined but not used".
*/
void shellReset(
  int *pRc, 
  sqlite3_stmt *pStmt
){
  int rc = sqlite3_reset(pStmt);
  if( *pRc==SQLITE_OK ){
    if( rc!=SQLITE_OK ){
      sqlite3 *db = sqlite3_db_handle(pStmt);
      raw_printf(stderr, "SQL error: %s\n", sqlite3_errmsg(db));
    }
    *pRc = rc;
  }
}
#endif /* !defined SQLITE_OMIT_VIRTUALTABLE */

#if !defined(SQLITE_OMIT_VIRTUALTABLE) && defined(SQLITE_HAVE_ZLIB)
/******************************************************************************
** The ".archive" or ".ar" command.
*/
/*
** Structure representing a single ".ar" command.
*/
typedef struct ArCommand ArCommand;
struct ArCommand {
  u8 eCmd;                        /* An AR_CMD_* value */
  u8 bVerbose;                    /* True if --verbose */
  u8 bZip;                        /* True if the archive is a ZIP */
  u8 bDryRun;                     /* True if --dry-run */
  u8 bAppend;                     /* True if --append */
  u8 bGlob;                       /* True if --glob */
  u8 fromCmdLine;                 /* Run from -A instead of .archive */
  int nArg;                       /* Number of command arguments */
  char *zSrcTable;                /* "sqlar", "zipfile($file)" or "zip" */
  const char *zFile;              /* --file argument, or NULL */
  const char *zDir;               /* --directory argument, or NULL */
  char **azArg;                   /* Array of command arguments */
  ShellState *p;                  /* Shell state */
  sqlite3 *db;                    /* Database containing the archive */
};

/*
** Print a usage message for the .ar command to stderr and return SQLITE_ERROR.
*/
static int arUsage(FILE *f){
  showHelp(f,"archive");
  return SQLITE_ERROR;
}

/*
** Print an error message for the .ar command to stderr and return 
** SQLITE_ERROR.
*/
static int arErrorMsg(ArCommand *pAr, const char *zFmt, ...){
  va_list ap;
  char *z;
  va_start(ap, zFmt);
  z = sqlite3_vmprintf(zFmt, ap);
  va_end(ap);
  utf8_printf(stderr, "Error: %s\n", z);
  if( pAr->fromCmdLine ){
    utf8_printf(stderr, "Use \"-A\" for more help\n");
  }else{
    utf8_printf(stderr, "Use \".archive --help\" for more help\n");
  }
  sqlite3_free(z);
  return SQLITE_ERROR;
}

/*
** Values for ArCommand.eCmd.
*/
#define AR_CMD_CREATE       1
#define AR_CMD_UPDATE       2
#define AR_CMD_INSERT       3
#define AR_CMD_EXTRACT      4
#define AR_CMD_LIST         5
#define AR_CMD_HELP         6
#define AR_CMD_REMOVE       7

/*
** Other (non-command) switches.
*/
#define AR_SWITCH_VERBOSE     8
#define AR_SWITCH_FILE        9
#define AR_SWITCH_DIRECTORY  10
#define AR_SWITCH_APPEND     11
#define AR_SWITCH_DRYRUN     12
#define AR_SWITCH_GLOB       13

static int arProcessSwitch(ArCommand *pAr, int eSwitch, const char *zArg){
  switch( eSwitch ){
    case AR_CMD_CREATE:
    case AR_CMD_EXTRACT:
    case AR_CMD_LIST:
    case AR_CMD_REMOVE:
    case AR_CMD_UPDATE:
    case AR_CMD_INSERT:
    case AR_CMD_HELP:
      if( pAr->eCmd ){
        return arErrorMsg(pAr, "multiple command options");
      }
      pAr->eCmd = eSwitch;
      break;

    case AR_SWITCH_DRYRUN:
      pAr->bDryRun = 1;
      break;
    case AR_SWITCH_GLOB:
      pAr->bGlob = 1;
      break;
    case AR_SWITCH_VERBOSE:
      pAr->bVerbose = 1;
      break;
    case AR_SWITCH_APPEND:
      pAr->bAppend = 1;
      /* Fall thru into --file */
    case AR_SWITCH_FILE:
      pAr->zFile = zArg;
      break;
    case AR_SWITCH_DIRECTORY:
      pAr->zDir = zArg;
      break;
  }

  return SQLITE_OK;
}

/*
** Parse the command line for an ".ar" command. The results are written into
** structure (*pAr). SQLITE_OK is returned if the command line is parsed
** successfully, otherwise an error message is written to stderr and 
** SQLITE_ERROR returned.
*/
static int arParseCommand(
  char **azArg,                   /* Array of arguments passed to dot command */
  int nArg,                       /* Number of entries in azArg[] */
  ArCommand *pAr                  /* Populate this object */
){
  struct ArSwitch {
    const char *zLong;
    char cShort;
    u8 eSwitch;
    u8 bArg;
  } aSwitch[] = {
    { "create",    'c', AR_CMD_CREATE,       0 },
    { "extract",   'x', AR_CMD_EXTRACT,      0 },
    { "insert",    'i', AR_CMD_INSERT,       0 },
    { "list",      't', AR_CMD_LIST,         0 },
    { "remove",    'r', AR_CMD_REMOVE,       0 },
    { "update",    'u', AR_CMD_UPDATE,       0 },
    { "help",      'h', AR_CMD_HELP,         0 },
    { "verbose",   'v', AR_SWITCH_VERBOSE,   0 },
    { "file",      'f', AR_SWITCH_FILE,      1 },
    { "append",    'a', AR_SWITCH_APPEND,    1 },
    { "directory", 'C', AR_SWITCH_DIRECTORY, 1 },
    { "dryrun",    'n', AR_SWITCH_DRYRUN,    0 },
    { "glob",      'g', AR_SWITCH_GLOB,      0 },
  };
  int nSwitch = sizeof(aSwitch) / sizeof(struct ArSwitch);
  struct ArSwitch *pEnd = &aSwitch[nSwitch];

  if( nArg<=1 ){
    utf8_printf(stderr, "Wrong number of arguments.  Usage:\n");
    return arUsage(stderr);
  }else{
    char *z = azArg[1];
    if( z[0]!='-' ){
      /* Traditional style [tar] invocation */
      int i;
      int iArg = 2;
      for(i=0; z[i]; i++){
        const char *zArg = 0;
        struct ArSwitch *pOpt;
        for(pOpt=&aSwitch[0]; pOpt<pEnd; pOpt++){
          if( z[i]==pOpt->cShort ) break;
        }
        if( pOpt==pEnd ){
          return arErrorMsg(pAr, "unrecognized option: %c", z[i]);
        }
        if( pOpt->bArg ){
          if( iArg>=nArg ){
            return arErrorMsg(pAr, "option requires an argument: %c",z[i]);
          }
          zArg = azArg[iArg++];
        }
        if( arProcessSwitch(pAr, pOpt->eSwitch, zArg) ) return SQLITE_ERROR;
      }
      pAr->nArg = nArg-iArg;
      if( pAr->nArg>0 ){
        pAr->azArg = &azArg[iArg];
      }
    }else{
      /* Non-traditional invocation */
      int iArg;
      for(iArg=1; iArg<nArg; iArg++){
        int n;
        z = azArg[iArg];
        if( z[0]!='-' ){
          /* All remaining command line words are command arguments. */
          pAr->azArg = &azArg[iArg];
          pAr->nArg = nArg-iArg;
          break;
        }
        n = strlen30(z);

        if( z[1]!='-' ){
          int i;
          /* One or more short options */
          for(i=1; i<n; i++){
            const char *zArg = 0;
            struct ArSwitch *pOpt;
            for(pOpt=&aSwitch[0]; pOpt<pEnd; pOpt++){
              if( z[i]==pOpt->cShort ) break;
            }
            if( pOpt==pEnd ){
              return arErrorMsg(pAr, "unrecognized option: %c", z[i]);
            }
            if( pOpt->bArg ){
              if( i<(n-1) ){
                zArg = &z[i+1];
                i = n;
              }else{
                if( iArg>=(nArg-1) ){
                  return arErrorMsg(pAr, "option requires an argument: %c",
                                    z[i]);
                }
                zArg = azArg[++iArg];
              }
            }
            if( arProcessSwitch(pAr, pOpt->eSwitch, zArg) ) return SQLITE_ERROR;
          }
        }else if( z[2]=='\0' ){
          /* A -- option, indicating that all remaining command line words
          ** are command arguments.  */
          pAr->azArg = &azArg[iArg+1];
          pAr->nArg = nArg-iArg-1;
          break;
        }else{
          /* A long option */
          const char *zArg = 0;             /* Argument for option, if any */
          struct ArSwitch *pMatch = 0;      /* Matching option */
          struct ArSwitch *pOpt;            /* Iterator */
          for(pOpt=&aSwitch[0]; pOpt<pEnd; pOpt++){
            const char *zLong = pOpt->zLong;
            if( (n-2)<=strlen30(zLong) && 0==memcmp(&z[2], zLong, n-2) ){
              if( pMatch ){
                return arErrorMsg(pAr, "ambiguous option: %s",z);
              }else{
                pMatch = pOpt;
              }
            }
          }

          if( pMatch==0 ){
            return arErrorMsg(pAr, "unrecognized option: %s", z);
          }
          if( pMatch->bArg ){
            if( iArg>=(nArg-1) ){
              return arErrorMsg(pAr, "option requires an argument: %s", z);
            }
            zArg = azArg[++iArg];
          }
          if( arProcessSwitch(pAr, pMatch->eSwitch, zArg) ) return SQLITE_ERROR;
        }
      }
    }
  }

  return SQLITE_OK;
}

/*
** This function assumes that all arguments within the ArCommand.azArg[]
** array refer to archive members, as for the --extract, --list or --remove
** commands. It checks that each of them are "present". If any specified
** file is not present in the archive, an error is printed to stderr and an
** error code returned. Otherwise, if all specified arguments are present
** in the archive, SQLITE_OK is returned. Here, "present" means either an
** exact equality when pAr->bGlob is false or a "name GLOB pattern" match
** when pAr->bGlob is true.
**
** This function strips any trailing '/' characters from each argument.
** This is consistent with the way the [tar] command seems to work on
** Linux.
*/
static int arCheckEntries(ArCommand *pAr){
  int rc = SQLITE_OK;
  if( pAr->nArg ){
    int i, j;
    sqlite3_stmt *pTest = 0;
    const char *zSel = (pAr->bGlob)
      ? "SELECT name FROM %s WHERE glob($name,name)"
      : "SELECT name FROM %s WHERE name=$name";

    shellPreparePrintf(pAr->db, &rc, &pTest, zSel, pAr->zSrcTable);
    j = sqlite3_bind_parameter_index(pTest, "$name");
    for(i=0; i<pAr->nArg && rc==SQLITE_OK; i++){
      char *z = pAr->azArg[i];
      int n = strlen30(z);
      int bOk = 0;
      while( n>0 && z[n-1]=='/' ) n--;
      z[n] = '\0';
      sqlite3_bind_text(pTest, j, z, -1, SQLITE_STATIC);
      if( SQLITE_ROW==sqlite3_step(pTest) ){
        bOk = 1;
      }
      shellReset(&rc, pTest);
      if( rc==SQLITE_OK && bOk==0 ){
        utf8_printf(stderr, "not found in archive: %s\n", z);
        rc = SQLITE_ERROR;
      }
    }
    shellFinalize(&rc, pTest);
  }
  return rc;
}

/*
** Format a WHERE clause that can be used against the "sqlar" table to
** identify all archive members that match the command arguments held
** in (*pAr). Leave this WHERE clause in (*pzWhere) before returning.
** The caller is responsible for eventually calling sqlite3_free() on
** any non-NULL (*pzWhere) value. Here, "match" means strict equality
** when pAr->bGlob is false and GLOB match when pAr->bGlob is true.

*/
static void arWhereClause(
  int *pRc, 
  ArCommand *pAr,
  char **pzWhere                  /* OUT: New WHERE clause */
){
  char *zWhere = 0;
  const char *zSameOp = (pAr->bGlob)? "GLOB" : "=";
  if( *pRc==SQLITE_OK ){
    if( pAr->nArg==0 ){
      zWhere = sqlite3_mprintf("1");
    }else{
      int i;
      const char *zSep = "";
      for(i=0; i<pAr->nArg; i++){
        const char *z = pAr->azArg[i];
        zWhere = sqlite3_mprintf(
          "%z%s name %s '%q' OR substr(name,1,%d) %s '%q/'", 
          zWhere, zSep, zSameOp, z, strlen30(z)+1, zSameOp, z
        );
        if( zWhere==0 ){
          *pRc = SQLITE_NOMEM;
          break;
        }
        zSep = " OR ";
      }
    }
  }
  *pzWhere = zWhere;
}

/*
** Implementation of .ar "lisT" command. 
*/
static int arListCommand(ArCommand *pAr){
  const char *zSql = "SELECT %s FROM %s WHERE %s"; 
  const char *azCols[] = {
    "name",
    "lsmode(mode), sz, datetime(mtime, 'unixepoch'), name"
  };

  char *zWhere = 0;
  sqlite3_stmt *pSql = 0;
  int rc;

  rc = arCheckEntries(pAr);
  arWhereClause(&rc, pAr, &zWhere);

  shellPreparePrintf(pAr->db, &rc, &pSql, zSql, azCols[pAr->bVerbose],
                     pAr->zSrcTable, zWhere);
  if( pAr->bDryRun ){
    utf8_printf(pAr->p->out, "%s\n", sqlite3_sql(pSql));
  }else{
    while( rc==SQLITE_OK && SQLITE_ROW==sqlite3_step(pSql) ){
      if( pAr->bVerbose ){
        utf8_printf(pAr->p->out, "%s % 10d  %s  %s\n",
            sqlite3_column_text(pSql, 0),
            sqlite3_column_int(pSql, 1), 
            sqlite3_column_text(pSql, 2),
            sqlite3_column_text(pSql, 3)
        );
      }else{
        utf8_printf(pAr->p->out, "%s\n", sqlite3_column_text(pSql, 0));
      }
    }
  }
  shellFinalize(&rc, pSql);
  sqlite3_free(zWhere);
  return rc;
}


/*
** Implementation of .ar "Remove" command.
*/
static int arRemoveCommand(ArCommand *pAr){
  int rc = 0;
  char *zSql = 0;
  char *zWhere = 0;

  if( pAr->nArg ){
    /* Verify that args actually exist within the archive before proceeding.
    ** And formulate a WHERE clause to match them.  */
    rc = arCheckEntries(pAr);
    arWhereClause(&rc, pAr, &zWhere);
  }
  if( rc==SQLITE_OK ){
    zSql = sqlite3_mprintf("DELETE FROM %s WHERE %s;",
                           pAr->zSrcTable, zWhere);
    if( pAr->bDryRun ){
      utf8_printf(pAr->p->out, "%s\n", zSql);
    }else{
      char *zErr = 0;
      rc = sqlite3_exec(pAr->db, "SAVEPOINT ar;", 0, 0, 0);
      if( rc==SQLITE_OK ){
        rc = sqlite3_exec(pAr->db, zSql, 0, 0, &zErr);
        if( rc!=SQLITE_OK ){
          sqlite3_exec(pAr->db, "ROLLBACK TO ar; RELEASE ar;", 0, 0, 0);
        }else{
          rc = sqlite3_exec(pAr->db, "RELEASE ar;", 0, 0, 0);
        }
      }
      if( zErr ){
        utf8_printf(stdout, "ERROR: %s\n", zErr);
        sqlite3_free(zErr);
      }
    }
  }
  sqlite3_free(zWhere);
  sqlite3_free(zSql);
  return rc;
}

/*
** Implementation of .ar "eXtract" command. 
*/
static int arExtractCommand(ArCommand *pAr){
  const char *zSql1 = 
    "SELECT "
    " ($dir || name),"
    " writefile(($dir || name), %s, mode, mtime) "
    "FROM %s WHERE (%s) AND (data IS NULL OR $dirOnly = 0)"
    " AND name NOT GLOB '*..[/\\]*'";

  const char *azExtraArg[] = { 
    "sqlar_uncompress(data, sz)",
    "data"
  };

  sqlite3_stmt *pSql = 0;
  int rc = SQLITE_OK;
  char *zDir = 0;
  char *zWhere = 0;
  int i, j;

  /* If arguments are specified, check that they actually exist within
  ** the archive before proceeding. And formulate a WHERE clause to
  ** match them.  */
  rc = arCheckEntries(pAr);
  arWhereClause(&rc, pAr, &zWhere);

  if( rc==SQLITE_OK ){
    if( pAr->zDir ){
      zDir = sqlite3_mprintf("%s/", pAr->zDir);
    }else{
      zDir = sqlite3_mprintf("");
    }
    if( zDir==0 ) rc = SQLITE_NOMEM;
  }

  shellPreparePrintf(pAr->db, &rc, &pSql, zSql1, 
      azExtraArg[pAr->bZip], pAr->zSrcTable, zWhere
  );

  if( rc==SQLITE_OK ){
    j = sqlite3_bind_parameter_index(pSql, "$dir");
    sqlite3_bind_text(pSql, j, zDir, -1, SQLITE_STATIC);

    /* Run the SELECT statement twice. The first time, writefile() is called
    ** for all archive members that should be extracted. The second time,
    ** only for the directories. This is because the timestamps for
    ** extracted directories must be reset after they are populated (as
    ** populating them changes the timestamp).  */
    for(i=0; i<2; i++){
      j = sqlite3_bind_parameter_index(pSql, "$dirOnly");
      sqlite3_bind_int(pSql, j, i);
      if( pAr->bDryRun ){
        utf8_printf(pAr->p->out, "%s\n", sqlite3_sql(pSql));
      }else{
        while( rc==SQLITE_OK && SQLITE_ROW==sqlite3_step(pSql) ){
          if( i==0 && pAr->bVerbose ){
            utf8_printf(pAr->p->out, "%s\n", sqlite3_column_text(pSql, 0));
          }
        }
      }
      shellReset(&rc, pSql);
    }
    shellFinalize(&rc, pSql);
  }

  sqlite3_free(zDir);
  sqlite3_free(zWhere);
  return rc;
}

/*
** Run the SQL statement in zSql.  Or if doing a --dryrun, merely print it out.
*/
static int arExecSql(ArCommand *pAr, const char *zSql){
  int rc;
  if( pAr->bDryRun ){
    utf8_printf(pAr->p->out, "%s\n", zSql);
    rc = SQLITE_OK;
  }else{
    char *zErr = 0;
    rc = sqlite3_exec(pAr->db, zSql, 0, 0, &zErr);
    if( zErr ){
      utf8_printf(stdout, "ERROR: %s\n", zErr);
      sqlite3_free(zErr);
    }
  }
  return rc;
}


/*
** Implementation of .ar "create", "insert", and "update" commands.
**
**     create    ->     Create a new SQL archive
**     insert    ->     Insert or reinsert all files listed
**     update    ->     Insert files that have changed or that were not
**                      previously in the archive
**
** Create the "sqlar" table in the database if it does not already exist.
** Then add each file in the azFile[] array to the archive. Directories
** are added recursively. If argument bVerbose is non-zero, a message is
** printed on stdout for each file archived.
**
** The create command is the same as update, except that it drops
** any existing "sqlar" table before beginning.  The "insert" command
** always overwrites every file named on the command-line, where as
** "update" only overwrites if the size or mtime or mode has changed.
*/
static int arCreateOrUpdateCommand(
  ArCommand *pAr,                 /* Command arguments and options */
  int bUpdate,                    /* true for a --create. */
  int bOnlyIfChanged              /* Only update if file has changed */
){
  const char *zCreate = 
      "CREATE TABLE IF NOT EXISTS sqlar(\n"
      "  name TEXT PRIMARY KEY,  -- name of the file\n"
      "  mode INT,               -- access permissions\n"
      "  mtime INT,              -- last modification time\n"
      "  sz INT,                 -- original file size\n"
      "  data BLOB               -- compressed content\n"
      ")";
  const char *zDrop = "DROP TABLE IF EXISTS sqlar";
  const char *zInsertFmt[2] = {
     "REPLACE INTO %s(name,mode,mtime,sz,data)\n"
     "  SELECT\n"
     "    %s,\n"
     "    mode,\n"
     "    mtime,\n"
     "    CASE substr(lsmode(mode),1,1)\n"
     "      WHEN '-' THEN length(data)\n"
     "      WHEN 'd' THEN 0\n"
     "      ELSE -1 END,\n"
     "    sqlar_compress(data)\n"
     "  FROM fsdir(%Q,%Q) AS disk\n"
     "  WHERE lsmode(mode) NOT LIKE '?%%'%s;"
     ,
     "REPLACE INTO %s(name,mode,mtime,data)\n"
     "  SELECT\n"
     "    %s,\n"
     "    mode,\n"
     "    mtime,\n"
     "    data\n"
     "  FROM fsdir(%Q,%Q) AS disk\n"
     "  WHERE lsmode(mode) NOT LIKE '?%%'%s;"
  };
  int i;                          /* For iterating through azFile[] */
  int rc;                         /* Return code */
  const char *zTab = 0;           /* SQL table into which to insert */
  char *zSql;
  char zTemp[50];
  char *zExists = 0;

  arExecSql(pAr, "PRAGMA page_size=512");
  rc = arExecSql(pAr, "SAVEPOINT ar;");
  if( rc!=SQLITE_OK ) return rc;
  zTemp[0] = 0; 
  if( pAr->bZip ){
    /* Initialize the zipfile virtual table, if necessary */
    if( pAr->zFile ){
      sqlite3_uint64 r;
      sqlite3_randomness(sizeof(r),&r);
      sqlite3_snprintf(sizeof(zTemp),zTemp,"zip%016llx",r);
      zTab = zTemp;
      zSql = sqlite3_mprintf(
         "CREATE VIRTUAL TABLE temp.%s USING zipfile(%Q)",
         zTab, pAr->zFile
      );
      rc = arExecSql(pAr, zSql);
      sqlite3_free(zSql);
    }else{
      zTab = "zip";
    }
  }else{
    /* Initialize the table for an SQLAR */
    zTab = "sqlar";
    if( bUpdate==0 ){
      rc = arExecSql(pAr, zDrop);
      if( rc!=SQLITE_OK ) goto end_ar_transaction;
    }
    rc = arExecSql(pAr, zCreate);
  }
  if( bOnlyIfChanged ){
    zExists = sqlite3_mprintf(
      " AND NOT EXISTS("
          "SELECT 1 FROM %s AS mem"
          " WHERE mem.name=disk.name"
          " AND mem.mtime=disk.mtime"
          " AND mem.mode=disk.mode)", zTab);
  }else{
    zExists = sqlite3_mprintf("");
  }
  if( zExists==0 ) rc = SQLITE_NOMEM;
  for(i=0; i<pAr->nArg && rc==SQLITE_OK; i++){
    char *zSql2 = sqlite3_mprintf(zInsertFmt[pAr->bZip], zTab,
        pAr->bVerbose ? "shell_putsnl(name)" : "name",
        pAr->azArg[i], pAr->zDir, zExists);
    rc = arExecSql(pAr, zSql2);
    sqlite3_free(zSql2);
  }
end_ar_transaction:
  if( rc!=SQLITE_OK ){
    sqlite3_exec(pAr->db, "ROLLBACK TO ar; RELEASE ar;", 0, 0, 0);
  }else{
    rc = arExecSql(pAr, "RELEASE ar;");
    if( pAr->bZip && pAr->zFile ){
      zSql = sqlite3_mprintf("DROP TABLE %s", zTemp);
      arExecSql(pAr, zSql);
      sqlite3_free(zSql);
    }
  }
  sqlite3_free(zExists);
  return rc;
}

/*
** Implementation of ".ar" dot command.
*/
static int arDotCommand(
  ShellState *pState,          /* Current shell tool state */
  int fromCmdLine,             /* True if -A command-line option, not .ar cmd */
  char **azArg,                /* Array of arguments passed to dot command */
  int nArg                     /* Number of entries in azArg[] */
){
  ArCommand cmd;
  int rc;
  memset(&cmd, 0, sizeof(cmd));
  cmd.fromCmdLine = fromCmdLine;
  rc = arParseCommand(azArg, nArg, &cmd);
  if( rc==SQLITE_OK ){
    int eDbType = SHELL_OPEN_UNSPEC;
    cmd.p = pState;
    cmd.db = pState->db;
    if( cmd.zFile ){
      eDbType = deduceDatabaseType(cmd.zFile, 1);
    }else{
      eDbType = pState->openMode;
    }
    if( eDbType==SHELL_OPEN_ZIPFILE ){
      if( cmd.eCmd==AR_CMD_EXTRACT || cmd.eCmd==AR_CMD_LIST ){
        if( cmd.zFile==0 ){
          cmd.zSrcTable = sqlite3_mprintf("zip");
        }else{
          cmd.zSrcTable = sqlite3_mprintf("zipfile(%Q)", cmd.zFile);
        }
      }
      cmd.bZip = 1;
    }else if( cmd.zFile ){
      int flags;
      if( cmd.bAppend ) eDbType = SHELL_OPEN_APPENDVFS;
      if( cmd.eCmd==AR_CMD_CREATE || cmd.eCmd==AR_CMD_INSERT 
           || cmd.eCmd==AR_CMD_REMOVE || cmd.eCmd==AR_CMD_UPDATE ){
        flags = SQLITE_OPEN_READWRITE|SQLITE_OPEN_CREATE;
      }else{
        flags = SQLITE_OPEN_READONLY;
      }
      cmd.db = 0;
      if( cmd.bDryRun ){
        utf8_printf(pState->out, "-- open database '%s'%s\n", cmd.zFile,
             eDbType==SHELL_OPEN_APPENDVFS ? " using 'apndvfs'" : "");
      }
      rc = sqlite3_open_v2(cmd.zFile, &cmd.db, flags, 
             eDbType==SHELL_OPEN_APPENDVFS ? "apndvfs" : 0);
      if( rc!=SQLITE_OK ){
        utf8_printf(stderr, "cannot open file: %s (%s)\n", 
            cmd.zFile, sqlite3_errmsg(cmd.db)
        );
        goto end_ar_command;
      }
      sqlite3_fileio_init(cmd.db, 0, 0);
      sqlite3_sqlar_init(cmd.db, 0, 0);
      sqlite3_create_function(cmd.db, "shell_putsnl", 1, SQLITE_UTF8, cmd.p,
                              shellPutsFunc, 0, 0);

    }
    if( cmd.zSrcTable==0 && cmd.bZip==0 && cmd.eCmd!=AR_CMD_HELP ){
      if( cmd.eCmd!=AR_CMD_CREATE
       && sqlite3_table_column_metadata(cmd.db,0,"sqlar","name",0,0,0,0,0)
      ){
        utf8_printf(stderr, "database does not contain an 'sqlar' table\n");
        rc = SQLITE_ERROR;
        goto end_ar_command;
      }
      cmd.zSrcTable = sqlite3_mprintf("sqlar");
    }

    switch( cmd.eCmd ){
      case AR_CMD_CREATE:
        rc = arCreateOrUpdateCommand(&cmd, 0, 0);
        break;

      case AR_CMD_EXTRACT:
        rc = arExtractCommand(&cmd);
        break;

      case AR_CMD_LIST:
        rc = arListCommand(&cmd);
        break;

      case AR_CMD_HELP:
        arUsage(pState->out);
        break;

      case AR_CMD_INSERT:
        rc = arCreateOrUpdateCommand(&cmd, 1, 0);
        break;

      case AR_CMD_REMOVE:
        rc = arRemoveCommand(&cmd);
        break;

      default:
        assert( cmd.eCmd==AR_CMD_UPDATE );
        rc = arCreateOrUpdateCommand(&cmd, 1, 1);
        break;
    }
  }
end_ar_command:
  if( cmd.db!=pState->db ){
    close_db(cmd.db);
  }
  sqlite3_free(cmd.zSrcTable);

  return rc;
}
/* End of the ".archive" or ".ar" command logic
*******************************************************************************/
#endif /* !defined(SQLITE_OMIT_VIRTUALTABLE) && defined(SQLITE_HAVE_ZLIB) */

#if !defined(SQLITE_OMIT_VIRTUALTABLE) && defined(SQLITE_ENABLE_DBPAGE_VTAB)
/*
** If (*pRc) is not SQLITE_OK when this function is called, it is a no-op.
** Otherwise, the SQL statement or statements in zSql are executed using
** database connection db and the error code written to *pRc before
** this function returns.
*/
static void shellExec(sqlite3 *db, int *pRc, const char *zSql){
  int rc = *pRc;
  if( rc==SQLITE_OK ){
    char *zErr = 0;
    rc = sqlite3_exec(db, zSql, 0, 0, &zErr);
    if( rc!=SQLITE_OK ){
      raw_printf(stderr, "SQL error: %s\n", zErr);
    }
    sqlite3_free(zErr);
    *pRc = rc;
  }
}

/*
** Like shellExec(), except that zFmt is a printf() style format string.
*/
static void shellExecPrintf(sqlite3 *db, int *pRc, const char *zFmt, ...){
  char *z = 0;
  if( *pRc==SQLITE_OK ){
    va_list ap;
    va_start(ap, zFmt);
    z = sqlite3_vmprintf(zFmt, ap);
    va_end(ap);
    if( z==0 ){
      *pRc = SQLITE_NOMEM;
    }else{
      shellExec(db, pRc, z);
    }
    sqlite3_free(z);
  }
}

/*
** If *pRc is not SQLITE_OK when this function is called, it is a no-op.
** Otherwise, an attempt is made to allocate, zero and return a pointer
** to a buffer nByte bytes in size. If an OOM error occurs, *pRc is set
** to SQLITE_NOMEM and NULL returned.
*/
static void *shellMalloc(int *pRc, sqlite3_int64 nByte){
  void *pRet = 0;
  if( *pRc==SQLITE_OK ){
    pRet = sqlite3_malloc64(nByte);
    if( pRet==0 ){
      *pRc = SQLITE_NOMEM;
    }else{
      memset(pRet, 0, nByte);
    }
  }
  return pRet;
}

/*
** If *pRc is not SQLITE_OK when this function is called, it is a no-op.
** Otherwise, zFmt is treated as a printf() style string. The result of
** formatting it along with any trailing arguments is written into a 
** buffer obtained from sqlite3_malloc(), and pointer to which is returned.
** It is the responsibility of the caller to eventually free this buffer
** using a call to sqlite3_free().
** 
** If an OOM error occurs, (*pRc) is set to SQLITE_NOMEM and a NULL 
** pointer returned.
*/
static char *shellMPrintf(int *pRc, const char *zFmt, ...){
  char *z = 0;
  if( *pRc==SQLITE_OK ){
    va_list ap;
    va_start(ap, zFmt);
    z = sqlite3_vmprintf(zFmt, ap);
    va_end(ap);
    if( z==0 ){
      *pRc = SQLITE_NOMEM;
    }
  }
  return z;
}

/*
** When running the ".recover" command, each output table, and the special
** orphaned row table if it is required, is represented by an instance
** of the following struct.
*/
typedef struct RecoverTable RecoverTable;
struct RecoverTable {
  char *zQuoted;                  /* Quoted version of table name */
  int nCol;                       /* Number of columns in table */
  char **azlCol;                  /* Array of column lists */
  int iPk;                        /* Index of IPK column */
};

/*
** Free a RecoverTable object allocated by recoverFindTable() or
** recoverOrphanTable().
*/
static void recoverFreeTable(RecoverTable *pTab){
  if( pTab ){
    sqlite3_free(pTab->zQuoted);
    if( pTab->azlCol ){
      int i;
      for(i=0; i<=pTab->nCol; i++){
        sqlite3_free(pTab->azlCol[i]);
      }
      sqlite3_free(pTab->azlCol);
    }
    sqlite3_free(pTab);
  }
}

/*
** This function is a no-op if (*pRc) is not SQLITE_OK when it is called.
** Otherwise, it allocates and returns a RecoverTable object based on the
** final four arguments passed to this function. It is the responsibility
** of the caller to eventually free the returned object using
** recoverFreeTable().
*/
static RecoverTable *recoverNewTable(
  int *pRc,                       /* IN/OUT: Error code */
  const char *zName,              /* Name of table */
  const char *zSql,               /* CREATE TABLE statement */
  int bIntkey, 
  int nCol
){
  sqlite3 *dbtmp = 0;             /* sqlite3 handle for testing CREATE TABLE */
  int rc = *pRc;
  RecoverTable *pTab = 0;

  pTab = (RecoverTable*)shellMalloc(&rc, sizeof(RecoverTable));
  if( rc==SQLITE_OK ){
    int nSqlCol = 0;
    int bSqlIntkey = 0;
    sqlite3_stmt *pStmt = 0;
    
    rc = sqlite3_open("", &dbtmp);
    if( rc==SQLITE_OK ){
      sqlite3_create_function(dbtmp, "shell_idquote", 1, SQLITE_UTF8, 0,
                              shellIdQuote, 0, 0);
    }
    if( rc==SQLITE_OK ){
      rc = sqlite3_exec(dbtmp, "PRAGMA writable_schema = on", 0, 0, 0);
    }
    if( rc==SQLITE_OK ){
      rc = sqlite3_exec(dbtmp, zSql, 0, 0, 0);
      if( rc==SQLITE_ERROR ){
        rc = SQLITE_OK;
        goto finished;
      }
    }
    shellPreparePrintf(dbtmp, &rc, &pStmt, 
        "SELECT count(*) FROM pragma_table_info(%Q)", zName
    );
    if( rc==SQLITE_OK && SQLITE_ROW==sqlite3_step(pStmt) ){
      nSqlCol = sqlite3_column_int(pStmt, 0);
    }
    shellFinalize(&rc, pStmt);

    if( rc!=SQLITE_OK || nSqlCol<nCol ){
      goto finished;
    }

    shellPreparePrintf(dbtmp, &rc, &pStmt, 
      "SELECT ("
      "  SELECT substr(data,1,1)==X'0D' FROM sqlite_dbpage WHERE pgno=rootpage"
      ") FROM sqlite_schema WHERE name = %Q", zName
    );
    if( rc==SQLITE_OK && SQLITE_ROW==sqlite3_step(pStmt) ){
      bSqlIntkey = sqlite3_column_int(pStmt, 0);
    }
    shellFinalize(&rc, pStmt);

    if( bIntkey==bSqlIntkey ){
      int i;
      const char *zPk = "_rowid_";
      sqlite3_stmt *pPkFinder = 0;

      /* If this is an intkey table and there is an INTEGER PRIMARY KEY,
      ** set zPk to the name of the PK column, and pTab->iPk to the index
      ** of the column, where columns are 0-numbered from left to right.
      ** Or, if this is a WITHOUT ROWID table or if there is no IPK column,
      ** leave zPk as "_rowid_" and pTab->iPk at -2.  */
      pTab->iPk = -2;
      if( bIntkey ){
        shellPreparePrintf(dbtmp, &rc, &pPkFinder, 
          "SELECT cid, name FROM pragma_table_info(%Q) "
          "  WHERE pk=1 AND type='integer' COLLATE nocase"
          "  AND NOT EXISTS (SELECT cid FROM pragma_table_info(%Q) WHERE pk=2)"
          , zName, zName
        );
        if( rc==SQLITE_OK && SQLITE_ROW==sqlite3_step(pPkFinder) ){
          pTab->iPk = sqlite3_column_int(pPkFinder, 0);
          zPk = (const char*)sqlite3_column_text(pPkFinder, 1);
        }
      }

      pTab->zQuoted = shellMPrintf(&rc, "\"%w\"", zName);
      pTab->azlCol = (char**)shellMalloc(&rc, sizeof(char*) * (nSqlCol+1));
      pTab->nCol = nSqlCol;

      if( bIntkey ){
        pTab->azlCol[0] = shellMPrintf(&rc, "\"%w\"", zPk);
      }else{
        pTab->azlCol[0] = shellMPrintf(&rc, "");
      }
      i = 1;
      shellPreparePrintf(dbtmp, &rc, &pStmt, 
          "SELECT %Q || group_concat(shell_idquote(name), ', ') "
          "  FILTER (WHERE cid!=%d) OVER (ORDER BY %s cid) "
          "FROM pragma_table_info(%Q)", 
          bIntkey ? ", " : "", pTab->iPk, 
          bIntkey ? "" : "(CASE WHEN pk=0 THEN 1000000 ELSE pk END), ",
          zName
      );
      while( rc==SQLITE_OK && SQLITE_ROW==sqlite3_step(pStmt) ){
        const char *zText = (const char*)sqlite3_column_text(pStmt, 0);
        pTab->azlCol[i] = shellMPrintf(&rc, "%s%s", pTab->azlCol[0], zText);
        i++;
      }
      shellFinalize(&rc, pStmt);

      shellFinalize(&rc, pPkFinder);
    }
  }

 finished:
  sqlite3_close(dbtmp);
  *pRc = rc;
  if( rc!=SQLITE_OK || (pTab && pTab->zQuoted==0) ){
    recoverFreeTable(pTab);
    pTab = 0;
  }
  return pTab;
}

/*
** This function is called to search the schema recovered from the
** sqlite_schema table of the (possibly) corrupt database as part
** of a ".recover" command. Specifically, for a table with root page
** iRoot and at least nCol columns. Additionally, if bIntkey is 0, the
** table must be a WITHOUT ROWID table, or if non-zero, not one of
** those.
**
** If a table is found, a (RecoverTable*) object is returned. Or, if
** no such table is found, but bIntkey is false and iRoot is the 
** root page of an index in the recovered schema, then (*pbNoop) is
** set to true and NULL returned. Or, if there is no such table or
** index, NULL is returned and (*pbNoop) set to 0, indicating that
** the caller should write data to the orphans table.
*/
static RecoverTable *recoverFindTable(
  ShellState *pState,             /* Shell state object */
  int *pRc,                       /* IN/OUT: Error code */
  int iRoot,                      /* Root page of table */
  int bIntkey,                    /* True for an intkey table */
  int nCol,                       /* Number of columns in table */
  int *pbNoop                     /* OUT: True if iRoot is root of index */
){
  sqlite3_stmt *pStmt = 0;
  RecoverTable *pRet = 0;
  int bNoop = 0;
  const char *zSql = 0;
  const char *zName = 0;

  /* Search the recovered schema for an object with root page iRoot. */
  shellPreparePrintf(pState->db, pRc, &pStmt,
      "SELECT type, name, sql FROM recovery.schema WHERE rootpage=%d", iRoot
  );
  while( *pRc==SQLITE_OK && SQLITE_ROW==sqlite3_step(pStmt) ){
    const char *zType = (const char*)sqlite3_column_text(pStmt, 0);
    if( bIntkey==0 && sqlite3_stricmp(zType, "index")==0 ){
      bNoop = 1;
      break;
    }
    if( sqlite3_stricmp(zType, "table")==0 ){
      zName = (const char*)sqlite3_column_text(pStmt, 1);
      zSql = (const char*)sqlite3_column_text(pStmt, 2);
      pRet = recoverNewTable(pRc, zName, zSql, bIntkey, nCol);
      break;
    }
  }

  shellFinalize(pRc, pStmt);
  *pbNoop = bNoop;
  return pRet;
}

/*
** Return a RecoverTable object representing the orphans table.
*/
static RecoverTable *recoverOrphanTable(
  ShellState *pState,             /* Shell state object */
  int *pRc,                       /* IN/OUT: Error code */
  const char *zLostAndFound,      /* Base name for orphans table */
  int nCol                        /* Number of user data columns */
){
  RecoverTable *pTab = 0;
  if( nCol>=0 && *pRc==SQLITE_OK ){
    int i;

    /* This block determines the name of the orphan table. The prefered
    ** name is zLostAndFound. But if that clashes with another name
    ** in the recovered schema, try zLostAndFound_0, zLostAndFound_1
    ** and so on until a non-clashing name is found.  */
    int iTab = 0;
    char *zTab = shellMPrintf(pRc, "%s", zLostAndFound);
    sqlite3_stmt *pTest = 0;
    shellPrepare(pState->db, pRc,
        "SELECT 1 FROM recovery.schema WHERE name=?", &pTest
    );
    if( pTest ) sqlite3_bind_text(pTest, 1, zTab, -1, SQLITE_TRANSIENT);
    while( *pRc==SQLITE_OK && SQLITE_ROW==sqlite3_step(pTest) ){
      shellReset(pRc, pTest);
      sqlite3_free(zTab);
      zTab = shellMPrintf(pRc, "%s_%d", zLostAndFound, iTab++);
      sqlite3_bind_text(pTest, 1, zTab, -1, SQLITE_TRANSIENT);
    }
    shellFinalize(pRc, pTest);

    pTab = (RecoverTable*)shellMalloc(pRc, sizeof(RecoverTable));
    if( pTab ){
      pTab->zQuoted = shellMPrintf(pRc, "\"%w\"", zTab);
      pTab->nCol = nCol;
      pTab->iPk = -2;
      if( nCol>0 ){
        pTab->azlCol = (char**)shellMalloc(pRc, sizeof(char*) * (nCol+1));
        if( pTab->azlCol ){
          pTab->azlCol[nCol] = shellMPrintf(pRc, "");
          for(i=nCol-1; i>=0; i--){
            pTab->azlCol[i] = shellMPrintf(pRc, "%s, NULL", pTab->azlCol[i+1]);
          }
        }
      }

      if( *pRc!=SQLITE_OK ){
        recoverFreeTable(pTab);
        pTab = 0;
      }else{
        raw_printf(pState->out, 
            "CREATE TABLE %s(rootpgno INTEGER, "
            "pgno INTEGER, nfield INTEGER, id INTEGER", pTab->zQuoted
        );
        for(i=0; i<nCol; i++){
          raw_printf(pState->out, ", c%d", i);
        }
        raw_printf(pState->out, ");\n");
      }
    }
    sqlite3_free(zTab);
  }
  return pTab;
}
#endif /* !(SQLITE_OMIT_VIRTUALTABLE) && defined(SQLITE_ENABLE_DBPAGE_VTAB) */

static int writeDb( char *azArg[], int nArg, ShellState *p ){
  int rc = 0;
  const char *zDestFile = 0;
  const char *zDb = 0;
  sqlite3 *pDest;
  sqlite3_backup *pBackup;
  int j;
  int bAsync = 0;
  const char *zVfs = 0;
  failIfSafeMode(p, "cannot run .%s in safe mode", azArg[0]);
  for(j=1; j<nArg; j++){
    const char *z = azArg[j];
    if( z[0]=='-' ){
      if( z[1]=='-' ) z++;
      if( strcmp(z, "-append")==0 ){
        zVfs = "apndvfs";
      }else
        if( strcmp(z, "-async")==0 ){
          bAsync = 1;
        }else
          {
            utf8_printf(stderr, "unknown option: %s\n", azArg[j]);
            return INVALID_ARGS;
          }
    }else if( zDestFile==0 ){
      zDestFile = azArg[j];
    }else if( zDb==0 ){
      zDb = zDestFile;
      zDestFile = azArg[j];
    }else{
      raw_printf(stderr, "Usage: .backup ?DB? ?OPTIONS? FILENAME\n");
      return INVALID_ARGS;
    }
  }
  if( zDestFile==0 ){
    raw_printf(stderr, "missing FILENAME argument on .backup\n");
    return INVALID_ARGS;
  }
  if( zDb==0 ) zDb = "main";
  rc = sqlite3_open_v2(zDestFile, &pDest, 
                       SQLITE_OPEN_READWRITE|SQLITE_OPEN_CREATE, zVfs);
  if( rc!=SQLITE_OK ){
    utf8_printf(stderr, "Error: cannot open \"%s\"\n", zDestFile);
    close_db(pDest);
    return 1;
  }
  if( bAsync ){
    sqlite3_exec(pDest, "PRAGMA synchronous=OFF; PRAGMA journal_mode=OFF;",
                 0, 0, 0);
  }
  open_db(p, 0);
  pBackup = sqlite3_backup_init(pDest, "main", p->db, zDb);
  if( pBackup==0 ){
    utf8_printf(stderr, "Error: %s\n", sqlite3_errmsg(pDest));
    close_db(pDest);
    return 1;
  }
  while(  (rc = sqlite3_backup_step(pBackup,100))==SQLITE_OK ){}
  sqlite3_backup_finish(pBackup);
  if( rc==SQLITE_DONE ){
    rc = 0;
  }else{
    utf8_printf(stderr, "Error: %s\n", sqlite3_errmsg(pDest));
    rc = 1;
  }
  close_db(pDest);
  return rc;
}

#ifndef OBJECTIFY_COMMANDS
# define OBJECTIFY_COMMANDS 1
#endif

/* Meta-command implementation functions are defined in this section.
COMMENT  Define meta-commands and provide for their dispatch and .help text.
COMMENT  These should be kept in command name order for coding convenience
COMMENT  except where meta-commands share implementation. (The ordering
COMMENT  required for dispatch and help text is effected regardless.) The
COMMENT  effect of this configuration can be seen in generated output or by
COMMENT  executing tool/mkshellc.tcl --parameters (or --details or --help).
COMMENT  Generally, this section defines dispatchable functions inline and
COMMENT  causes collection of dispatch and help table entries, to be later
COMMENT  emitted by certain macros. (See EMIT_* further on.)
*/
DISPATCH_CONFIG[
  RETURN_TYPE=int
  STORAGE_CLASS=static
  ARGS_SIGNATURE=char *$arg4\[\], int $arg5, ShellState *$arg6
  DISPATCH_ENTRY={ "$cmd", ${cmd}Command, $arg1, $arg2, $arg3 },
  CMD_CAPTURE_RE=^\s*{\s*"(\w+)"
  DISPATCHEE_NAME=${cmd}Command
  DC_ARG1_DEFAULT=[string length $cmd]
  DC_ARG2_DEFAULT=0
  DC_ARG3_DEFAULT=0
  DC_ARG4_DEFAULT=azArg
  DC_ARG5_DEFAULT=nArg
  DC_ARG6_DEFAULT=p
  DC_ARG_COUNT=7
];

CONDITION_COMMAND(seeargs defined(SQLITE_GIMME_SEEARGS));
/*****************
 * The .seeargs command
 */
COLLECT_HELP_TEXT[
  ".seeargs                 Echo arguments separated by |",
  "    A near-dummy command for use as a template (to vanish soon)",
];
DISPATCHABLE_COMMAND( seeargs ? 0 0 azArg nArg p ){
  int rc = 0;
  for (rc=1; rc<nArg; ++rc)
    raw_printf(p->out, "%s%s", azArg[rc], (rc==nArg-1)? "\n" : "|");
  return rc;
}

CONDITION_COMMAND(archive !defined(SQLITE_OMIT_VIRTUALTABLE) && defined(SQLITE_HAVE_ZLIB));
/*****************
 * The .archive command
 */
COLLECT_HELP_TEXT[
  ".archive ...             Manage SQL archives",
  "   Each command must have exactly one of the following options:",
  "     -c, --create               Create a new archive",
  "     -u, --update               Add or update files with changed mtime",
  "     -i, --insert               Like -u but always add even if unchanged",
  "     -r, --remove               Remove files from archive",
  "     -t, --list                 List contents of archive",
  "     -x, --extract              Extract files from archive",
  "   Optional arguments:",
  "     -v, --verbose              Print each filename as it is processed",
  "     -f FILE, --file FILE       Use archive FILE (default is current db)",
  "     -a FILE, --append FILE     Open FILE using the apndvfs VFS",
  "     -C DIR, --directory DIR    Read/extract files from directory DIR",
  "     -g, --glob                 Use glob matching for names in archive",
  "     -n, --dryrun               Show the SQL that would have occurred",
  "   Examples:",
  "     .ar -cf ARCHIVE foo bar  # Create ARCHIVE from files foo and bar",
  "     .ar -tf ARCHIVE          # List members of ARCHIVE",
  "     .ar -xvf ARCHIVE         # Verbosely extract files from ARCHIVE",
  "   See also:",
  "      http://sqlite.org/cli.html#sqlite_archive_support",
];
DISPATCHABLE_COMMAND( archive ? 3 0 azArg nArg p ){
  open_db(p, 0);
  failIfSafeMode(p, "cannot run .archive in safe mode");
  return arDotCommand(p, 0, azArg, nArg);
}

/*****************
 * The .auth command
 */
CONDITION_COMMAND(auth !defined(SQLITE_OMIT_AUTHORIZATION));
COLLECT_HELP_TEXT[
  ".auth ON|OFF             Show authorizer callbacks",
];
DISPATCHABLE_COMMAND( auth 3 2 2 azArg nArg p ){
  int rc = 0;
  open_db(p, 0);
  if( booleanValue(azArg[1]) ){
    sqlite3_set_authorizer(p->db, shellAuth, p);
  }else if( p->bSafeModeFuture ){
    sqlite3_set_authorizer(p->db, safeModeAuth, p);
  }else{
    sqlite3_set_authorizer(p->db, 0, 0);
  }
  return rc;
}

/*****************
 * The .backup and .save commands (aliases for each other)
 * These defer to writeDb in the dispatch table, so are not here.
 */
COLLECT_HELP_TEXT[
  ".backup ?DB? FILE        Backup DB (default \"main\") to FILE",
  "   Options:",
  "     --append               Use the appendvfs",
  "     --async                Write the FILE without journal and fsync()",
  ".save ?DB? FILE          Write DB (default \"main\") to FILE",
  "   Options:",
  "     --append               Use the appendvfs",
  "     --async                Write the FILE without journal and fsync()",
];
COLLECT_DISPATCH( * )[
  { "backup", writeDb, 4, 2, 5 },
  { "save", writeDb, 3, 2, 5 },
];

/*****************
 * The .bail command
 */
COLLECT_HELP_TEXT[
  ".bail on|off             Stop after hitting an error.  Default OFF",
];
DISPATCHABLE_COMMAND( bail 3 2 2 ){
  if( nArg==2 ){
    bail_on_error = booleanValue(azArg[1]);
    return 0;
  }else{
    raw_printf(stderr, "Usage: .bail on|off\n");
    return 1;
  }
}

/*****************
 * The .binary and .cd commands
 */
COLLECT_HELP_TEXT[
  ".binary on|off           Turn binary output on or off.  Default OFF",
  ".cd DIRECTORY            Change the working directory to DIRECTORY",
];
DISPATCHABLE_COMMAND( binary 3 2 2 ){
  if( booleanValue(azArg[1]) ){
    setBinaryMode(p->out, 1);
  }else{
    setTextMode(p->out, 1);
  }
  return 0;
}

DISPATCHABLE_COMMAND( cd ? 2 2 ){
  int rc=0;
  failIfSafeMode(p, "cannot run .cd in safe mode");
#if defined(_WIN32) || defined(WIN32)
  wchar_t *z = sqlite3_win32_utf8_to_unicode(azArg[1]);
  rc = !SetCurrentDirectoryW(z);
  sqlite3_free(z);
#else
  rc = chdir(azArg[1]);
#endif
  if( rc ){
    utf8_printf(stderr, "Cannot change to directory \"%s\"\n", azArg[1]);
    rc = 1;
  }
  return rc;
}

/* The undocumented ".breakpoint" command causes a call
** to the no-op routine named test_breakpoint().
*/
DISPATCHABLE_COMMAND( breakpoint 3 1 1 ){
  test_breakpoint();
  return 0;
}

/*****************
 * The .changes, .check, .clone and .connection commands
 */
COLLECT_HELP_TEXT[
  ".changes on|off          Show number of rows changed by SQL",
  ".check GLOB              Fail if output since .testcase does not match",
  ".clone NEWDB             Clone data into NEWDB from the existing database",
  ".connection [close] [#]  Open or close an auxiliary database connection",
];
DISPATCHABLE_COMMAND( changes 3 2 2 ){
  setOrClearFlag(p, SHFLG_CountChanges, azArg[1]);
  return 0;
}
DISPATCHABLE_COMMAND( check 3 0 0 ){
  /* Cancel output redirection, if it is currently set (by .testcase)
  ** Then read the content of the testcase-out.txt file and compare against
  ** azArg[1].  If there are differences, report an error and exit.
  */
  char *zRes = 0;
  int rc=0;
  output_reset(p);
  if( nArg!=2 ){
    raw_printf(stderr, "Usage: .check GLOB-PATTERN\n");
    rc = 2;
  }else if( (zRes = readFile("testcase-out.txt", 0))==0 ){
    raw_printf(stderr, "Error: cannot read 'testcase-out.txt'\n");
    rc = 2;
  }else if( testcase_glob(azArg[1],zRes)==0 ){
    utf8_printf(stderr,
                "testcase-%s FAILED\n Expected: [%s]\n      Got: [%s]\n",
                p->zTestcase, azArg[1], zRes);
    rc = 1;
  }else{
    utf8_printf(stdout, "testcase-%s ok\n", p->zTestcase);
    p->nCheck++;
  }
  sqlite3_free(zRes);
  return rc;
}
DISPATCHABLE_COMMAND( clone ? 2 2 ){
  failIfSafeMode(p, "cannot run .clone in safe mode");
  tryToClone(p, azArg[1]);
  return 0;
}
DISPATCHABLE_COMMAND( connection ? 1 4 ){
  if( nArg==1 ){
    /* List available connections */
    int i;
    for(i=0; i<ArraySize(p->aAuxDb); i++){
      const char *zFile = p->aAuxDb[i].zDbFilename;
      if( p->aAuxDb[i].db==0 && p->pAuxDb!=&p->aAuxDb[i] ){
	zFile = "(not open)";
      }else if( zFile==0 ){
	zFile = "(memory)";
      }else if( zFile[0]==0 ){
	zFile = "(temporary-file)";
      }
      if( p->pAuxDb == &p->aAuxDb[i] ){
	utf8_printf(stdout, "ACTIVE %d: %s\n", i, zFile);
      }else if( p->aAuxDb[i].db!=0 ){
	utf8_printf(stdout, "       %d: %s\n", i, zFile);
      }
    }
  }else if( nArg==2 && IsDigit(azArg[1][0]) && azArg[1][1]==0 ){
    int i = azArg[1][0] - '0';
    if( p->pAuxDb != &p->aAuxDb[i] && i>=0 && i<ArraySize(p->aAuxDb) ){
      p->pAuxDb->db = p->db;
      p->pAuxDb = &p->aAuxDb[i];
      globalDb = p->db = p->pAuxDb->db;
      p->pAuxDb->db = 0;
    }
  }else if( nArg==3 && strcmp(azArg[1], "close")==0
	    && IsDigit(azArg[2][0]) && azArg[2][1]==0 ){
    int i = azArg[2][0] - '0';
    if( i<0 || i>=ArraySize(p->aAuxDb) ){
      /* No-op */
    }else if( p->pAuxDb == &p->aAuxDb[i] ){
      raw_printf(stderr, "cannot close the active database connection\n");
      return 1;
    }else if( p->aAuxDb[i].db ){
      session_close_all(p, i);
      close_db(p->aAuxDb[i].db);
      p->aAuxDb[i].db = 0;
    }
  }else{
    raw_printf(stderr, "Usage: .connection [close] [CONNECTION-NUMBER]\n");
    return 1;
  }
  return 0;
}

/*****************
 * The .databases, .dbconfig and .dbinfo commands
 */
COLLECT_HELP_TEXT[
  ".databases               List names and files of attached databases",
  ".dbconfig ?op? ?val?     List or change sqlite3_db_config() options",
  ".dbinfo ?DB?             Show status information about the database",
];
DISPATCHABLE_COMMAND( databases 2 1 1 ){
  int rc;
  char **azName = 0;
  int nName = 0;
  sqlite3_stmt *pStmt;
  int i;
  open_db(p, 0);
  rc = sqlite3_prepare_v2(p->db, "PRAGMA database_list", -1, &pStmt, 0);
  if( rc ){
    utf8_printf(stderr, "Error: %s\n", sqlite3_errmsg(p->db));
    rc = 1;
  }else{
    while( sqlite3_step(pStmt)==SQLITE_ROW ){
      const char *zSchema = (const char *)sqlite3_column_text(pStmt,1);
      const char *zFile = (const char*)sqlite3_column_text(pStmt,2);
      azName = sqlite3_realloc(azName, (nName+1)*2*sizeof(char*));
      if( azName==0 ){ shell_out_of_memory();  /* Does not return */ }
      azName[nName*2] = strdup(zSchema);
      azName[nName*2+1] = strdup(zFile);
      nName++;
    }
  }
  sqlite3_finalize(pStmt);
  for(i=0; i<nName; i++){
    int eTxn = sqlite3_txn_state(p->db, azName[i*2]);
    int bRdonly = sqlite3_db_readonly(p->db, azName[i*2]);
    const char *z = azName[i*2+1];
    utf8_printf(p->out, "%s: %s %s%s\n",
                azName[i*2],
                z && z[0] ? z : "\"\"",
                bRdonly ? "r/o" : "r/w",
                eTxn==SQLITE_TXN_NONE ? "" :
                eTxn==SQLITE_TXN_READ ? " read-txn" : " write-txn");
    free(azName[i*2]);
    free(azName[i*2+1]);
  }
  sqlite3_free(azName);
  return rc;
}
DISPATCHABLE_COMMAND( dbconfig 3 1 3 ){
  static const struct DbConfigChoices {
    const char *zName;
    int op;
  } aDbConfig[] = {
    { "defensive",          SQLITE_DBCONFIG_DEFENSIVE             },
    { "dqs_ddl",            SQLITE_DBCONFIG_DQS_DDL               },
    { "dqs_dml",            SQLITE_DBCONFIG_DQS_DML               },
    { "enable_fkey",        SQLITE_DBCONFIG_ENABLE_FKEY           },
    { "enable_qpsg",        SQLITE_DBCONFIG_ENABLE_QPSG           },
    { "enable_trigger",     SQLITE_DBCONFIG_ENABLE_TRIGGER        },
    { "enable_view",        SQLITE_DBCONFIG_ENABLE_VIEW           },
    { "fts3_tokenizer",     SQLITE_DBCONFIG_ENABLE_FTS3_TOKENIZER },
    { "legacy_alter_table", SQLITE_DBCONFIG_LEGACY_ALTER_TABLE    },
    { "legacy_file_format", SQLITE_DBCONFIG_LEGACY_FILE_FORMAT    },
    { "load_extension",     SQLITE_DBCONFIG_ENABLE_LOAD_EXTENSION },
    { "no_ckpt_on_close",   SQLITE_DBCONFIG_NO_CKPT_ON_CLOSE      },
    { "reset_database",     SQLITE_DBCONFIG_RESET_DATABASE        },
    { "trigger_eqp",        SQLITE_DBCONFIG_TRIGGER_EQP           },
    { "trusted_schema",     SQLITE_DBCONFIG_TRUSTED_SCHEMA        },
    { "writable_schema",    SQLITE_DBCONFIG_WRITABLE_SCHEMA       },
  };
  int ii, v;
  open_db(p, 0);
  for(ii=0; ii<ArraySize(aDbConfig); ii++){
    if( nArg>1 && strcmp(azArg[1], aDbConfig[ii].zName)!=0 ) continue;
    if( nArg>=3 ){
      sqlite3_db_config(p->db, aDbConfig[ii].op, booleanValue(azArg[2]), 0);
    }
    sqlite3_db_config(p->db, aDbConfig[ii].op, -1, &v);
    utf8_printf(p->out, "%19s %s\n", aDbConfig[ii].zName, v ? "on" : "off");
    if( nArg>1 ) break;
  }
  if( nArg>1 && ii==ArraySize(aDbConfig) ){
    utf8_printf(stderr, "Error: unknown dbconfig \"%s\"\n", azArg[1]);
    utf8_printf(stderr, "Enter \".dbconfig\" with no arguments for a list\n");
    return 1;
  }   
  return 0;
}
DISPATCHABLE_COMMAND( dbinfo 3 1 2 ){
  return shell_dbinfo_command(p, nArg, azArg);
}

/*****************
 * The .dump, .echo and .eqp commands
 */
COLLECT_HELP_TEXT[
  ".dump ?OBJECTS?          Render database content as SQL",
  "   Options:",
  "     --data-only            Output only INSERT statements",
  "     --newlines             Allow unescaped newline characters in output",
  "     --nosys                Omit system tables (ex: \"sqlite_stat1\")",
  "     --preserve-rowids      Include ROWID values in the output",
  "   OBJECTS is a LIKE pattern for tables, indexes, triggers or views to dump",
  "   Additional LIKE patterns can be given in subsequent arguments",
  ".echo on|off             Turn command echo on or off",
  ".eqp on|off|full|...     Enable or disable automatic EXPLAIN QUERY PLAN",
  "   Other Modes:",
#ifdef SQLITE_DEBUG
  "      test                  Show raw EXPLAIN QUERY PLAN output",
  "      trace                 Like \"full\" but enable \"PRAGMA vdbe_trace\"",
#endif
  "      trigger               Like \"full\" but also show trigger bytecode",
];
DISPATCHABLE_COMMAND( dump ? 1 2 ){
  char *zLike = 0;
  char *zSql;
  int i;
  int savedShowHeader = p->showHeader;
  int savedShellFlags = p->shellFlgs;
  ShellClearFlag(p, 
     SHFLG_PreserveRowid|SHFLG_Newlines|SHFLG_Echo
     |SHFLG_DumpDataOnly|SHFLG_DumpNoSys);
  for(i=1; i<nArg; i++){
    if( azArg[i][0]=='-' ){
      const char *z = azArg[i]+1;
      if( z[0]=='-' ) z++;
      if( strcmp(z,"preserve-rowids")==0 ){
#ifdef SQLITE_OMIT_VIRTUALTABLE
        raw_printf(stderr, "The --preserve-rowids option is not compatible"
                   " with SQLITE_OMIT_VIRTUALTABLE\n");
        sqlite3_free(zLike);
        return 1;
#else
        ShellSetFlag(p, SHFLG_PreserveRowid);
#endif
      }else{
        if( strcmp(z,"newlines")==0 ){
          ShellSetFlag(p, SHFLG_Newlines);
        }else if( strcmp(z,"data-only")==0 ){
          ShellSetFlag(p, SHFLG_DumpDataOnly);
        }else if( strcmp(z,"nosys")==0 ){
          ShellSetFlag(p, SHFLG_DumpNoSys);
        }else{
          raw_printf(stderr, "Unknown option \"%s\" on \".dump\"\n", azArg[i]);
          sqlite3_free(zLike);
          return 1;
        }
      }
    }else{
      /* azArg[i] contains a LIKE pattern. This ".dump" request should
      ** only dump data for tables for which either the table name matches
      ** the LIKE pattern, or the table appears to be a shadow table of
      ** a virtual table for which the name matches the LIKE pattern.
      */
      char *zExpr = sqlite3_mprintf(
                    "name LIKE %Q ESCAPE '\\' OR EXISTS ("
                    "  SELECT 1 FROM sqlite_schema WHERE "
                    "    name LIKE %Q ESCAPE '\\' AND"
                    "    sql LIKE 'CREATE VIRTUAL TABLE%%' AND"
                    "    substr(o.name, 1, length(name)+1) == (name||'_')"
                    ")", azArg[i], azArg[i]
                    );
      
      if( zLike ){
        zLike = sqlite3_mprintf("%z OR %z", zLike, zExpr);
      }else{
        zLike = zExpr;
      }
    }
  }

  open_db(p, 0);

  if( (p->shellFlgs & SHFLG_DumpDataOnly)==0 ){
    /* When playing back a "dump", the content might appear in an order
    ** which causes immediate foreign key constraints to be violated.
    ** So disable foreign-key constraint enforcement to prevent problems. */
    raw_printf(p->out, "PRAGMA foreign_keys=OFF;\n");
    raw_printf(p->out, "BEGIN TRANSACTION;\n");
  }
  p->writableSchema = 0;
  p->showHeader = 0;
  /* Set writable_schema=ON since doing so forces SQLite to initialize
  ** as much of the schema as it can even if the sqlite_schema table is
  ** corrupt. */
  sqlite3_exec(p->db, "SAVEPOINT dump; PRAGMA writable_schema=ON", 0, 0, 0);
  p->nErr = 0;
  if( zLike==0 ) zLike = sqlite3_mprintf("true");
  zSql = sqlite3_mprintf(
           "SELECT name, type, sql FROM sqlite_schema AS o "
           "WHERE (%s) AND type=='table'"
           "  AND sql NOT NULL"
           " ORDER BY tbl_name='sqlite_sequence', rowid",
           zLike
         );
  run_schema_dump_query(p,zSql);
  sqlite3_free(zSql);
  if( (p->shellFlgs & SHFLG_DumpDataOnly)==0 ){
    zSql = sqlite3_mprintf(
             "SELECT sql FROM sqlite_schema AS o "
             "WHERE (%s) AND sql NOT NULL"
             "  AND type IN ('index','trigger','view')",
             zLike
           );
    run_table_dump_query(p, zSql);
    sqlite3_free(zSql);
  }
  sqlite3_free(zLike);
  if( p->writableSchema ){
    raw_printf(p->out, "PRAGMA writable_schema=OFF;\n");
    p->writableSchema = 0;
  }
  sqlite3_exec(p->db, "PRAGMA writable_schema=OFF;", 0, 0, 0);
  sqlite3_exec(p->db, "RELEASE dump;", 0, 0, 0);
  if( (p->shellFlgs & SHFLG_DumpDataOnly)==0 ){
    raw_printf(p->out, p->nErr?"ROLLBACK; -- due to errors\n":"COMMIT;\n");
  }
  p->showHeader = savedShowHeader;
  p->shellFlgs = savedShellFlags;

  return 0;
}
DISPATCHABLE_COMMAND( echo ? 2 2 ){
  setOrClearFlag(p, SHFLG_Echo, azArg[1]);
  return 0;
}
DISPATCHABLE_COMMAND( eqp ? 0 0 ){
  if( nArg==2 ){
    p->autoEQPtest = 0;
    if( p->autoEQPtrace ){
      if( p->db ) sqlite3_exec(p->db, "PRAGMA vdbe_trace=OFF;", 0, 0, 0);
      p->autoEQPtrace = 0;
    }
    if( strcmp(azArg[1],"full")==0 ){
      p->autoEQP = AUTOEQP_full;
    }else if( strcmp(azArg[1],"trigger")==0 ){
      p->autoEQP = AUTOEQP_trigger;
#ifdef SQLITE_DEBUG
    }else if( strcmp(azArg[1],"test")==0 ){
      p->autoEQP = AUTOEQP_on;
      p->autoEQPtest = 1;
    }else if( strcmp(azArg[1],"trace")==0 ){
      p->autoEQP = AUTOEQP_full;
      p->autoEQPtrace = 1;
      open_db(p, 0);
      sqlite3_exec(p->db, "SELECT name FROM sqlite_schema LIMIT 1", 0, 0, 0);
      sqlite3_exec(p->db, "PRAGMA vdbe_trace=ON;", 0, 0, 0);
#endif
    }else{
      p->autoEQP = (u8)booleanValue(azArg[1]);
    }
  }else{
    raw_printf(stderr, "Usage: .eqp off|on|trace|trigger|full\n");
    return 1;
  }
}

/*****************
 * The .expert and .explain commands
 */
CONDITION_COMMAND( expert !defined(SQLITE_OMIT_VIRTUALTABLE) );
COLLECT_HELP_TEXT[
  ".expert                  Suggest indexes for queries",
  ".explain ?on|off|auto?   Change the EXPLAIN formatting mode.  Default: auto",
];
DISPATCHABLE_COMMAND( explain ? 1 2 ){
  /* The ".explain" command is automatic now.  It is largely
  ** pointless, retained purely for backwards compatibility */
  int val = 1;
  if( nArg==2 ){
    if( strcmp(azArg[1],"auto")==0 ){
      val = 99;
    }else{
      val =  booleanValue(azArg[1]);
    }
  }
  if( val==1 && p->mode!=MODE_Explain ){
    p->normalMode = p->mode;
    p->mode = MODE_Explain;
    p->autoExplain = 0;
  }else if( val==0 ){
    if( p->mode==MODE_Explain ) p->mode = p->normalMode;
    p->autoExplain = 0;
  }else if( val==99 ){
    if( p->mode==MODE_Explain ) p->mode = p->normalMode;
    p->autoExplain = 1;
  }
}
DISPATCHABLE_COMMAND( expert ? 1 1 ){
  open_db(p, 0);
  expertDotCommand(p, azArg, nArg);
  return 0;
}

/*****************
 * The .excel, .once and .output commands
 * These share much implementation, so they stick together.
 */
COLLECT_HELP_TEXT[
  ".excel                   Display the output of next command in spreadsheet",
  "   --bom                   Prefix the file with a UTF8 byte-order mark",
  ".once ?OPTIONS? ?FILE?   Output for the next SQL command only to FILE",
  "   If FILE begins with '|' then open it as a command to be piped into.",
  "   Options:",
  "     --bom                 Prefix output with a UTF8 byte-order mark",
  "     -e                    Send output to the system text editor",
  "     -x       Send output as CSV to a spreadsheet (same as \".excel\")",
  ".output ?FILE?           Send output to FILE or stdout if FILE is omitted",
  "   If FILE begins with '|' then open it as a command to be piped into.",
  "   Options:",
  "     --bom                 Prefix output with a UTF8 byte-order mark",
  "     -e                    Send output to the system text editor",
  "     -x       Send output as CSV to a spreadsheet (same as \".excel\")",
];
static int outputRedirs(char *[], int, ShellState *, int bOnce, int eMode);
DISPATCHABLE_COMMAND( excel ? 1 2 ){
  return outputRedirs(azArg, nArg, p, 2, 'x');
}
DISPATCHABLE_COMMAND( once ? 1 6 ){
  return outputRedirs(azArg, nArg, p, 1, 0);
}
DISPATCHABLE_COMMAND( output ? 1 6 ){
  return outputRedirs(azArg, nArg, p, 0, 0);
}

static int outputRedirs(char *azArg[], int nArg, ShellState *p,
                        int bOnce, int eMode){
  /* bOnce => 0: .output, 1: .once, 2: .excel */
  /* eMode => 'x' for excel, else 0 */
  int rc = 0;
  char *zFile = 0;
  int bTxtMode = 0;
  int i;
  int bBOM = 0;
  failIfSafeMode(p, "cannot run .%s in safe mode", azArg[0]);
  for(i=1; i<nArg; i++){
    char *z = azArg[i];
    if( z[0]=='-' ){
      if( z[1]=='-' ) z++;
      if( strcmp(z,"-bom")==0 ){
        bBOM = 1;
      }else if( bOnce!=2 && strcmp(z,"-x")==0 ){
        eMode = 'x';  /* spreadsheet */
      }else if( bOnce!=2 && strcmp(z,"-e")==0 ){
        eMode = 'e';  /* text editor */
      }else{
        utf8_printf(p->out,"ERROR: unknown option: \"%s\".  Usage:\n",azArg[i]);
        showHelp(p->out, azArg[0]);
        return 1;
      }
    }else if( zFile==0 && eMode!='e' && eMode!='x' ){
      zFile = sqlite3_mprintf("%s", z);
      if( zFile[0]=='|' ){
        while( i+1<nArg ) zFile = sqlite3_mprintf("%z %s", zFile, azArg[++i]);
        break;
      }
    }else{
      utf8_printf(p->out,"ERROR: extra parameter: \"%s\".  Usage:\n", azArg[i]);
      showHelp(p->out, azArg[0]);
      sqlite3_free(zFile);
      return 1;
    }
  }
  if( zFile==0 ) zFile = sqlite3_mprintf("stdout");
  if( bOnce ){
    p->outCount = 2;
  }else{
    p->outCount = 0;
  }
  output_reset(p);
#ifndef SQLITE_NOHAVE_SYSTEM
  if( eMode=='e' || eMode=='x' ){
    p->doXdgOpen = 1;
    outputModePush(p);
    if( eMode=='x' ){
      /* spreadsheet mode.  Output as CSV. */
      newTempFile(p, "csv");
      ShellClearFlag(p, SHFLG_Echo);
      p->mode = MODE_Csv;
      sqlite3_snprintf(sizeof(p->colSeparator), p->colSeparator, SEP_Comma);
      sqlite3_snprintf(sizeof(p->rowSeparator), p->rowSeparator, SEP_CrLf);
    }else{
      /* text editor mode */
      newTempFile(p, "txt");
      bTxtMode = 1;
    }
    sqlite3_free(zFile);
    zFile = sqlite3_mprintf("%s", p->zTempFile);
  }
#endif /* SQLITE_NOHAVE_SYSTEM */
  if( zFile[0]=='|' ){
#ifdef SQLITE_OMIT_POPEN
    raw_printf(stderr, "Error: pipes are not supported in this OS\n");
    rc = 1;
    p->out = stdout;
#else
    p->out = popen(zFile + 1, "w");
    if( p->out==0 ){
      utf8_printf(stderr,"Error: cannot open pipe \"%s\"\n", zFile + 1);
      p->out = stdout;
      rc = 1;
    }else{
      if( bBOM ) fprintf(p->out,"\357\273\277");
      sqlite3_snprintf(sizeof(p->outfile), p->outfile, "%s", zFile);
    }
#endif
  }else{
    p->out = output_file_open(zFile, bTxtMode);
    if( p->out==0 ){
      if( strcmp(zFile,"off")!=0 ){
        utf8_printf(stderr,"Error: cannot write to \"%s\"\n", zFile);
      }
      p->out = stdout;
      rc = 1;
    } else {
      if( bBOM ) fprintf(p->out,"\357\273\277");
      sqlite3_snprintf(sizeof(p->outfile), p->outfile, "%s", zFile);
    }
  }
  sqlite3_free(zFile);
  return rc;
}


/*****************
 * The .filectrl and fullschema commands
 */
COLLECT_HELP_TEXT[
  ".filectrl CMD ...        Run various sqlite3_file_control() operations",
  "   --schema SCHEMA         Use SCHEMA instead of \"main\"",
  "   --help                  Show CMD details",
  ".fullschema ?--indent?   Show schema and the content of sqlite_stat tables",
];
DISPATCHABLE_COMMAND( filectrl ? 2 0 ){
  static const struct {
    const char *zCtrlName;   /* Name of a test-control option */
    int ctrlCode;            /* Integer code for that option */
    const char *zUsage;      /* Usage notes */
  } aCtrl[] = {
    { "chunk_size",     SQLITE_FCNTL_CHUNK_SIZE,      "SIZE"           },
    { "data_version",   SQLITE_FCNTL_DATA_VERSION,    ""               },
    { "has_moved",      SQLITE_FCNTL_HAS_MOVED,       ""               },  
    { "lock_timeout",   SQLITE_FCNTL_LOCK_TIMEOUT,    "MILLISEC"       },
    { "persist_wal",    SQLITE_FCNTL_PERSIST_WAL,     "[BOOLEAN]"      },
 /* { "pragma",         SQLITE_FCNTL_PRAGMA,          "NAME ARG"       },*/
    { "psow",       SQLITE_FCNTL_POWERSAFE_OVERWRITE, "[BOOLEAN]"      },
    { "reserve_bytes",  SQLITE_FCNTL_RESERVE_BYTES,   "[N]"            },
    { "size_limit",     SQLITE_FCNTL_SIZE_LIMIT,      "[LIMIT]"        },
    { "tempfilename",   SQLITE_FCNTL_TEMPFILENAME,    ""               },
 /* { "win32_av_retry", SQLITE_FCNTL_WIN32_AV_RETRY,  "COUNT DELAY"    },*/
  };
  int filectrl = -1;
  int iCtrl = -1;
  sqlite3_int64 iRes = 0;  /* Integer result to display if rc2==1 */
  int isOk = 0;            /* 0: usage  1: %lld  2: no-result */
  int n2, i;
  const char *zCmd = 0;
  const char *zSchema = 0;

  open_db(p, 0);
  zCmd = nArg>=2 ? azArg[1] : "help";

  if( zCmd[0]=='-' 
      && (strcmp(zCmd,"--schema")==0 || strcmp(zCmd,"-schema")==0)
      && nArg>=4
      ){
    zSchema = azArg[2];
    for(i=3; i<nArg; i++) azArg[i-2] = azArg[i];
    nArg -= 2;
    zCmd = azArg[1];
  }

  /* The argument can optionally begin with "-" or "--" */
  if( zCmd[0]=='-' && zCmd[1] ){
    zCmd++;
    if( zCmd[0]=='-' && zCmd[1] ) zCmd++;
  }

  /* --help lists all file-controls */
  if( strcmp(zCmd,"help")==0 ){
    utf8_printf(p->out, "Available file-controls:\n");
    for(i=0; i<ArraySize(aCtrl); i++){
      utf8_printf(p->out, "  .filectrl %s %s\n",
                  aCtrl[i].zCtrlName, aCtrl[i].zUsage);
    }
    return 1;
  }
  
  /* Convert filectrl text option to value. Allow any
  ** unique prefix of the option name, or a numerical value. */
  n2 = strlen30(zCmd);
  for(i=0; i<ArraySize(aCtrl); i++){
    if( strncmp(zCmd, aCtrl[i].zCtrlName, n2)==0 ){
      if( filectrl<0 ){
        filectrl = aCtrl[i].ctrlCode;
        iCtrl = i;
      }else{
        utf8_printf(stderr, "Error: ambiguous file-control: \"%s\"\n"
                    "Use \".filectrl --help\" for help\n", zCmd);
        return 1;
      }
    }
  }
  if( filectrl<0 ){
    utf8_printf(stderr,"Error: unknown file-control: %s\n"
                "Use \".filectrl --help\" for help\n", zCmd);
  }else{
   switch(filectrl){
    case SQLITE_FCNTL_SIZE_LIMIT: {
      if( nArg!=2 && nArg!=3 ) break;
      iRes = nArg==3 ? integerValue(azArg[2]) : -1;
      sqlite3_file_control(p->db, zSchema, SQLITE_FCNTL_SIZE_LIMIT, &iRes);
      isOk = 1;
      break;
    }
    case SQLITE_FCNTL_LOCK_TIMEOUT:
    case SQLITE_FCNTL_CHUNK_SIZE: {
      int x;
      if( nArg!=3 ) break;
      x = (int)integerValue(azArg[2]);
      sqlite3_file_control(p->db, zSchema, filectrl, &x);
      isOk = 2;
      break;
    }
    case SQLITE_FCNTL_PERSIST_WAL:
    case SQLITE_FCNTL_POWERSAFE_OVERWRITE: {
      int x;
      if( nArg!=2 && nArg!=3 ) break;
      x = nArg==3 ? booleanValue(azArg[2]) : -1;
      sqlite3_file_control(p->db, zSchema, filectrl, &x);
      iRes = x;
      isOk = 1;
      break;
    }
    case SQLITE_FCNTL_DATA_VERSION:
    case SQLITE_FCNTL_HAS_MOVED: {
      int x;
      if( nArg!=2 ) break;
      sqlite3_file_control(p->db, zSchema, filectrl, &x);
      iRes = x;
      isOk = 1;
      break;
    }
    case SQLITE_FCNTL_TEMPFILENAME: {
      char *z = 0;
      if( nArg!=2 ) break;
      sqlite3_file_control(p->db, zSchema, filectrl, &z);
      if( z ){
        utf8_printf(p->out, "%s\n", z);
        sqlite3_free(z);
      }
      isOk = 2;
      break;
    }
    case SQLITE_FCNTL_RESERVE_BYTES: {
      int x;
      if( nArg>=3 ){
        x = atoi(azArg[2]);
        sqlite3_file_control(p->db, zSchema, filectrl, &x);
      }
      x = -1;
      sqlite3_file_control(p->db, zSchema, filectrl, &x);
      utf8_printf(p->out,"%d\n", x);
      isOk = 2;
      break;
    }
   }
  }
  if( isOk==0 && iCtrl>=0 ){
    utf8_printf(p->out, "Usage: .filectrl %s %s\n", zCmd,aCtrl[iCtrl].zUsage);
    return 1;
  }else if( isOk==1 ){
    char zBuf[100];
    sqlite3_snprintf(sizeof(zBuf), zBuf, "%lld", iRes);
    raw_printf(p->out, "%s\n", zBuf);
  }
  return 0;
}

DISPATCHABLE_COMMAND( fullschema ? 1 2 ){
  int rc;
  ShellState data;
  int doStats = 0;
  memcpy(&data, p, sizeof(data));
  data.showHeader = 0;
  data.cMode = data.mode = MODE_Semi;
  if( nArg==2 && optionMatch(azArg[1], "indent") ){
    data.cMode = data.mode = MODE_Pretty;
    nArg = 1;
  }
  if( nArg!=1 ){
    raw_printf(stderr, "Usage: .fullschema ?--indent?\n");
    return 1;
  }
  open_db(p, 0);
  rc = sqlite3_exec(p->db,
    "SELECT sql FROM"
    "  (SELECT sql sql, type type, tbl_name tbl_name, name name, rowid x"
    "     FROM sqlite_schema UNION ALL"
    "   SELECT sql, type, tbl_name, name, rowid FROM sqlite_temp_schema) "
    "WHERE type!='meta' AND sql NOTNULL AND name NOT LIKE 'sqlite_%' "
    "ORDER BY x",
    callback, &data, 0
  );
  if( rc==SQLITE_OK ){
    sqlite3_stmt *pStmt;
    rc = sqlite3_prepare_v2(p->db,
                            "SELECT rowid FROM sqlite_schema"
                            " WHERE name GLOB 'sqlite_stat[134]'",
                            -1, &pStmt, 0);
    doStats = sqlite3_step(pStmt)==SQLITE_ROW;
    sqlite3_finalize(pStmt);
  }
  if( doStats==0 ){
    raw_printf(p->out, "/* No STAT tables available */\n");
  }else{
    raw_printf(p->out, "ANALYZE sqlite_schema;\n");
    data.cMode = data.mode = MODE_Insert;
    data.zDestTable = "sqlite_stat1";
    shell_exec(&data, "SELECT * FROM sqlite_stat1", 0);
    data.zDestTable = "sqlite_stat4";
    shell_exec(&data, "SELECT * FROM sqlite_stat4", 0);
    raw_printf(p->out, "ANALYZE sqlite_schema;\n");
  }
  return rc > 0;
}

/*****************
 * The .headers command
 */
COLLECT_HELP_TEXT[
  ".headers on|off          Turn display of headers on or off",
];
DISPATCHABLE_COMMAND( headers 6 1 2 ){
  p->showHeader = booleanValue(azArg[1]);
  p->shellFlgs |= SHFLG_HeaderSet;
  return 0;
}

/*****************
 * The .help command
 */
COLLECT_HELP_TEXT[
  ".help ?(PATTERN|-all)? Show help text for some or all command(s)",
  "   PATTERN                Show help for matching command(s)",
  "   -all                   Show all help for all commands",
];
DISPATCHABLE_COMMAND( help 3 1 2 ){
  const char *zPat = 0;
  if( nArg>1 ){
    char *z = azArg[1];
    if( strcmp(z,"-a")==0
        || strcmp(z,"-all")==0
        || strcmp(z,"--all")==0 ){
      zPat = "";
    }else{
      zPat = z;
    }
  }
  if( showHelp(p->out, zPat)==0 ){
    utf8_printf(p->out, "Nothing matches '%s'\n", azArg[1]);
  }
  /* Help pleas never fail! */
  return 0;
}

/*****************
 * The .import command
 */
COLLECT_HELP_TEXT[
  ".import FILE TABLE       Import data from FILE into TABLE",
  "   Options:",
  "     --ascii               Use \\037 and \\036 as column and row separators",
  "     --csv                 Use , and \\n as column and row separators",
  "     --skip N              Skip the first N rows of input",
  "     -v                    \"Verbose\" - increase auxiliary output",
  "   Notes:",
  "     *  If TABLE does not exist, it is created.  The first row of input",
  "        determines the column names.",
  "     *  If neither --csv or --ascii are used, the input mode is derived",
  "        from the \".mode\" output mode",
  "     *  If FILE begins with \"|\" then it is a command that generates the",
  "        input text.",
];
DISPATCHABLE_COMMAND( import ? 3 7 ){
  char *zTable = 0;           /* Insert data into this table */
  char *zFile = 0;            /* Name of file to extra content from */
  sqlite3_stmt *pStmt = NULL; /* A statement */
  int nCol;                   /* Number of columns in the table */
  int nByte;                  /* Number of bytes in an SQL string */
  int i, j;                   /* Loop counters */
  int needCommit;             /* True to COMMIT or ROLLBACK at end */
  int nSep;                   /* Number of bytes in p->colSeparator[] */
  char *zSql;                 /* An SQL statement */
  ImportCtx sCtx;             /* Reader context */
  char *(SQLITE_CDECL *xRead)(ImportCtx*); /* Func to read one value */
  int eVerbose = 0;           /* Larger for more console output */
  int nSkip = 0;              /* Initial lines to skip */
  int useOutputMode = 1;      /* Use output mode to determine separators */
  int rc = 0;

  failIfSafeMode(p, "cannot run .import in safe mode");
  memset(&sCtx, 0, sizeof(sCtx));
  if( 0==(sCtx.z = sqlite3_malloc64(120)) ){
    shell_out_of_memory();
  }

  if( p->mode==MODE_Ascii ){
    xRead = ascii_read_one_field;
  }else{
    xRead = csv_read_one_field;
  }
  for(i=1; i<nArg; i++){
    char *z = azArg[i];
    if( z[0]=='-' && z[1]=='-' ) z++;
    if( z[0]!='-' ){
      if( zFile==0 ){
        zFile = z;
      }else if( zTable==0 ){
        zTable = z;
      }else{
        utf8_printf(p->out, "ERROR: extra argument: \"%s\".  Usage:\n", z);
        showHelp(p->out, "import");
        return 1;
      }
    }else if( strcmp(z,"-v")==0 ){
      eVerbose++;
    }else if( strcmp(z,"-skip")==0 && i<nArg-1 ){
      nSkip = integerValue(azArg[++i]);
    }else if( strcmp(z,"-ascii")==0 ){
      sCtx.cColSep = SEP_Unit[0];
      sCtx.cRowSep = SEP_Record[0];
      xRead = ascii_read_one_field;
      useOutputMode = 0;
    }else if( strcmp(z,"-csv")==0 ){
      sCtx.cColSep = ',';
      sCtx.cRowSep = '\n';
      xRead = csv_read_one_field;
      useOutputMode = 0;
    }else{
      utf8_printf(p->out, "ERROR: unknown option: \"%s\".  Usage:\n", z);
      showHelp(p->out, "import");
      return 1;
    }
  }
  if( zTable==0 ){
    utf8_printf(p->out, "ERROR: missing %s argument. Usage:\n",
                zFile==0 ? "FILE" : "TABLE");
    showHelp(p->out, "import");
    return 1;
  }
  seenInterrupt = 0;
  open_db(p, 0);
  if( useOutputMode ){
    /* If neither the --csv or --ascii options are specified, then set
    ** the column and row separator characters from the output mode. */
    nSep = strlen30(p->colSeparator);
    if( nSep==0 ){
      raw_printf(stderr,
                 "Error: non-null column separator required for import\n");
      return 1;
    }
    if( nSep>1 ){
      raw_printf(stderr, 
                 "Error: multi-character or multi-byte column separators"
                 " not allowed for import\n");
      return 1;
    }
    nSep = strlen30(p->rowSeparator);
    if( nSep==0 ){
      raw_printf(stderr,
                 "Error: non-null row separator required for import\n");
      return 1;
    }
    if( nSep==2 && p->mode==MODE_Csv && strcmp(p->rowSeparator,SEP_CrLf)==0 ){
      /* When importing CSV (only), if the row separator is set to the
      ** default output row separator, change it to the default input
      ** row separator.  This avoids having to maintain different input
      ** and output row separators. */
      sqlite3_snprintf(sizeof(p->rowSeparator), p->rowSeparator, SEP_Row);
      nSep = strlen30(p->rowSeparator);
    }
    if( nSep>1 ){
      raw_printf(stderr, "Error: multi-character row separators not allowed"
                 " for import\n");
      return 1;
    }
    sCtx.cColSep = p->colSeparator[0];
    sCtx.cRowSep = p->rowSeparator[0];
  }
  sCtx.zFile = zFile;
  sCtx.nLine = 1;
  if( sCtx.zFile[0]=='|' ){
#ifdef SQLITE_OMIT_POPEN
    raw_printf(stderr, "Error: pipes are not supported in this OS\n");
    return 1;
#else
    sCtx.in = popen(sCtx.zFile+1, "r");
    sCtx.zFile = "<pipe>";
    sCtx.xCloser = pclose;
#endif
  }else{
    sCtx.in = fopen(sCtx.zFile, "rb");
    sCtx.xCloser = fclose;
  }
  if( sCtx.in==0 ){
    utf8_printf(stderr, "Error: cannot open \"%s\"\n", zFile);
    import_cleanup(&sCtx);
    return 1;
  }
  if( eVerbose>=2 || (eVerbose>=1 && useOutputMode) ){
    char zSep[2];
    zSep[1] = 0;
    zSep[0] = sCtx.cColSep;
    utf8_printf(p->out, "Column separator ");
    output_c_string(p->out, zSep);
    utf8_printf(p->out, ", row separator ");
    zSep[0] = sCtx.cRowSep;
    output_c_string(p->out, zSep);
    utf8_printf(p->out, "\n");
  }
  while( (nSkip--)>0 ){
    while( xRead(&sCtx) && sCtx.cTerm==sCtx.cColSep ){}
  }
  zSql = sqlite3_mprintf("SELECT * FROM \"%w\"", zTable);
  if( zSql==0 ){
    import_cleanup(&sCtx);
    shell_out_of_memory();
  }
  nByte = strlen30(zSql);
  rc = sqlite3_prepare_v2(p->db, zSql, -1, &pStmt, 0);
  import_append_char(&sCtx, 0);    /* To ensure sCtx.z is allocated */
  if( rc && sqlite3_strglob("no such table: *", sqlite3_errmsg(p->db))==0 ){
    char *zCreate = sqlite3_mprintf("CREATE TABLE \"%w\"", zTable);
    char cSep = '(';
    while( xRead(&sCtx) ){
      zCreate = sqlite3_mprintf("%z%c\n  \"%w\" TEXT", zCreate, cSep, sCtx.z);
      cSep = ',';
      if( sCtx.cTerm!=sCtx.cColSep ) break;
    }
    if( cSep=='(' ){
      sqlite3_free(zCreate);
      import_cleanup(&sCtx);
      utf8_printf(stderr,"%s: empty file\n", sCtx.zFile);
      return 1;
    }
    zCreate = sqlite3_mprintf("%z\n)", zCreate);
    if( eVerbose>=1 ){
      utf8_printf(p->out, "%s\n", zCreate);
    }
    rc = sqlite3_exec(p->db, zCreate, 0, 0, 0);
    sqlite3_free(zCreate);
    if( rc ){
      utf8_printf(stderr, "CREATE TABLE \"%s\"(...) failed: %s\n", zTable,
                  sqlite3_errmsg(p->db));
      import_cleanup(&sCtx);
      return 1;
    }
    rc = sqlite3_prepare_v2(p->db, zSql, -1, &pStmt, 0);
  }
  sqlite3_free(zSql);
  if( rc ){
    if (pStmt) sqlite3_finalize(pStmt);
    utf8_printf(stderr,"Error: %s\n", sqlite3_errmsg(p->db));
    import_cleanup(&sCtx);
    return 1;
  }
  nCol = sqlite3_column_count(pStmt);
  sqlite3_finalize(pStmt);
  pStmt = 0;
  if( nCol==0 ) return 0; /* no columns, no error */
  zSql = sqlite3_malloc64( nByte*2 + 20 + nCol*2 );
  if( zSql==0 ){
    import_cleanup(&sCtx);
    shell_out_of_memory();
  }
  sqlite3_snprintf(nByte+20, zSql, "INSERT INTO \"%w\" VALUES(?", zTable);
  j = strlen30(zSql);
  for(i=1; i<nCol; i++){
    zSql[j++] = ',';
    zSql[j++] = '?';
  }
  zSql[j++] = ')';
  zSql[j] = 0;
  if( eVerbose>=2 ){
    utf8_printf(p->out, "Insert using: %s\n", zSql);
  }
  rc = sqlite3_prepare_v2(p->db, zSql, -1, &pStmt, 0);
  sqlite3_free(zSql);
  if( rc ){
    utf8_printf(stderr, "Error: %s\n", sqlite3_errmsg(p->db));
    if (pStmt) sqlite3_finalize(pStmt);
    import_cleanup(&sCtx);
    return 1;
  }
  needCommit = sqlite3_get_autocommit(p->db);
  if( needCommit ) sqlite3_exec(p->db, "BEGIN", 0, 0, 0);
  do{
    int startLine = sCtx.nLine;
    for(i=0; i<nCol; i++){
      char *z = xRead(&sCtx);
      /*
      ** Did we reach end-of-file before finding any columns?
      ** If so, stop instead of NULL filling the remaining columns.
      */
      if( z==0 && i==0 ) break;
      /*
      ** Did we reach end-of-file OR end-of-line before finding any
      ** columns in ASCII mode?  If so, stop instead of NULL filling
      ** the remaining columns.
      */
      if( p->mode==MODE_Ascii && (z==0 || z[0]==0) && i==0 ) break;
      sqlite3_bind_text(pStmt, i+1, z, -1, SQLITE_TRANSIENT);
      if( i<nCol-1 && sCtx.cTerm!=sCtx.cColSep ){
        utf8_printf(stderr, "%s:%d: expected %d columns but found %d - "
                    "filling the rest with NULL\n",
                    sCtx.zFile, startLine, nCol, i+1);
        i += 2;
        while( i<=nCol ){ sqlite3_bind_null(pStmt, i); i++; }
      }
    }
    if( sCtx.cTerm==sCtx.cColSep ){
      do{
        xRead(&sCtx);
        i++;
      }while( sCtx.cTerm==sCtx.cColSep );
      utf8_printf(stderr, "%s:%d: expected %d columns but found %d - "
                  "extras ignored\n",
                  sCtx.zFile, startLine, nCol, i);
    }
    if( i>=nCol ){
      sqlite3_step(pStmt);
      rc = sqlite3_reset(pStmt);
      if( rc!=SQLITE_OK ){
        utf8_printf(stderr, "%s:%d: INSERT failed: %s\n", sCtx.zFile,
                    startLine, sqlite3_errmsg(p->db));
        sCtx.nErr++;
      }else{
        sCtx.nRow++;
      }
    }
  }while( sCtx.cTerm!=EOF );

  import_cleanup(&sCtx);
  sqlite3_finalize(pStmt);
  if( needCommit ) sqlite3_exec(p->db, "COMMIT", 0, 0, 0);
  if( eVerbose>0 ){
    utf8_printf(p->out,
      "Added %d rows with %d errors using %d lines of input\n",
      sCtx.nRow, sCtx.nErr, sCtx.nLine-1);
  }
  return 0;
}


/*****************
 * The .imposter, .iotrace, limit, lint, .load and .log commands
 */
CONDITION_COMMAND( imposter !defined(SQLITE_OMIT_TEST_CONTROL) );
CONDITION_COMMAND( iotrace defined(SQLITE_ENABLE_IOTRACE) );
CONDITION_COMMAND( load !defined(SQLITE_OMIT_LOAD_EXTENSION) );
COLLECT_HELP_TEXT[
  ".imposter INDEX TABLE    Create imposter table TABLE on index INDEX",
  ".iotrace FILE            Enable I/O diagnostic logging to FILE",
  ".limit ?LIMIT? ?VAL?     Display or change the value of an SQLITE_LIMIT",
  ".lint OPTIONS            Report potential schema issues.",
  "     Options:",
  "        fkey-indexes     Find missing foreign key indexes",
  ".load FILE ?ENTRY?       Load an extension library",
  ".log FILE|off            Turn logging on or off.  FILE can be stderr/stdout",
];
DISPATCHABLE_COMMAND( imposter ? 3 3 ){
  int rc = 0;
  char *zSql;
  char *zCollist = 0;
  sqlite3_stmt *pStmt;
  int tnum = 0;
  int isWO = 0;  /* True if making an imposter of a WITHOUT ROWID table */
  int lenPK = 0; /* Length of the PRIMARY KEY string for isWO tables */
  int i;
  if( !(nArg==3 || (nArg==2 && sqlite3_stricmp(azArg[1],"off")==0)) ){
    utf8_printf(stderr, "Usage: .imposter INDEX IMPOSTER\n"
                "       .imposter off\n");
    /* Also allowed, but not documented:
    **
    **    .imposter TABLE IMPOSTER
    **
    ** where TABLE is a WITHOUT ROWID table.  In that case, the
    ** imposter is another WITHOUT ROWID table with the columns in
    ** storage order. */
    return 1;
  }
  open_db(p, 0);
  if( nArg==2 ){
    sqlite3_test_control(SQLITE_TESTCTRL_IMPOSTER, p->db, "main", 0, 1);
    return 0;
  }
  zSql = sqlite3_mprintf(
                         "SELECT rootpage, 0 FROM sqlite_schema"
                         " WHERE name='%q' AND type='index'"
                         "UNION ALL "
                         "SELECT rootpage, 1 FROM sqlite_schema"
                         " WHERE name='%q' AND type='table'"
                         "   AND sql LIKE '%%without%%rowid%%'",
                         azArg[1], azArg[1]
                         );
  sqlite3_prepare_v2(p->db, zSql, -1, &pStmt, 0);
  sqlite3_free(zSql);
  if( sqlite3_step(pStmt)==SQLITE_ROW ){
    tnum = sqlite3_column_int(pStmt, 0);
    isWO = sqlite3_column_int(pStmt, 1);
  }
  sqlite3_finalize(pStmt);
  zSql = sqlite3_mprintf("PRAGMA index_xinfo='%q'", azArg[1]);
  rc = sqlite3_prepare_v2(p->db, zSql, -1, &pStmt, 0);
  sqlite3_free(zSql);
  i = 0;
  while( rc==SQLITE_OK && sqlite3_step(pStmt)==SQLITE_ROW ){
    char zLabel[20];
    const char *zCol = (const char*)sqlite3_column_text(pStmt,2);
    i++;
    if( zCol==0 ){
      if( sqlite3_column_int(pStmt,1)==-1 ){
        zCol = "_ROWID_";
      }else{
        sqlite3_snprintf(sizeof(zLabel),zLabel,"expr%d",i);
        zCol = zLabel;
      }
    }
    if( isWO && lenPK==0 && sqlite3_column_int(pStmt,5)==0 && zCollist ){
      lenPK = (int)strlen(zCollist);
    }
    if( zCollist==0 ){
      zCollist = sqlite3_mprintf("\"%w\"", zCol);
    }else{
      zCollist = sqlite3_mprintf("%z,\"%w\"", zCollist, zCol);
    }
  }
  sqlite3_finalize(pStmt);
  if( i==0 || tnum==0 ){
    utf8_printf(stderr, "no such index: \"%s\"\n", azArg[1]);
    sqlite3_free(zCollist);
    return 1;
  }
  if( lenPK==0 ) lenPK = 100000;
  zSql = sqlite3_mprintf(
                         "CREATE TABLE \"%w\"(%s,PRIMARY KEY(%.*s))WITHOUT ROWID",
                         azArg[2], zCollist, lenPK, zCollist);
  sqlite3_free(zCollist);
  rc = sqlite3_test_control(SQLITE_TESTCTRL_IMPOSTER, p->db, "main", 1, tnum);
  if( rc==SQLITE_OK ){
    rc = sqlite3_exec(p->db, zSql, 0, 0, 0);
    sqlite3_test_control(SQLITE_TESTCTRL_IMPOSTER, p->db, "main", 0, 0);
    if( rc ){
      utf8_printf(stderr, "Error in [%s]: %s\n", zSql, sqlite3_errmsg(p->db));
    }else{
      utf8_printf(stdout, "%s;\n", zSql);
      raw_printf(stdout,
                 "WARNING: writing to an imposter table will corrupt the \"%s\" %s!\n",
                 azArg[1], isWO ? "table" : "index"
                 );
    }
  }else{
    raw_printf(stderr, "SQLITE_TESTCTRL_IMPOSTER returns %d\n", rc);
  }
  sqlite3_free(zSql);
  return rc != 0;
}
DISPATCHABLE_COMMAND( iotrace ? 2 2 ){
  SQLITE_API extern void (SQLITE_CDECL *sqlite3IoTrace)(const char*, ...);
  if( iotrace && iotrace!=stdout ) fclose(iotrace);
  iotrace = 0;
  if( nArg<2 ){
    sqlite3IoTrace = 0;
  }else if( strcmp(azArg[1], "-")==0 ){
    sqlite3IoTrace = iotracePrintf;
    iotrace = stdout;
  }else{
    iotrace = fopen(azArg[1], "w");
    if( iotrace==0 ){
      utf8_printf(stderr, "Error: cannot open \"%s\"\n", azArg[1]);
      sqlite3IoTrace = 0;
      return 1;
    }else{
      sqlite3IoTrace = iotracePrintf;
    }
  }
  return 0;
}
DISPATCHABLE_COMMAND( limits 5 1 3 ){
  static const struct {
    const char *zLimitName;   /* Name of a limit */
    int limitCode;            /* Integer code for that limit */
  } aLimit[] = {
    { "length",                SQLITE_LIMIT_LENGTH                    },
    { "sql_length",            SQLITE_LIMIT_SQL_LENGTH                },
    { "column",                SQLITE_LIMIT_COLUMN                    },
    { "expr_depth",            SQLITE_LIMIT_EXPR_DEPTH                },
    { "compound_select",       SQLITE_LIMIT_COMPOUND_SELECT           },
    { "vdbe_op",               SQLITE_LIMIT_VDBE_OP                   },
    { "function_arg",          SQLITE_LIMIT_FUNCTION_ARG              },
    { "attached",              SQLITE_LIMIT_ATTACHED                  },
    { "like_pattern_length",   SQLITE_LIMIT_LIKE_PATTERN_LENGTH       },
    { "variable_number",       SQLITE_LIMIT_VARIABLE_NUMBER           },
    { "trigger_depth",         SQLITE_LIMIT_TRIGGER_DEPTH             },
    { "worker_threads",        SQLITE_LIMIT_WORKER_THREADS            },
  };
  int i, n2;
  open_db(p, 0);
  if( nArg==1 ){
    for(i=0; i<ArraySize(aLimit); i++){
      printf("%20s %d\n", aLimit[i].zLimitName,
             sqlite3_limit(p->db, aLimit[i].limitCode, -1));
    }
  }else if( nArg>3 ){
    raw_printf(stderr, "Usage: .limit NAME ?NEW-VALUE?\n");
    return 1;
  }else{
    int iLimit = -1;
    n2 = strlen30(azArg[1]);
    for(i=0; i<ArraySize(aLimit); i++){
      if( sqlite3_strnicmp(aLimit[i].zLimitName, azArg[1], n2)==0 ){
        if( iLimit<0 ){
          iLimit = i;
        }else{
          utf8_printf(stderr, "ambiguous limit: \"%s\"\n", azArg[1]);
          return 1;
        }
      }
    }
    if( iLimit<0 ){
      utf8_printf(stderr, "unknown limit: \"%s\"\n"
                  "enter \".limits\" with no arguments for a list.\n",
                  azArg[1]);
      return 1;
    }
    if( nArg==3 ){
      sqlite3_limit(p->db, aLimit[iLimit].limitCode,
                    (int)integerValue(azArg[2]));
    }
    printf("%20s %d\n", aLimit[iLimit].zLimitName,
           sqlite3_limit(p->db, aLimit[iLimit].limitCode, -1));
  }
  return 0;
}

<<<<<<< HEAD
DISPATCHABLE_COMMAND( lint 3 1 0 ){
  open_db(p, 0);
  int n = (nArg>=2 ? strlen30(azArg[1]) : 0);
  if( n>0 && !sqlite3_strnicmp(azArg[1], "fkey-indexes", n) ){
    return lintFkeyIndexes(p, azArg, nArg);
  }
  raw_printf(stderr,
             "Usage %s sub-command ?switches...?\n"
             "Where sub-commands are:\n"
             "    fkey-indexes\n", azArg[0]);
  return 1;
}

DISPATCHABLE_COMMAND( load ? 2 3 ){
  const char *zFile, *zProc;
  char *zErrMsg = 0;
  failIfSafeMode(p, "cannot run .load in safe mode");
  zFile = azArg[1];
  zProc = nArg>=3 ? azArg[2] : 0;
  open_db(p, 0);
  if( SQLITE_OK!=sqlite3_load_extension(p->db, zFile, zProc, &zErrMsg)){
    utf8_printf(stderr, "Error: %s\n", zErrMsg);
    sqlite3_free(zErrMsg);
    return 1;
  }
  return 0;
}

DISPATCHABLE_COMMAND( log ? 2 2 ){
  const char *zFile = azArg[1];
  failIfSafeMode(p, "cannot run .log in safe mode");
  output_file_close(p->pLog);
  p->pLog = output_file_open(zFile, 0);
  return 0;
}

/*****************
 * The .mode command
 */
COLLECT_HELP_TEXT[
  ".mode MODE ?TABLE?       Set output mode",
  "   MODE is one of:",
  "     ascii     Columns/rows delimited by 0x1F and 0x1E",
  "     box       Tables using unicode box-drawing characters",
  "     csv       Comma-separated values",
  "     column    Output in columns.  (See .width)",
  "     html      HTML <table> code",
  "     insert    SQL insert statements for TABLE",
  "     json      Results in a JSON array",
  "     line      One value per line",
  "     list      Values delimited by \"|\"",
  "     markdown  Markdown table format",
  "     quote     Escape answers as for SQL",
  "     table     ASCII-art table",
  "     tabs      Tab-separated values",
  "     tcl       TCL list elements",
];
DISPATCHABLE_COMMAND( mode ? 2 3 ){
  const char *zMode = nArg>=2 ? azArg[1] : "";
  int n2 = strlen30(zMode);
  int c2 = zMode[0];
  if( c2=='l' && n2>2 && strncmp(azArg[1],"lines",n2)==0 ){
    p->mode = MODE_Line;
    sqlite3_snprintf(sizeof(p->rowSeparator), p->rowSeparator, SEP_Row);
  }else if( c2=='c' && strncmp(azArg[1],"columns",n2)==0 ){
    p->mode = MODE_Column;
    if( (p->shellFlgs & SHFLG_HeaderSet)==0 ){
      p->showHeader = 1;
    }
    sqlite3_snprintf(sizeof(p->rowSeparator), p->rowSeparator, SEP_Row);
  }else if( c2=='l' && n2>2 && strncmp(azArg[1],"list",n2)==0 ){
    p->mode = MODE_List;
    sqlite3_snprintf(sizeof(p->colSeparator), p->colSeparator, SEP_Column);
    sqlite3_snprintf(sizeof(p->rowSeparator), p->rowSeparator, SEP_Row);
  }else if( c2=='h' && strncmp(azArg[1],"html",n2)==0 ){
    p->mode = MODE_Html;
  }else if( c2=='t' && strncmp(azArg[1],"tcl",n2)==0 ){
    p->mode = MODE_Tcl;
    sqlite3_snprintf(sizeof(p->colSeparator), p->colSeparator, SEP_Space);
    sqlite3_snprintf(sizeof(p->rowSeparator), p->rowSeparator, SEP_Row);
  }else if( c2=='c' && strncmp(azArg[1],"csv",n2)==0 ){
    p->mode = MODE_Csv;
    sqlite3_snprintf(sizeof(p->colSeparator), p->colSeparator, SEP_Comma);
    sqlite3_snprintf(sizeof(p->rowSeparator), p->rowSeparator, SEP_CrLf);
  }else if( c2=='t' && strncmp(azArg[1],"tabs",n2)==0 ){
    p->mode = MODE_List;
    sqlite3_snprintf(sizeof(p->colSeparator), p->colSeparator, SEP_Tab);
  }else if( c2=='i' && strncmp(azArg[1],"insert",n2)==0 ){
    p->mode = MODE_Insert;
    set_table_name(p, nArg>=3 ? azArg[2] : "table");
  }else if( c2=='q' && strncmp(azArg[1],"quote",n2)==0 ){
    p->mode = MODE_Quote;
    sqlite3_snprintf(sizeof(p->colSeparator), p->colSeparator, SEP_Comma);
    sqlite3_snprintf(sizeof(p->rowSeparator), p->rowSeparator, SEP_Row);
  }else if( c2=='a' && strncmp(azArg[1],"ascii",n2)==0 ){
    p->mode = MODE_Ascii;
    sqlite3_snprintf(sizeof(p->colSeparator), p->colSeparator, SEP_Unit);
    sqlite3_snprintf(sizeof(p->rowSeparator), p->rowSeparator, SEP_Record);
  }else if( c2=='m' && strncmp(azArg[1],"markdown",n2)==0 ){
    p->mode = MODE_Markdown;
  }else if( c2=='t' && strncmp(azArg[1],"table",n2)==0 ){
    p->mode = MODE_Table;
  }else if( c2=='b' && strncmp(azArg[1],"box",n2)==0 ){
    p->mode = MODE_Box;
  }else if( c2=='j' && strncmp(azArg[1],"json",n2)==0 ){
    p->mode = MODE_Json;
  }else if( nArg==1 ){
    raw_printf(p->out, "current output mode: %s\n", modeDescr[p->mode]);
  }else{
    raw_printf(stderr, "Error: mode should be one of: "
               "ascii box column csv html insert json line\n"
               " list markdown quote table tabs tcl\n");
    return 1;
  }
  p->cMode = p->mode;
  return 0;
}

/*****************
 * The .oom command
 */
CONDITION_COMMAND( oom defined(SQLITE_DEBUG) );
COLLECT_HELP_TEXT[
  ".oom ?--repeat M? ?N?    Simulate an OOM error on the N-th allocation",
];
DISPATCHABLE_COMMAND( oom ? 1 4 ){
  int i;
  for(i=1; i<nArg; i++){
    const char *z = azArg[i];
    if( z[0]=='-' && z[1]=='-' ) z++;
    if( strcmp(z,"-repeat")==0 ){
      if( i==nArg-1 ){
        raw_printf(p->out, "missing argument on \"%s\"\n", azArg[i]);
        return 1;
      }else{
        oomRepeat = (int)integerValue(azArg[++i]);
      }
    }else if( IsDigit(z[0]) ){
      oomCounter = (int)integerValue(azArg[i]);
    }else{
      raw_printf(p->out, "unknown argument: \"%s\"\n", azArg[i]);
      raw_printf(p->out, "Usage: .oom [--repeat N] [M]\n");
      return 1;
    }
  }
  raw_printf(p->out, "oomCounter = %d\n", oomCounter);
  raw_printf(p->out, "oomRepeat  = %d\n", oomRepeat);
  return 0;
}

/*****************
 * The .open, .nonce and .nullvalue commands
 */
COLLECT_HELP_TEXT[
  ".open ?OPTIONS? ?FILE?   Close existing database and reopen FILE",
  "     Options:",
  "        --append        Use appendvfs to append database to the end of FILE",
#ifndef SQLITE_OMIT_DESERIALIZE
  "        --deserialize   Load into memory using sqlite3_deserialize()",
  "        --hexdb         Load the output of \"dbtotxt\" as an in-memory db",
  "        --maxsize N     Maximum size for --hexdb or --deserialized database",
#endif
  "        --new           Initialize FILE to an empty database",
  "        --nofollow      Do not follow symbolic links",
  "        --readonly      Open FILE readonly",
  "        --zip           FILE is a ZIP archive",
  ".nonce STRING            Disable safe mode for one command if nonce matches",
  ".nullvalue STRING        Use STRING in place of NULL values",
];
DISPATCHABLE_COMMAND( open 3 1 0 ){
  char *zNewFilename = 0;  /* Name of the database file to open */
  int iName = 1;           /* Index in azArg[] of the filename */
  int newFlag = 0;         /* True to delete file before opening */
  /* Close the existing database */
  session_close_all(p, -1);
  close_db(p->db);
  p->db = 0;
  p->pAuxDb->zDbFilename = 0;
  sqlite3_free(p->pAuxDb->zFreeOnClose);
  p->pAuxDb->zFreeOnClose = 0;
  p->openMode = SHELL_OPEN_UNSPEC;
  p->openFlags = 0;
  p->szMax = 0;
  /* Check for command-line arguments */
  for(iName=1; iName<nArg; iName++){
    const char *z = azArg[iName];
    if( optionMatch(z,"new") ){
      newFlag = 1;
#ifdef SQLITE_HAVE_ZLIB
    }else if( optionMatch(z, "zip") ){
      p->openMode = SHELL_OPEN_ZIPFILE;
#endif
    }else if( optionMatch(z, "append") ){
      p->openMode = SHELL_OPEN_APPENDVFS;
    }else if( optionMatch(z, "readonly") ){
      p->openMode = SHELL_OPEN_READONLY;
    }else if( optionMatch(z, "nofollow") ){
      p->openFlags |= SQLITE_OPEN_NOFOLLOW;
#ifndef SQLITE_OMIT_DESERIALIZE
    }else if( optionMatch(z, "deserialize") ){
      p->openMode = SHELL_OPEN_DESERIALIZE;
    }else if( optionMatch(z, "hexdb") ){
      p->openMode = SHELL_OPEN_HEXDB;
    }else if( optionMatch(z, "maxsize") && iName+1<nArg ){
      p->szMax = integerValue(azArg[++iName]);
=======
  if( c=='o' && strncmp(azArg[0], "open", n)==0 && n>=2 ){
    char *zNewFilename = 0;  /* Name of the database file to open */
    int iName = 1;           /* Index in azArg[] of the filename */
    int newFlag = 0;         /* True to delete file before opening */
    int openMode = SHELL_OPEN_UNSPEC;

    /* Check for command-line arguments */
    for(iName=1; iName<nArg; iName++){
      const char *z = azArg[iName];
      if( optionMatch(z,"new") ){
        newFlag = 1;
#ifdef SQLITE_HAVE_ZLIB
      }else if( optionMatch(z, "zip") ){
        openMode = SHELL_OPEN_ZIPFILE;
#endif
      }else if( optionMatch(z, "append") ){
        openMode = SHELL_OPEN_APPENDVFS;
      }else if( optionMatch(z, "readonly") ){
        openMode = SHELL_OPEN_READONLY;
      }else if( optionMatch(z, "nofollow") ){
        p->openFlags |= SQLITE_OPEN_NOFOLLOW;
#ifndef SQLITE_OMIT_DESERIALIZE
      }else if( optionMatch(z, "deserialize") ){
        openMode = SHELL_OPEN_DESERIALIZE;
      }else if( optionMatch(z, "hexdb") ){
        openMode = SHELL_OPEN_HEXDB;
      }else if( optionMatch(z, "maxsize") && iName+1<nArg ){
        p->szMax = integerValue(azArg[++iName]);
>>>>>>> daebb0f9
#endif /* SQLITE_OMIT_DESERIALIZE */
    }else if( z[0]=='-' ){
      utf8_printf(stderr, "unknown option: %s\n", z);
      return 1;
    }else if( zNewFilename ){
      utf8_printf(stderr, "extra argument: \"%s\"\n", z);
      return 1;
    }else{
      zNewFilename = sqlite3_mprintf("%s", z);
    }
<<<<<<< HEAD
  }
  /* If a filename is specified, try to open it first */
  if( zNewFilename || p->openMode==SHELL_OPEN_HEXDB ){
    if( newFlag && !p->bSafeMode ) shellDeleteFile(zNewFilename);
    if( p->bSafeMode
        && p->openMode!=SHELL_OPEN_HEXDB
        && zNewFilename
        && strcmp(zNewFilename,":memory:")!=0
        ){
      failIfSafeMode(p, "cannot open disk-based database files in safe mode");
=======

    /* Close the existing database */
    session_close_all(p, -1);
    close_db(p->db);
    p->db = 0;
    p->pAuxDb->zDbFilename = 0;
    sqlite3_free(p->pAuxDb->zFreeOnClose);
    p->pAuxDb->zFreeOnClose = 0;
    p->openMode = openMode;
    p->openFlags = 0;
    p->szMax = 0;

    /* If a filename is specified, try to open it first */
    if( zNewFilename || p->openMode==SHELL_OPEN_HEXDB ){
      if( newFlag && !p->bSafeMode ) shellDeleteFile(zNewFilename);
      if( p->bSafeMode
       && p->openMode!=SHELL_OPEN_HEXDB
       && zNewFilename
       && strcmp(zNewFilename,":memory:")!=0
      ){
        failIfSafeMode(p, "cannot open disk-based database files in safe mode");
      }
      p->pAuxDb->zDbFilename = zNewFilename;
      open_db(p, OPEN_DB_KEEPALIVE);
      if( p->db==0 ){
        utf8_printf(stderr, "Error: cannot open '%s'\n", zNewFilename);
        sqlite3_free(zNewFilename);
      }else{
        p->pAuxDb->zFreeOnClose = zNewFilename;
      }
>>>>>>> daebb0f9
    }
    p->pAuxDb->zDbFilename = zNewFilename;
    open_db(p, OPEN_DB_KEEPALIVE);
    if( p->db==0 ){
      utf8_printf(stderr, "Error: cannot open '%s'\n", zNewFilename);
      sqlite3_free(zNewFilename);
    }else{
      p->pAuxDb->zFreeOnClose = zNewFilename;
    }
  }
  if( p->db==0 ){
    /* As a fall-back open a TEMP database */
    p->pAuxDb->zDbFilename = 0;
    open_db(p, 0);
  }
  return 0;
}

DISPATCHABLE_COMMAND( nonce ? 2 2 ){
  if( p->zNonce==0 || strcmp(azArg[1],p->zNonce)!=0 ){
    raw_printf(stderr, "line %d: incorrect nonce: \"%s\"\n",
               p->lineno, azArg[1]);
    exit(1);
  }
  /* Suspend safe mode for 1 meta-command after this. */
  p->bSafeModeFuture = 2;
  return 0;
}

DISPATCHABLE_COMMAND( nullvalue ? 2 2 ){
  sqlite3_snprintf(sizeof(p->nullValue), p->nullValue,
                   "%.*s", (int)ArraySize(p->nullValue)-1, azArg[1]);
  return 0;
}

/*****************
 * The .parameter command
 */
COLLECT_HELP_TEXT[
  ".parameter CMD ...       Manage SQL parameter bindings",
  "   clear                   Erase all bindings",
  "   init                    Initialize the TEMP table that holds bindings",
  "   list                    List the current parameter bindings",
  "   set PARAMETER VALUE     Given SQL parameter PARAMETER a value of VALUE",
  "                           PARAMETER should start with one of: $ : @ ?",
  "   unset PARAMETER         Remove PARAMETER from the binding table",
];
DISPATCHABLE_COMMAND( parameter 4 2 4 ){
  int rc = 0;
  open_db(p,0);

  /* .parameter clear
  ** Clear all bind parameters by dropping the TEMP table that holds them.
  */
  if( nArg==2 && strcmp(azArg[1],"clear")==0 ){
    sqlite3_exec(p->db, "DROP TABLE IF EXISTS temp.sqlite_parameters;",
                 0, 0, 0);
  }else

  /* .parameter list
  ** List all bind parameters.
  */
  if( nArg==2 && strcmp(azArg[1],"list")==0 ){
    sqlite3_stmt *pStmt = 0;
    int rx;
    int len = 0;
    rx = sqlite3_prepare_v2(p->db,
                            "SELECT max(length(key)) "
                            "FROM temp.sqlite_parameters;", -1, &pStmt, 0);
    if( rx==SQLITE_OK && sqlite3_step(pStmt)==SQLITE_ROW ){
      len = sqlite3_column_int(pStmt, 0);
      if( len>40 ) len = 40;
    }
    sqlite3_finalize(pStmt);
    pStmt = 0;
    if( len ){
      rx = sqlite3_prepare_v2(p->db,
                              "SELECT key, quote(value) "
                              "FROM temp.sqlite_parameters;", -1, &pStmt, 0);
      while( rx==SQLITE_OK && sqlite3_step(pStmt)==SQLITE_ROW ){
        utf8_printf(p->out, "%-*s %s\n", len, sqlite3_column_text(pStmt,0),
                    sqlite3_column_text(pStmt,1));
      }
      sqlite3_finalize(pStmt);
    }
  }else

  /* .parameter init
  ** Make sure the TEMP table used to hold bind parameters exists.
  ** Create it if necessary.
  */
  if( nArg==2 && strcmp(azArg[1],"init")==0 ){
    bind_table_init(p);
  }else

  /* .parameter set NAME VALUE
  ** Set or reset a bind parameter.  NAME should be the full parameter
  ** name exactly as it appears in the query.  (ex: $abc, @def).  The
  ** VALUE can be in either SQL literal notation, or if not it will be
  ** understood to be a text string.
  */
  if( nArg==4 && strcmp(azArg[1],"set")==0 ){
    int rx;
    char *zSql;
    sqlite3_stmt *pStmt;
    const char *zKey = azArg[2];
    const char *zValue = azArg[3];
    bind_table_init(p);
    zSql = sqlite3_mprintf(
                "REPLACE INTO temp.sqlite_parameters(key,value)"
                "VALUES(%Q,%s);", zKey, zValue);
    if( zSql==0 ) shell_out_of_memory();
    pStmt = 0;
    rx = sqlite3_prepare_v2(p->db, zSql, -1, &pStmt, 0);
    sqlite3_free(zSql);
    if( rx!=SQLITE_OK ){
      sqlite3_finalize(pStmt);
      pStmt = 0;
      zSql = sqlite3_mprintf(
                 "REPLACE INTO temp.sqlite_parameters(key,value)"
                 "VALUES(%Q,%Q);", zKey, zValue);
      if( zSql==0 ) shell_out_of_memory();
      rx = sqlite3_prepare_v2(p->db, zSql, -1, &pStmt, 0);
      sqlite3_free(zSql);
      if( rx!=SQLITE_OK ){
        utf8_printf(p->out, "Error: %s\n", sqlite3_errmsg(p->db));
        sqlite3_finalize(pStmt);
        pStmt = 0;
        rc = 1;
      }
    }
    sqlite3_step(pStmt);
    sqlite3_finalize(pStmt);
  }else

  /* .parameter unset NAME
  ** Remove the NAME binding from the parameter binding table, if it
  ** exists.
  */
  if( nArg==3 && strcmp(azArg[1],"unset")==0 ){
    char *zSql = sqlite3_mprintf(
        "DELETE FROM temp.sqlite_parameters WHERE key=%Q", azArg[2]);
    if( zSql==0 ) shell_out_of_memory();
    sqlite3_exec(p->db, zSql, 0, 0, 0);
    sqlite3_free(zSql);
  }else

  {  /* If no command name and arg count matches, show a syntax error */
    showHelp(p->out, "parameter");
    return 1;
  }

  return rc;
}

/*****************
 * The .print, .progress and .prompt commands
 */
CONDITION_COMMAND( progress !defined(SQLITE_OMIT_PROGRESS_CALLBACK) );
COLLECT_HELP_TEXT[
  ".print STRING...         Print literal STRING",
  ".progress N              Invoke progress handler after every N opcodes",
  "   --limit N                 Interrupt after N progress callbacks",
  "   --once                    Do no more than one progress interrupt",
  "   --quiet|-q                No output except at interrupts",
  "   --reset                   Reset the count for each input and interrupt",
  ".prompt MAIN CONTINUE    Replace the standard prompts",
];
DISPATCHABLE_COMMAND( print 3 1 0 ){
  int i;
  for(i=1; i<nArg; i++){
    if( i>1 ) raw_printf(p->out, " ");
    utf8_printf(p->out, "%s", azArg[i]);
  }
  raw_printf(p->out, "\n");
  return 0;
}
DISPATCHABLE_COMMAND( progress 3 2 0 ){
  int i;
  int nn = 0;
  p->flgProgress = 0;
  p->mxProgress = 0;
  p->nProgress = 0;
  for(i=1; i<nArg; i++){
    const char *z = azArg[i];
    if( z[0]=='-' ){
      z++;
      if( z[0]=='-' ) z++;
      if( strcmp(z,"quiet")==0 || strcmp(z,"q")==0 ){
        p->flgProgress |= SHELL_PROGRESS_QUIET;
        continue;
      }
      if( strcmp(z,"reset")==0 ){
        p->flgProgress |= SHELL_PROGRESS_RESET;
        continue;
      }
      if( strcmp(z,"once")==0 ){
        p->flgProgress |= SHELL_PROGRESS_ONCE;
        continue;
      }
      if( strcmp(z,"limit")==0 ){
        if( i+1>=nArg ){
          utf8_printf(stderr, "Error: missing argument on --limit\n");
          return 1;
        }else{
          p->mxProgress = (int)integerValue(azArg[++i]);
        }
        continue;
      }
      utf8_printf(stderr, "Error: unknown option: \"%s\"\n", azArg[i]);
      return 1;
    }else{
      nn = (int)integerValue(z);
    }
  }
  open_db(p, 0);
  sqlite3_progress_handler(p->db, nn, progress_handler, p);
  return 0;
}
DISPATCHABLE_COMMAND( prompt ? 2 3 ){
  if( nArg >= 2) {
    strncpy(mainPrompt,azArg[1],(int)ArraySize(mainPrompt)-1);
  }
  if( nArg >= 3) {
    strncpy(continuePrompt,azArg[2],(int)ArraySize(continuePrompt)-1);
  }
  return 0;
}

/*****************
 * The .read, .recover and .restore commands
 */
CONDITION_COMMAND( recover !defined(SQLITE_OMIT_VIRTUALTABLE) && defined(SQLITE_ENABLE_DBPAGE_VTAB) );
COLLECT_HELP_TEXT[
  ".read FILE               Read input from FILE",
  ".recover                 Recover as much data as possible from corrupt db.",
  "   --freelist-corrupt       Assume the freelist is corrupt",
  "   --recovery-db NAME       Store recovery metadata in database file NAME",
  "   --lost-and-found TABLE   Alternative name for the lost-and-found table",
  "   --no-rowids              Do not attempt to recover rowid values",
  "                            that are not also INTEGER PRIMARY KEYs",
  ".restore ?DB? FILE       Restore content of DB (default \"main\") from FILE",
];
DISPATCHABLE_COMMAND( read 3 2 2 ){
  int rc = 0;
  FILE *inSaved = p->in;
  int savedLineno = p->lineno;
  failIfSafeMode(p, "cannot run .read in safe mode");
  if( azArg[1][0]=='|' ){
#ifdef SQLITE_OMIT_POPEN
    raw_printf(stderr, "Error: pipes are not supported in this OS\n");
    rc = 1;
    p->out = stdout;
#else
    p->in = popen(azArg[1]+1, "r");
    if( p->in==0 ){
      utf8_printf(stderr, "Error: cannot open \"%s\"\n", azArg[1]);
      rc = 1;
    }else{
      rc = process_input(p);
      pclose(p->in);
    }
#endif
  }else if( (p->in = openChrSource(azArg[1]))==0 ){
    utf8_printf(stderr,"Error: cannot open \"%s\"\n", azArg[1]);
    rc = 1;
  }else{
    rc = process_input(p);
    fclose(p->in);
  }
  p->in = inSaved;
  p->lineno = savedLineno;
  return rc;
}

/*
** This command is invoked to recover data from the database. A script
** to construct a new database containing all recovered data is output
** on stream pState->out.
*/
DISPATCHABLE_COMMAND( recover ? 1 7 ){
  open_db(p, 0);
  int rc = SQLITE_OK;
  sqlite3_stmt *pLoop = 0;        /* Loop through all root pages */
  sqlite3_stmt *pPages = 0;       /* Loop through all pages in a group */
  sqlite3_stmt *pCells = 0;       /* Loop through all cells in a page */
  const char *zRecoveryDb = "";   /* Name of "recovery" database */
  const char *zLostAndFound = "lost_and_found";
  int i;
  int nOrphan = -1;
  RecoverTable *pOrphan = 0;

  int bFreelist = 1;              /* 0 if --freelist-corrupt is specified */
  int bRowids = 1;                /* 0 if --no-rowids */
  for(i=1; i<nArg; i++){
    char *z = azArg[i];
    int n;
    if( z[0]=='-' && z[1]=='-' ) z++;
    n = strlen30(z);
    if( n<=17 && memcmp("-freelist-corrupt", z, n)==0 ){
      bFreelist = 0;
    }else
    if( n<=12 && memcmp("-recovery-db", z, n)==0 && i<(nArg-1) ){
      i++;
      zRecoveryDb = azArg[i];
    }else
    if( n<=15 && memcmp("-lost-and-found", z, n)==0 && i<(nArg-1) ){
      i++;
      zLostAndFound = azArg[i];
    }else
    if( n<=10 && memcmp("-no-rowids", z, n)==0 ){
      bRowids = 0;
    }
    else{
      utf8_printf(stderr, "unexpected option: %s\n", azArg[i]); 
      showHelp(p->out, azArg[0]);
      return 1;
    }
  }

  shellExecPrintf(p->db, &rc,
    /* Attach an in-memory database named 'recovery'. Create an indexed 
    ** cache of the sqlite_dbptr virtual table. */
    "PRAGMA writable_schema = on;"
    "ATTACH %Q AS recovery;"
    "DROP TABLE IF EXISTS recovery.dbptr;"
    "DROP TABLE IF EXISTS recovery.freelist;"
    "DROP TABLE IF EXISTS recovery.map;"
    "DROP TABLE IF EXISTS recovery.schema;"
    "CREATE TABLE recovery.freelist(pgno INTEGER PRIMARY KEY);", zRecoveryDb
  );

  if( bFreelist ){
    shellExec(p->db, &rc,
      "WITH trunk(pgno) AS ("
      "  SELECT shell_int32("
      "      (SELECT data FROM sqlite_dbpage WHERE pgno=1), 8) AS x "
      "      WHERE x>0"
      "    UNION"
      "  SELECT shell_int32("
      "      (SELECT data FROM sqlite_dbpage WHERE pgno=trunk.pgno), 0) AS x "
      "      FROM trunk WHERE x>0"
      "),"
      "freelist(data, n, freepgno) AS ("
      "  SELECT data, min(16384, shell_int32(data, 1)-1), t.pgno "
      "      FROM trunk t, sqlite_dbpage s WHERE s.pgno=t.pgno"
      "    UNION ALL"
      "  SELECT data, n-1, shell_int32(data, 2+n) "
      "      FROM freelist WHERE n>=0"
      ")"
      "REPLACE INTO recovery.freelist SELECT freepgno FROM freelist;"
    );
  }

  /* If this is an auto-vacuum database, add all pointer-map pages to
  ** the freelist table. Do this regardless of whether or not 
  ** --freelist-corrupt was specified.  */
  shellExec(p->db, &rc, 
    "WITH ptrmap(pgno) AS ("
    "  SELECT 2 WHERE shell_int32("
    "    (SELECT data FROM sqlite_dbpage WHERE pgno=1), 13"
    "  )"
    "    UNION ALL "
    "  SELECT pgno+1+(SELECT page_size FROM pragma_page_size)/5 AS pp "
    "  FROM ptrmap WHERE pp<=(SELECT page_count FROM pragma_page_count)"
    ")"
    "REPLACE INTO recovery.freelist SELECT pgno FROM ptrmap"
  );

  shellExec(p->db, &rc, 
    "CREATE TABLE recovery.dbptr("
    "      pgno, child, PRIMARY KEY(child, pgno)"
    ") WITHOUT ROWID;"
    "INSERT OR IGNORE INTO recovery.dbptr(pgno, child) "
    "    SELECT * FROM sqlite_dbptr"
    "      WHERE pgno NOT IN freelist AND child NOT IN freelist;"

    /* Delete any pointer to page 1. This ensures that page 1 is considered
    ** a root page, regardless of how corrupt the db is. */
    "DELETE FROM recovery.dbptr WHERE child = 1;"

    /* Delete all pointers to any pages that have more than one pointer
    ** to them. Such pages will be treated as root pages when recovering
    ** data.  */
    "DELETE FROM recovery.dbptr WHERE child IN ("
    "  SELECT child FROM recovery.dbptr GROUP BY child HAVING count(*)>1"
    ");"

    /* Create the "map" table that will (eventually) contain instructions
    ** for dealing with each page in the db that contains one or more 
    ** records. */
    "CREATE TABLE recovery.map("
      "pgno INTEGER PRIMARY KEY, maxlen INT, intkey, root INT"
    ");"

    /* Populate table [map]. If there are circular loops of pages in the
    ** database, the following adds all pages in such a loop to the map
    ** as individual root pages. This could be handled better.  */
    "WITH pages(i, maxlen) AS ("
    "  SELECT page_count, ("
    "    SELECT max(field+1) FROM sqlite_dbdata WHERE pgno=page_count"
    "  ) FROM pragma_page_count WHERE page_count>0"
    "    UNION ALL"
    "  SELECT i-1, ("
    "    SELECT max(field+1) FROM sqlite_dbdata WHERE pgno=i-1"
    "  ) FROM pages WHERE i>=2"
    ")"
    "INSERT INTO recovery.map(pgno, maxlen, intkey, root) "
    "  SELECT i, maxlen, NULL, ("
    "    WITH p(orig, pgno, parent) AS ("
    "      SELECT 0, i, (SELECT pgno FROM recovery.dbptr WHERE child=i)"
    "        UNION "
    "      SELECT i, p.parent, "
    "        (SELECT pgno FROM recovery.dbptr WHERE child=p.parent) FROM p"
    "    )"
    "    SELECT pgno FROM p WHERE (parent IS NULL OR pgno = orig)"
    ") "
    "FROM pages WHERE maxlen IS NOT NULL AND i NOT IN freelist;"
    "UPDATE recovery.map AS o SET intkey = ("
    "  SELECT substr(data, 1, 1)==X'0D' FROM sqlite_dbpage WHERE pgno=o.pgno"
    ");"

    /* Extract data from page 1 and any linked pages into table
    ** recovery.schema. With the same schema as an sqlite_schema table.  */
    "CREATE TABLE recovery.schema(type, name, tbl_name, rootpage, sql);"
    "INSERT INTO recovery.schema SELECT "
    "  max(CASE WHEN field=0 THEN value ELSE NULL END),"
    "  max(CASE WHEN field=1 THEN value ELSE NULL END),"
    "  max(CASE WHEN field=2 THEN value ELSE NULL END),"
    "  max(CASE WHEN field=3 THEN value ELSE NULL END),"
    "  max(CASE WHEN field=4 THEN value ELSE NULL END)"
    "FROM sqlite_dbdata WHERE pgno IN ("
    "  SELECT pgno FROM recovery.map WHERE root=1"
    ")"
    "GROUP BY pgno, cell;"
    "CREATE INDEX recovery.schema_rootpage ON schema(rootpage);"
  );

  /* Open a transaction, then print out all non-virtual, non-"sqlite_%" 
  ** CREATE TABLE statements that extracted from the existing schema.  */
  if( rc==SQLITE_OK ){
    sqlite3_stmt *pStmt = 0;
    /* ".recover" might output content in an order which causes immediate
    ** foreign key constraints to be violated. So disable foreign-key
    ** constraint enforcement to prevent problems when running the output
    ** script. */
    raw_printf(p->out, "PRAGMA foreign_keys=OFF;\n");
    raw_printf(p->out, "BEGIN;\n");
    raw_printf(p->out, "PRAGMA writable_schema = on;\n");
    shellPrepare(p->db, &rc,
        "SELECT sql FROM recovery.schema "
        "WHERE type='table' AND sql LIKE 'create table%'", &pStmt
    );
    while( rc==SQLITE_OK && SQLITE_ROW==sqlite3_step(pStmt) ){
      const char *zCreateTable = (const char*)sqlite3_column_text(pStmt, 0);
      raw_printf(p->out, "CREATE TABLE IF NOT EXISTS %s;\n", 
          &zCreateTable[12]
      );
    }
    shellFinalize(&rc, pStmt);
  }

  /* Figure out if an orphan table will be required. And if so, how many
  ** user columns it should contain */
  shellPrepare(p->db, &rc, 
      "SELECT coalesce(max(maxlen), -2) FROM recovery.map WHERE root>1"
      , &pLoop
  );
  if( rc==SQLITE_OK && SQLITE_ROW==sqlite3_step(pLoop) ){
    nOrphan = sqlite3_column_int(pLoop, 0);
  }
  shellFinalize(&rc, pLoop);
  pLoop = 0;

  shellPrepare(p->db, &rc,
      "SELECT pgno FROM recovery.map WHERE root=?", &pPages
  );

  shellPrepare(p->db, &rc,
      "SELECT max(field), group_concat(shell_escape_crnl(quote"
      "(case when (? AND field<0) then NULL else value end)"
      "), ', ')"
      ", min(field) "
      "FROM sqlite_dbdata WHERE pgno = ? AND field != ?"
      "GROUP BY cell", &pCells
  );

  /* Loop through each root page. */
  shellPrepare(p->db, &rc, 
      "SELECT root, intkey, max(maxlen) FROM recovery.map" 
      " WHERE root>1 GROUP BY root, intkey ORDER BY root=("
      "  SELECT rootpage FROM recovery.schema WHERE name='sqlite_sequence'"
      ")", &pLoop
  );
  while( rc==SQLITE_OK && SQLITE_ROW==sqlite3_step(pLoop) ){
    int iRoot = sqlite3_column_int(pLoop, 0);
    int bIntkey = sqlite3_column_int(pLoop, 1);
    int nCol = sqlite3_column_int(pLoop, 2);
    int bNoop = 0;
    RecoverTable *pTab;

    assert( bIntkey==0 || bIntkey==1 );
    pTab = recoverFindTable(p, &rc, iRoot, bIntkey, nCol, &bNoop);
    if( bNoop || rc ) continue;
    if( pTab==0 ){
      if( pOrphan==0 ){
        pOrphan = recoverOrphanTable(p, &rc, zLostAndFound, nOrphan);
      }
      pTab = pOrphan;
      if( pTab==0 ) break;
    }

    if( 0==sqlite3_stricmp(pTab->zQuoted, "\"sqlite_sequence\"") ){
      raw_printf(p->out, "DELETE FROM sqlite_sequence;\n");
    }
    sqlite3_bind_int(pPages, 1, iRoot);
    if( bRowids==0 && pTab->iPk<0 ){
      sqlite3_bind_int(pCells, 1, 1);
    }else{
      sqlite3_bind_int(pCells, 1, 0);
    }
    sqlite3_bind_int(pCells, 3, pTab->iPk);

    while( rc==SQLITE_OK && SQLITE_ROW==sqlite3_step(pPages) ){
      int iPgno = sqlite3_column_int(pPages, 0);
      sqlite3_bind_int(pCells, 2, iPgno);
      while( rc==SQLITE_OK && SQLITE_ROW==sqlite3_step(pCells) ){
        int nField = sqlite3_column_int(pCells, 0);
        int iMin = sqlite3_column_int(pCells, 2);
        const char *zVal = (const char*)sqlite3_column_text(pCells, 1);

        RecoverTable *pTab2 = pTab;
        if( pTab!=pOrphan && (iMin<0)!=bIntkey ){
          if( pOrphan==0 ){
            pOrphan = recoverOrphanTable(p, &rc, zLostAndFound, nOrphan);
          }
          pTab2 = pOrphan;
          if( pTab2==0 ) break;
        }

        nField = nField+1;
        if( pTab2==pOrphan ){
          raw_printf(p->out, 
              "INSERT INTO %s VALUES(%d, %d, %d, %s%s%s);\n",
              pTab2->zQuoted, iRoot, iPgno, nField,
              iMin<0 ? "" : "NULL, ", zVal, pTab2->azlCol[nField]
          );
        }else{
          raw_printf(p->out, "INSERT INTO %s(%s) VALUES( %s );\n", 
              pTab2->zQuoted, pTab2->azlCol[nField], zVal
          );
        }
      }
      shellReset(&rc, pCells);
    }
    shellReset(&rc, pPages);
    if( pTab!=pOrphan ) recoverFreeTable(pTab);
  }
  shellFinalize(&rc, pLoop);
  shellFinalize(&rc, pPages);
  shellFinalize(&rc, pCells);
  recoverFreeTable(pOrphan);

  /* The rest of the schema */
  if( rc==SQLITE_OK ){
    sqlite3_stmt *pStmt = 0;
    shellPrepare(p->db, &rc, 
        "SELECT sql, name FROM recovery.schema "
        "WHERE sql NOT LIKE 'create table%'", &pStmt
    );
    while( rc==SQLITE_OK && SQLITE_ROW==sqlite3_step(pStmt) ){
      const char *zSql = (const char*)sqlite3_column_text(pStmt, 0);
      if( sqlite3_strnicmp(zSql, "create virt", 11)==0 ){
        const char *zName = (const char*)sqlite3_column_text(pStmt, 1);
        char *zPrint = shellMPrintf(&rc, 
          "INSERT INTO sqlite_schema VALUES('table', %Q, %Q, 0, %Q)",
          zName, zName, zSql
        );
        raw_printf(p->out, "%s;\n", zPrint);
        sqlite3_free(zPrint);
      }else{
        raw_printf(p->out, "%s;\n", zSql);
      }
    }
    shellFinalize(&rc, pStmt);
  }

  if( rc==SQLITE_OK ){
    raw_printf(p->out, "PRAGMA writable_schema = off;\n");
    raw_printf(p->out, "COMMIT;\n");
  }
  sqlite3_exec(p->db, "DETACH recovery", 0, 0, 0);
  return rc;
}

DISPATCHABLE_COMMAND( restore ? 2 3 ){
  int rc;
  const char *zSrcFile;
  const char *zDb;
  sqlite3 *pSrc;
  sqlite3_backup *pBackup;
  int nTimeout = 0;

  failIfSafeMode(p, "cannot run .restore in safe mode");
  if( nArg==2 ){
    zSrcFile = azArg[1];
    zDb = "main";
  }else if( nArg==3 ){
    zSrcFile = azArg[2];
    zDb = azArg[1];
  }else{
    raw_printf(stderr, "Usage: .restore ?DB? FILE\n");
    return 1;
  }
  rc = sqlite3_open(zSrcFile, &pSrc);
  if( rc!=SQLITE_OK ){
    utf8_printf(stderr, "Error: cannot open \"%s\"\n", zSrcFile);
    close_db(pSrc);
    return 1;
  }
  open_db(p, 0);
  pBackup = sqlite3_backup_init(p->db, zDb, pSrc, "main");
  if( pBackup==0 ){
    utf8_printf(stderr, "Error: %s\n", sqlite3_errmsg(p->db));
    close_db(pSrc);
    return 1;
  }
  while( (rc = sqlite3_backup_step(pBackup,100))==SQLITE_OK
         || rc==SQLITE_BUSY  ){
    if( rc==SQLITE_BUSY ){
      if( nTimeout++ >= 3 ) break;
      sqlite3_sleep(100);
    }
  }
  sqlite3_backup_finish(pBackup);
  if( rc==SQLITE_DONE ){
    rc = 0;
  }else if( rc==SQLITE_BUSY || rc==SQLITE_LOCKED ){
    raw_printf(stderr, "Error: source database is busy\n");
    rc = 1;
  }else{
    utf8_printf(stderr, "Error: %s\n", sqlite3_errmsg(p->db));
    rc = 1;
  }
  close_db(pSrc);
  return rc;
}

/*****************
 * The .scanstats and .schema commands
 */
COLLECT_HELP_TEXT[
  ".scanstats on|off        Turn sqlite3_stmt_scanstatus() metrics on or off",
  ".schema ?PATTERN?        Show the CREATE statements matching PATTERN",
  "   Options:",
  "      --indent             Try to pretty-print the schema",
  "      --nosys              Omit objects whose names start with \"sqlite_\"",
];
DISPATCHABLE_COMMAND( scanstats ? 2 2 ){
    p->scanstatsOn = (u8)booleanValue(azArg[1]);
#ifndef SQLITE_ENABLE_STMT_SCANSTATUS
    raw_printf(stderr, "Warning: .scanstats not available in this build.\n");
#endif
  return 0;
}
DISPATCHABLE_COMMAND( schema ? 1 2 ){
  int rc;
  ShellText sSelect;
  ShellState data;
  char *zErrMsg = 0;
  const char *zDiv = "(";
  const char *zName = 0;
  int iSchema = 0;
  int bDebug = 0;
  int bNoSystemTabs = 0;
  int ii;

  open_db(p, 0);
  memcpy(&data, p, sizeof(data));
  data.showHeader = 0;
  data.cMode = data.mode = MODE_Semi;
  initText(&sSelect);
  for(ii=1; ii<nArg; ii++){
    if( optionMatch(azArg[ii],"indent") ){
      data.cMode = data.mode = MODE_Pretty;
    }else if( optionMatch(azArg[ii],"debug") ){
      bDebug = 1;
    }else if( optionMatch(azArg[ii],"nosys") ){
      bNoSystemTabs = 1;
    }else if( azArg[ii][0]=='-' ){
      utf8_printf(stderr, "Unknown option: \"%s\"\n", azArg[ii]);
      return 1;
    }else if( zName==0 ){
      zName = azArg[ii];
    }else{
      raw_printf(stderr, "Usage: .schema ?--indent? ?--nosys? ?LIKE-PATTERN?\n");
      return 1;
    }
  }
  if( zName!=0 ){
    int isSchema = sqlite3_strlike(zName, "sqlite_master", '\\')==0
      || sqlite3_strlike(zName, "sqlite_schema", '\\')==0
      || sqlite3_strlike(zName,"sqlite_temp_master", '\\')==0
      || sqlite3_strlike(zName,"sqlite_temp_schema", '\\')==0;
    if( isSchema ){
      char *new_argv[2], *new_colv[2];
      new_argv[0] = sqlite3_mprintf(
                                    "CREATE TABLE %s (\n"
                                    "  type text,\n"
                                    "  name text,\n"
                                    "  tbl_name text,\n"
                                    "  rootpage integer,\n"
                                    "  sql text\n"
                                    ")", zName);
      new_argv[1] = 0;
      new_colv[0] = "sql";
      new_colv[1] = 0;
      callback(&data, 1, new_argv, new_colv);
      sqlite3_free(new_argv[0]);
    }
  }
  if( zDiv ){
    sqlite3_stmt *pStmt = 0;
    rc = sqlite3_prepare_v2(p->db, "SELECT name FROM pragma_database_list",
                            -1, &pStmt, 0);
    if( rc ){
      utf8_printf(stderr, "Error: %s\n", sqlite3_errmsg(p->db));
      sqlite3_finalize(pStmt);
      return 1;
    }
    appendText(&sSelect, "SELECT sql FROM", 0);
    iSchema = 0;
    while( sqlite3_step(pStmt)==SQLITE_ROW ){
      const char *zDb = (const char*)sqlite3_column_text(pStmt, 0);
      char zScNum[30];
      sqlite3_snprintf(sizeof(zScNum), zScNum, "%d", ++iSchema);
      appendText(&sSelect, zDiv, 0);
      zDiv = " UNION ALL ";
      appendText(&sSelect, "SELECT shell_add_schema(sql,", 0);
      if( sqlite3_stricmp(zDb, "main")!=0 ){
        appendText(&sSelect, zDb, '\'');
      }else{
        appendText(&sSelect, "NULL", 0);
      }
      appendText(&sSelect, ",name) AS sql, type, tbl_name, name, rowid,", 0);
      appendText(&sSelect, zScNum, 0);
      appendText(&sSelect, " AS snum, ", 0);
      appendText(&sSelect, zDb, '\'');
      appendText(&sSelect, " AS sname FROM ", 0);
      appendText(&sSelect, zDb, quoteChar(zDb));
      appendText(&sSelect, ".sqlite_schema", 0);
    }
    sqlite3_finalize(pStmt);
#ifndef SQLITE_OMIT_INTROSPECTION_PRAGMAS
    if( zName ){
      appendText(&sSelect,
                 " UNION ALL SELECT shell_module_schema(name),"
                 " 'table', name, name, name, 9e+99, 'main' FROM pragma_module_list",
                 0);
    }
#endif
    appendText(&sSelect, ") WHERE ", 0);
    if( zName ){
      char *zQarg = sqlite3_mprintf("%Q", zName);
      int bGlob = strchr(zName, '*') != 0 || strchr(zName, '?') != 0 ||
        strchr(zName, '[') != 0;
      if( strchr(zName, '.') ){
        appendText(&sSelect, "lower(printf('%s.%s',sname,tbl_name))", 0);
      }else{
        appendText(&sSelect, "lower(tbl_name)", 0);
      }
      appendText(&sSelect, bGlob ? " GLOB " : " LIKE ", 0);
      appendText(&sSelect, zQarg, 0);
      if( !bGlob ){
        appendText(&sSelect, " ESCAPE '\\' ", 0);
      }
      appendText(&sSelect, " AND ", 0);
      sqlite3_free(zQarg);
    }
    if( bNoSystemTabs ){
      appendText(&sSelect, "name NOT LIKE 'sqlite_%%' AND ", 0);
    }
    appendText(&sSelect, "sql IS NOT NULL"
               " ORDER BY snum, rowid", 0);
    if( bDebug ){
      utf8_printf(p->out, "SQL: %s;\n", sSelect.z);
    }else{
      rc = sqlite3_exec(p->db, sSelect.z, callback, &data, &zErrMsg);
    }
    freeText(&sSelect);
  }
  if( zErrMsg ){
    utf8_printf(stderr,"Error: %s\n", zErrMsg);
    sqlite3_free(zErrMsg);
    rc = 1;
  }else if( rc != SQLITE_OK ){
    raw_printf(stderr,"Error: querying schema information\n");
    rc = 1;
  }else{
    rc = 0;
  }
  return rc;
}

/*****************
 * The .selecttrace, .separator, .session and .sha3sum commands
 */
CONDITION_COMMAND( session defined(SQLITE_ENABLE_SESSION) );
COLLECT_HELP_TEXT[
  ".separator COL ?ROW?     Change the column and row separators",
  ".session ?NAME? CMD ...  Create or control sessions",
  "   Subcommands:",
  "     attach TABLE             Attach TABLE",
  "     changeset FILE           Write a changeset into FILE",
  "     close                    Close one session",
  "     enable ?BOOLEAN?         Set or query the enable bit",
  "     filter GLOB...           Reject tables matching GLOBs",
  "     indirect ?BOOLEAN?       Mark or query the indirect status",
  "     isempty                  Query whether the session is empty",
  "     list                     List currently open session names",
  "     open DB NAME             Open a new session on DB",
  "     patchset FILE            Write a patchset into FILE",
  "   If ?NAME? is omitted, the first defined session is used.",
  ".sha3sum ...             Compute a SHA3 hash of database content",
  "    Options:",
  "      --schema              Also hash the sqlite_schema table",
  "      --sha3-224            Use the sha3-224 algorithm",
  "      --sha3-256            Use the sha3-256 algorithm (default)",
  "      --sha3-384            Use the sha3-384 algorithm",
  "      --sha3-512            Use the sha3-512 algorithm",
  "    Any other argument is a LIKE pattern for tables to hash",
];
DISPATCHABLE_COMMAND( selecttrace ? 1 0 ){
  unsigned int x = nArg>=2 ? (unsigned int)integerValue(azArg[1]) : 0xffffffff;
  sqlite3_test_control(SQLITE_TESTCTRL_TRACEFLAGS, 1, &x);
  return 0;
}
DISPATCHABLE_COMMAND( separator ? 2 3 ){
  if( nArg>=2 ){
    sqlite3_snprintf(sizeof(p->colSeparator), p->colSeparator,
                     "%.*s", (int)ArraySize(p->colSeparator)-1, azArg[1]);
  }
  if( nArg>=3 ){
    sqlite3_snprintf(sizeof(p->rowSeparator), p->rowSeparator,
                     "%.*s", (int)ArraySize(p->rowSeparator)-1, azArg[2]);
  }
  return 0;
}
DISPATCHABLE_COMMAND( session 3 2 0 ){
  int rc = 0;
  struct AuxDb *pAuxDb = p->pAuxDb;
  OpenSession *pSession = &pAuxDb->aSession[0];
  char **azCmd = &azArg[1];
  int iSes = 0;
  int nCmd = nArg - 1;
  int i;
  open_db(p, 0);
  if( nArg>=3 ){
    for(iSes=0; iSes<pAuxDb->nSession; iSes++){
      if( strcmp(pAuxDb->aSession[iSes].zName, azArg[1])==0 ) break;
    }
    if( iSes<pAuxDb->nSession ){
      pSession = &pAuxDb->aSession[iSes];
      azCmd++;
      nCmd--;
    }else{
      pSession = &pAuxDb->aSession[0];
      iSes = 0;
    }
  }

  /* .session attach TABLE
  ** Invoke the sqlite3session_attach() interface to attach a particular
  ** table so that it is never filtered.
  */
  if( strcmp(azCmd[0],"attach")==0 ){
    if( nCmd!=2 ) goto session_syntax_error;
    if( pSession->p==0 ){
    session_not_open:
      raw_printf(stderr, "ERROR: No sessions are open\n");
    }else{
      rc = sqlite3session_attach(pSession->p, azCmd[1]);
      if( rc ){
        raw_printf(stderr, "ERROR: sqlite3session_attach() returns %d\n", rc);
        rc = 0;
      }
    }
  }else

    /* .session changeset FILE
    ** .session patchset FILE
    ** Write a changeset or patchset into a file.  The file is overwritten.
    */
    if( strcmp(azCmd[0],"changeset")==0 || strcmp(azCmd[0],"patchset")==0 ){
      FILE *out = 0;
      failIfSafeMode(p, "cannot run \".session %s\" in safe mode", azCmd[0]);
      if( nCmd!=2 ) goto session_syntax_error;
      if( pSession->p==0 ) goto session_not_open;
      out = fopen(azCmd[1], "wb");
      if( out==0 ){
        utf8_printf(stderr, "ERROR: cannot open \"%s\" for writing\n",
                    azCmd[1]);
      }else{
        int szChng;
        void *pChng;
        if( azCmd[0][0]=='c' ){
          rc = sqlite3session_changeset(pSession->p, &szChng, &pChng);
        }else{
          rc = sqlite3session_patchset(pSession->p, &szChng, &pChng);
        }
        if( rc ){
          printf("Error: error code %d\n", rc);
          rc = 0;
        }
        if( pChng
            && fwrite(pChng, szChng, 1, out)!=1 ){
          raw_printf(stderr, "ERROR: Failed to write entire %d-byte output\n",
                     szChng);
        }
        sqlite3_free(pChng);
        fclose(out);
      }
    }else

      /* .session close
      ** Close the identified session
      */
      if( strcmp(azCmd[0], "close")==0 ){
        if( nCmd!=1 ) goto session_syntax_error;
        if( pAuxDb->nSession ){
          session_close(pSession);
          pAuxDb->aSession[iSes] = pAuxDb->aSession[--pAuxDb->nSession];
        }
      }else

        /* .session enable ?BOOLEAN?
        ** Query or set the enable flag
        */
        if( strcmp(azCmd[0], "enable")==0 ){
          int ii;
          if( nCmd>2 ) goto session_syntax_error;
          ii = nCmd==1 ? -1 : booleanValue(azCmd[1]);
          if( pAuxDb->nSession ){
            ii = sqlite3session_enable(pSession->p, ii);
            utf8_printf(p->out, "session %s enable flag = %d\n",
                        pSession->zName, ii);
          }
        }else

          /* .session filter GLOB ....
          ** Set a list of GLOB patterns of table names to be excluded.
          */
          if( strcmp(azCmd[0], "filter")==0 ){
            int ii, nByte;
            if( nCmd<2 ) goto session_syntax_error;
            if( pAuxDb->nSession ){
              for(ii=0; ii<pSession->nFilter; ii++){
                sqlite3_free(pSession->azFilter[ii]);
              }
              sqlite3_free(pSession->azFilter);
              nByte = sizeof(pSession->azFilter[0])*(nCmd-1);
              pSession->azFilter = sqlite3_malloc( nByte );
              if( pSession->azFilter==0 ){
                raw_printf(stderr, "Error: out or memory\n");
                exit(1);
              }
              for(ii=1; ii<nCmd; ii++){
                pSession->azFilter[ii-1] = sqlite3_mprintf("%s", azCmd[ii]);
              }
              pSession->nFilter = ii-1;
            }
          }else

            /* .session indirect ?BOOLEAN?
            ** Query or set the indirect flag
            */
            if( strcmp(azCmd[0], "indirect")==0 ){
              int ii;
              if( nCmd>2 ) goto session_syntax_error;
              ii = nCmd==1 ? -1 : booleanValue(azCmd[1]);
              if( pAuxDb->nSession ){
                ii = sqlite3session_indirect(pSession->p, ii);
                utf8_printf(p->out, "session %s indirect flag = %d\n",
                            pSession->zName, ii);
              }
            }else

              /* .session isempty
              ** Determine if the session is empty
              */
              if( strcmp(azCmd[0], "isempty")==0 ){
                int ii;
                if( nCmd!=1 ) goto session_syntax_error;
                if( pAuxDb->nSession ){
                  ii = sqlite3session_isempty(pSession->p);
                  utf8_printf(p->out, "session %s isempty flag = %d\n",
                              pSession->zName, ii);
                }
              }else

                /* .session list
                ** List all currently open sessions
                */
                if( strcmp(azCmd[0],"list")==0 ){
                  for(i=0; i<pAuxDb->nSession; i++){
                    utf8_printf(p->out, "%d %s\n", i, pAuxDb->aSession[i].zName);
                  }
                }else

                  /* .session open DB NAME
                  ** Open a new session called NAME on the attached database DB.
                  ** DB is normally "main".
                  */
                  if( strcmp(azCmd[0],"open")==0 ){
                    char *zName;
                    if( nCmd!=3 ) goto session_syntax_error;
                    zName = azCmd[2];
                    if( zName[0]==0 ) goto session_syntax_error;
                    for(i=0; i<pAuxDb->nSession; i++){
                      if( strcmp(pAuxDb->aSession[i].zName,zName)==0 ){
                        utf8_printf(stderr, "Session \"%s\" already exists\n", zName);
                        return rc;
                      }
                    }
                    if( pAuxDb->nSession>=ArraySize(pAuxDb->aSession) ){
                      raw_printf(stderr, "Maximum of %d sessions\n",
				 ArraySize(pAuxDb->aSession));
                      return rc;
                    }
                    pSession = &pAuxDb->aSession[pAuxDb->nSession];
                    rc = sqlite3session_create(p->db, azCmd[1], &pSession->p);
                    if( rc ){
                      raw_printf(stderr, "Cannot open session: error code=%d\n", rc);
                      return rc;
                    }
                    pSession->nFilter = 0;
                    sqlite3session_table_filter(pSession->p, session_filter, pSession);
                    pAuxDb->nSession++;
                    pSession->zName = sqlite3_mprintf("%s", zName);
                  }else{
                    /* If no command name matches, show a syntax error */
                  session_syntax_error:
                    showHelp(p->out, "session");
                    return 1;
                  }
  return rc;
}
DISPATCHABLE_COMMAND( sha3sum 4 1 1 ){
  const char *zLike = 0;   /* Which table to checksum. 0 means everything */
  int i;                   /* Loop counter */
  int bSchema = 0;         /* Also hash the schema */
  int bSeparate = 0;       /* Hash each table separately */
  int iSize = 224;         /* Hash algorithm to use */
  int bDebug = 0;          /* Only show the query that would have run */
  sqlite3_stmt *pStmt;     /* For querying tables names */
  char *zSql;              /* SQL to be run */
  char *zSep;              /* Separator */
  ShellText sSql;          /* Complete SQL for the query to run the hash */
  ShellText sQuery;        /* Set of queries used to read all content */
  open_db(p, 0);
  for(i=1; i<nArg; i++){
    const char *z = azArg[i];
    if( z[0]=='-' ){
      z++;
      if( z[0]=='-' ) z++;
      if( strcmp(z,"schema")==0 ){
        bSchema = 1;
      }else
        if( strcmp(z,"sha3-224")==0 || strcmp(z,"sha3-256")==0
            || strcmp(z,"sha3-384")==0 || strcmp(z,"sha3-512")==0
            ){
          iSize = atoi(&z[5]);
        }else
          if( strcmp(z,"debug")==0 ){
            bDebug = 1;
          }else
            {
              utf8_printf(stderr, "Unknown option \"%s\" on \"%s\"\n",
                          azArg[i], azArg[0]);
              showHelp(p->out, azArg[0]);
              return 1;
            }
    }else if( zLike ){
      raw_printf(stderr, "Usage: .sha3sum ?OPTIONS? ?LIKE-PATTERN?\n");
      return 1;
    }else{
      zLike = z;
      bSeparate = 1;
      if( sqlite3_strlike("sqlite\\_%", zLike, '\\')==0 ) bSchema = 1;
    }
  }
  if( bSchema ){
    zSql = "SELECT lower(name) FROM sqlite_schema"
      " WHERE type='table' AND coalesce(rootpage,0)>1"
      " UNION ALL SELECT 'sqlite_schema'"
      " ORDER BY 1 collate nocase";
  }else{
    zSql = "SELECT lower(name) FROM sqlite_schema"
      " WHERE type='table' AND coalesce(rootpage,0)>1"
      " AND name NOT LIKE 'sqlite_%'"
      " ORDER BY 1 collate nocase";
  }
  sqlite3_prepare_v2(p->db, zSql, -1, &pStmt, 0);
  initText(&sQuery);
  initText(&sSql);
  appendText(&sSql, "WITH [sha3sum$query](a,b) AS(",0);
  zSep = "VALUES(";
  while( SQLITE_ROW==sqlite3_step(pStmt) ){
    const char *zTab = (const char*)sqlite3_column_text(pStmt,0);
    if( zLike && sqlite3_strlike(zLike, zTab, 0)!=0 ) continue;
    if( strncmp(zTab, "sqlite_",7)!=0 ){
      appendText(&sQuery,"SELECT * FROM ", 0);
      appendText(&sQuery,zTab,'"');
      appendText(&sQuery," NOT INDEXED;", 0);
    }else if( strcmp(zTab, "sqlite_schema")==0 ){
      appendText(&sQuery,"SELECT type,name,tbl_name,sql FROM sqlite_schema"
                 " ORDER BY name;", 0);
    }else if( strcmp(zTab, "sqlite_sequence")==0 ){
      appendText(&sQuery,"SELECT name,seq FROM sqlite_sequence"
                 " ORDER BY name;", 0);
    }else if( strcmp(zTab, "sqlite_stat1")==0 ){
      appendText(&sQuery,"SELECT tbl,idx,stat FROM sqlite_stat1"
                 " ORDER BY tbl,idx;", 0);
    }else if( strcmp(zTab, "sqlite_stat4")==0 ){
      appendText(&sQuery, "SELECT * FROM ", 0);
      appendText(&sQuery, zTab, 0);
      appendText(&sQuery, " ORDER BY tbl, idx, rowid;\n", 0);
    }
    appendText(&sSql, zSep, 0);
    appendText(&sSql, sQuery.z, '\'');
    sQuery.n = 0;
    appendText(&sSql, ",", 0);
    appendText(&sSql, zTab, '\'');
    zSep = "),(";
  }
  sqlite3_finalize(pStmt);
  if( bSeparate ){
    zSql = sqlite3_mprintf(
           "%s))"
           " SELECT lower(hex(sha3_query(a,%d))) AS hash, b AS label"
           "   FROM [sha3sum$query]",
           sSql.z, iSize);
  }else{
    zSql = sqlite3_mprintf(
           "%s))"
           " SELECT lower(hex(sha3_query(group_concat(a,''),%d))) AS hash"
           "   FROM [sha3sum$query]",
           sSql.z, iSize);
  }
  freeText(&sQuery);
  freeText(&sSql);
  if( bDebug ){
    utf8_printf(p->out, "%s\n", zSql);
  }else{
    shell_exec(p, zSql, 0);
  }
  sqlite3_free(zSql);
  return 0;
}

/*****************
 * The .selftest, .shell, .show, .stats and .system commands
 */
CONDITION_COMMAND( shell !defined(SQLITE_NOHAVE_SYSTEM) );
CONDITION_COMMAND( system !defined(SQLITE_NOHAVE_SYSTEM) );
COLLECT_HELP_TEXT[
  ".selftest ?OPTIONS?      Run tests defined in the SELFTEST table",
  "    Options:",
  "       --init               Create a new SELFTEST table",
  "       -v                   Verbose output",
  ".shell CMD ARGS...       Run CMD ARGS... in a system shell",
  ".show                    Show the current values for various settings",
  ".stats ?ARG?             Show stats or turn stats on or off",
  "   off                      Turn off automatic stat display",
  "   on                       Turn on automatic stat display",
  "   stmt                     Show statement stats",
  "   vmstep                   Show the virtual machine step count only",
  ".system CMD ARGS...      Run CMD ARGS... in a system shell",
];
DISPATCHABLE_COMMAND( selftest 4 0 0 ){
  int rc;
  int bIsInit = 0;         /* True to initialize the SELFTEST table */
  int bVerbose = 0;        /* Verbose output */
  int bSelftestExists;     /* True if SELFTEST already exists */
  int i, k;                /* Loop counters */
  int nTest = 0;           /* Number of tests runs */
  int nErr = 0;            /* Number of errors seen */
  ShellText str;           /* Answer for a query */
  sqlite3_stmt *pStmt = 0; /* Query against the SELFTEST table */

  open_db(p,0);
  for(i=1; i<nArg; i++){
    const char *z = azArg[i];
    if( z[0]=='-' && z[1]=='-' ) z++;
    if( strcmp(z,"-init")==0 ){
      bIsInit = 1;
    }else
      if( strcmp(z,"-v")==0 ){
        bVerbose++;
      }else
        {
          utf8_printf(stderr, "Unknown option \"%s\" on \"%s\"\n",
                      azArg[i], azArg[0]);
          raw_printf(stderr, "Should be one of: --init -v\n");
          return 1;
        }
  }
  if( sqlite3_table_column_metadata(p->db,"main","selftest",0,0,0,0,0,0)
      != SQLITE_OK ){
    bSelftestExists = 0;
  }else{
    bSelftestExists = 1;
  }
  if( bIsInit ){
    createSelftestTable(p);
    bSelftestExists = 1;
  }
  initText(&str);
  appendText(&str, "x", 0);
  for(k=bSelftestExists; k>=0; k--){
    if( k==1 ){
      rc = sqlite3_prepare_v2(p->db,
              "SELECT tno,op,cmd,ans FROM selftest ORDER BY tno",
              -1, &pStmt, 0);
    }else{
      rc = sqlite3_prepare_v2(p->db,
              "VALUES(0,'memo','Missing SELFTEST table - default checks only',''),"
              "      (1,'run','PRAGMA integrity_check','ok')",
              -1, &pStmt, 0);
    }
    if( rc ){
      raw_printf(stderr, "Error querying the selftest table\n");
      sqlite3_finalize(pStmt);
      return 1;
    }
    for(i=1; sqlite3_step(pStmt)==SQLITE_ROW; i++){
      int tno = sqlite3_column_int(pStmt, 0);
      const char *zOp = (const char*)sqlite3_column_text(pStmt, 1);
      const char *zSql = (const char*)sqlite3_column_text(pStmt, 2);
      const char *zAns = (const char*)sqlite3_column_text(pStmt, 3);

      k = 0;
      if( bVerbose>0 ){
        char *zQuote = sqlite3_mprintf("%q", zSql);
        printf("%d: %s %s\n", tno, zOp, zSql);
        sqlite3_free(zQuote);
      }
      if( strcmp(zOp,"memo")==0 ){
        utf8_printf(p->out, "%s\n", zSql);
      }else
        if( strcmp(zOp,"run")==0 ){
          char *zErrMsg = 0;
          str.n = 0;
          str.z[0] = 0;
          rc = sqlite3_exec(p->db, zSql, captureOutputCallback, &str, &zErrMsg);
          nTest++;
          if( bVerbose ){
            utf8_printf(p->out, "Result: %s\n", str.z);
          }
          if( rc || zErrMsg ){
            nErr++;
            rc = 1;
            utf8_printf(p->out, "%d: error-code-%d: %s\n", tno, rc, zErrMsg);
            sqlite3_free(zErrMsg);
          }else if( strcmp(zAns,str.z)!=0 ){
            nErr++;
            rc = 1;
            utf8_printf(p->out, "%d: Expected: [%s]\n", tno, zAns);
            utf8_printf(p->out, "%d:      Got: [%s]\n", tno, str.z);
          }
        }else
          {
            utf8_printf(stderr,
                        "Unknown operation \"%s\" on selftest line %d\n", zOp, tno);
            rc = 1;
            break;
          }
    } /* End loop over rows of content from SELFTEST */
    sqlite3_finalize(pStmt);
  } /* End loop over k */
  freeText(&str);
  utf8_printf(p->out, "%d errors out of %d tests\n", nErr, nTest);
  return rc > 0;
}
#ifndef SQLITE_NOHAVE_SYSTEM
static int shellOut(char *azArg[], int nArg, ShellState *p){
  char *zCmd;
  int i, x;
  failIfSafeMode(p, "cannot run .%s in safe mode", azArg[0]);
  zCmd = sqlite3_mprintf(strchr(azArg[1],' ')==0?"%s":"\"%s\"", azArg[1]);
  for(i=2; i<nArg; i++){
    zCmd = sqlite3_mprintf(strchr(azArg[i],' ')==0?"%z %s":"%z \"%s\"",
                           zCmd, azArg[i]);
  }
  x = system(zCmd);
  sqlite3_free(zCmd);
  if( x ) raw_printf(stderr, "%s command returns %d\n", azArg[0], x);
  return 0;
}
#endif
DISPATCHABLE_COMMAND( shell ? 2 0 ){
  return shellOut(azArg, nArg, p);  
}
DISPATCHABLE_COMMAND( system ? 2 0 ){
  return shellOut(azArg, nArg, p);  
}
DISPATCHABLE_COMMAND( show ? 1 1 ){
  static const char *azBool[] = { "off", "on", "trigger", "full"};
  const char *zOut;
  int i;
  utf8_printf(p->out, "%12.12s: %s\n","echo",
              azBool[ShellHasFlag(p, SHFLG_Echo)]);
  utf8_printf(p->out, "%12.12s: %s\n","eqp", azBool[p->autoEQP&3]);
  utf8_printf(p->out, "%12.12s: %s\n","explain",
              p->mode==MODE_Explain ? "on" : p->autoExplain ? "auto" : "off");
  utf8_printf(p->out,"%12.12s: %s\n","headers", azBool[p->showHeader!=0]);
  utf8_printf(p->out, "%12.12s: %s\n","mode", modeDescr[p->mode]);
  utf8_printf(p->out, "%12.12s: ", "nullvalue");
  output_c_string(p->out, p->nullValue);
  raw_printf(p->out, "\n");
  utf8_printf(p->out,"%12.12s: %s\n","output",
              strlen30(p->outfile) ? p->outfile : "stdout");
  utf8_printf(p->out,"%12.12s: ", "colseparator");
  output_c_string(p->out, p->colSeparator);
  raw_printf(p->out, "\n");
  utf8_printf(p->out,"%12.12s: ", "rowseparator");
  output_c_string(p->out, p->rowSeparator);
  raw_printf(p->out, "\n");
  switch( p->statsOn ){
  case 0:  zOut = "off";     break;
  default: zOut = "on";      break;
  case 2:  zOut = "stmt";    break;
  case 3:  zOut = "vmstep";  break;
  }
  utf8_printf(p->out, "%12.12s: %s\n","stats", zOut);
  utf8_printf(p->out, "%12.12s: ", "width");
  for (i=0;i<p->nWidth;i++) {
    raw_printf(p->out, "%d ", p->colWidth[i]);
  }
  raw_printf(p->out, "\n");
  utf8_printf(p->out, "%12.12s: %s\n", "filename",
              p->pAuxDb->zDbFilename ? p->pAuxDb->zDbFilename : "");
  return 0;
}
DISPATCHABLE_COMMAND( stats ? 0 0 ){
  if( nArg==2 ){
    if( strcmp(azArg[1],"stmt")==0 ){
      p->statsOn = 2;
    }else if( strcmp(azArg[1],"vmstep")==0 ){
      p->statsOn = 3;
    }else{
      p->statsOn = (u8)booleanValue(azArg[1]);
    }
  }else if( nArg==1 ){
    display_stats(p->db, p, 0);
  }else{
    raw_printf(stderr, "Usage: .stats ?on|off|stmt|vmstep?\n");
    return 1;
  }
  return 0;
}

/*****************
 * The .tables, .views, .indices and .indexes command
 * These are together because they share implementation or are aliases.
 */
COLLECT_HELP_TEXT[
  ".indexes ?TABLE?         Show names of indexes",
  "                           If TABLE is specified, only show indexes for",
  "                           tables matching TABLE using the LIKE operator.",
];
static int showTableLike(char *azArg[], int nArg, ShellState *p, char ot){
  int rc;
  sqlite3_stmt *pStmt;
  char **azResult;
  int nRow, nAlloc;
  int ii;
  ShellText s;
  initText(&s);
  open_db(p, 0);
  rc = sqlite3_prepare_v2(p->db, "PRAGMA database_list", -1, &pStmt, 0);
  if( rc ){
    sqlite3_finalize(pStmt);
    return shellDatabaseError(p->db);
  }

  if( nArg>2 && ot=='i' ){
    /* It is an historical accident that the .indexes command shows an error
    ** when called with the wrong number of arguments whereas the .tables
    ** command does not. */
    raw_printf(stderr, "Usage: .indexes ?LIKE-PATTERN?\n");
    sqlite3_finalize(pStmt);
    return 1;
  }
  for(ii=0; sqlite3_step(pStmt)==SQLITE_ROW; ii++){
    const char *zDbName = (const char*)sqlite3_column_text(pStmt, 1);
    const char *zFilter = "";
    const char *zSystem = " AND name NOT LIKE 'sqlite_%'";
    if( zDbName==0 ) continue;
    if( s.z && s.z[0] ) appendText(&s, " UNION ALL ", 0);
    if( sqlite3_stricmp(zDbName, "main")==0 ){
      appendText(&s, "SELECT name FROM ", 0);
    }else{
      appendText(&s, "SELECT ", 0);
      appendText(&s, zDbName, '\'');
      appendText(&s, "||'.'||name FROM ", 0);
    }
    appendText(&s, zDbName, '"');
    appendText(&s, ".sqlite_schema ", 0);
    switch (ot) {
    case 'i':
      zFilter = "'index'";
      break;
#ifndef LEGACY_TABLES_LISTING
    case 't':
      zFilter = "'table'";
      break;
    case 'v':
      zFilter = "'view'";
      break;
#endif
    case 's':
      zSystem = " AND name LIKE 'sqlite_%'";
      /* fall thru */
    case 'T':
      zFilter = "'table','view'";
      break;
    default:
      assert(0);
    }
    appendText(&s, " WHERE type IN(", 0);
    appendText(&s, zFilter, 0);
    appendText(&s, ") AND name LIKE ?1", 0);
    appendText(&s, zSystem, 0);
  }
  rc = sqlite3_finalize(pStmt);
  if( rc==SQLITE_OK ){
    appendText(&s, " ORDER BY 1", 0);
    rc = sqlite3_prepare_v2(p->db, s.z, -1, &pStmt, 0);
  }
  freeText(&s);
  if( rc ) return shellDatabaseError(p->db);

  /* Run the SQL statement prepared by the above block. Store the results
  ** as an array of nul-terminated strings in azResult[].  */
  nRow = nAlloc = 0;
  azResult = 0;
  if( nArg>1 ){
    sqlite3_bind_text(pStmt, 1, azArg[1], -1, SQLITE_TRANSIENT);
  }else{
    sqlite3_bind_text(pStmt, 1, "%", -1, SQLITE_STATIC);
  }
  while( sqlite3_step(pStmt)==SQLITE_ROW ){
    if( nRow>=nAlloc ){
      char **azNew;
      int n2 = nAlloc*2 + 10;
      azNew = sqlite3_realloc64(azResult, sizeof(azResult[0])*n2);
      if( azNew==0 ) shell_out_of_memory();
      nAlloc = n2;
      azResult = azNew;
    }
    azResult[nRow] = sqlite3_mprintf("%s", sqlite3_column_text(pStmt, 0));
    if( 0==azResult[nRow] ) shell_out_of_memory();
    nRow++;
  }
  if( sqlite3_finalize(pStmt)!=SQLITE_OK ){
    rc = shellDatabaseError(p->db);
  }

  /* Pretty-print the contents of array azResult[] to the output */
  if( rc==0 && nRow>0 ){
    int len, maxlen = 0;
    int i, j;
    int nPrintCol, nPrintRow;
    for(i=0; i<nRow; i++){
      len = strlen30(azResult[i]);
      if( len>maxlen ) maxlen = len;
    }
    nPrintCol = 80/(maxlen+2);
    if( nPrintCol<1 ) nPrintCol = 1;
    nPrintRow = (nRow + nPrintCol - 1)/nPrintCol;
    for(i=0; i<nPrintRow; i++){
      for(j=i; j<nRow; j+=nPrintRow){
        char *zSp = j<nPrintRow ? "" : "  ";
        utf8_printf(p->out, "%s%-*s", zSp, maxlen,
                    azResult[j] ? azResult[j]:"");
      }
      raw_printf(p->out, "\n");
    }
  }

  for(ii=0; ii<nRow; ii++) sqlite3_free(azResult[ii]);
  sqlite3_free(azResult);
  return 0;
}

COLLECT_HELP_TEXT[
#ifndef LEGACY_TABLES_LISTING
  ".tables ?FLAG? ?TVLIKE?  List names of tables and/or views",
  "   FLAG may be -t, -v or -s to list only tables, views or system tables",
  "   TVLIKE may restrict the listing to names matching given LIKE pattern",
#else
  ".tables ?TABLE?          List names of tables matching LIKE pattern TABLE",
#endif
];
DISPATCHABLE_COMMAND( tables 2 1 3 ){
  char objType = 'T';
#ifndef LEGACY_TABLES_LISTING
  if( nArg>1 && azArg[1][0]=='-' && azArg[1][1]!=0 && azArg[1][2]==0 ){
    char c = azArg[1][1];
    switch (c){
    case 's':
    case 't':
    case 'v':
      objType = c;
      ++azArg;
      --nArg;
      break;
    default:
      return INVALID_ARGS;
    }
  }
#endif
  return showTableLike(azArg, nArg, p, objType);
}
DISPATCHABLE_COMMAND( indexes 3 1 2 ){
  return showTableLike(azArg, nArg, p, 'i');
}
DISPATCHABLE_COMMAND( indices 3 1 2 ){
  return showTableLike(azArg, nArg, p, 'i');
}

/*****************
 * The .unmodule command
 */
CONDITION_COMMAND( unmodule defined(SQLITE_DEBUG) && !defined(SQLITE_OMIT_VIRTUALTABLE) );
COLLECT_HELP_TEXT[
  ".unmodule NAME ...       Unregister virtual table modules",
  "    --allexcept             Unregister everything except those named",
];
DISPATCHABLE_COMMAND( unmodule ? 2 0 ){
  int ii;
  int lenOpt;
  char *zOpt;
  open_db(p, 0);
  zOpt = azArg[1];
  if( zOpt[0]=='-' && zOpt[1]=='-' && zOpt[2]!=0 ) zOpt++;
  lenOpt = (int)strlen(zOpt);
  if( lenOpt>=3 && strncmp(zOpt, "-allexcept",lenOpt)==0 ){
    assert( azArg[nArg]==0 );
    sqlite3_drop_modules(p->db, nArg>2 ? (const char**)(azArg+2) : 0);
  }else{
    for(ii=1; ii<nArg; ii++){
      sqlite3_create_module(p->db, azArg[ii], 0, 0);
    }
  }
  return 0;
}

/*****************
 * The .testcase, .testctrl, .timeout, .timer and .trace commands
 */
CONDITION_COMMAND( testctrl !defined(SQLITE_UNTESTABLE) );
CONDITION_COMMAND( trace !defined(SQLITE_OMIT_TRACE) );
COLLECT_HELP_TEXT[
  ".testcase NAME           Begin redirecting output to 'testcase-out.txt'",
  ".testctrl CMD ...        Run various sqlite3_test_control() operations",
  "                            Run \".testctrl\" with no arguments for details",
  ".timeout MS              Try opening locked tables for MS milliseconds",
  ".timer on|off            Turn SQL timer on or off",
  ".trace ?OPTIONS?         Output each SQL statement as it is run",
  "    FILE                    Send output to FILE",
  "    stdout                  Send output to stdout",
  "    stderr                  Send output to stderr",
  "    off                     Disable tracing",
  "    --expanded              Expand query parameters",
#ifdef SQLITE_ENABLE_NORMALIZE
  "    --normalized            Normal the SQL statements",
#endif
  "    --plain                 Show SQL as it is input",
  "    --stmt                  Trace statement execution (SQLITE_TRACE_STMT)",
  "    --profile               Profile statements (SQLITE_TRACE_PROFILE)",
  "    --row                   Trace each row (SQLITE_TRACE_ROW)",
  "    --close                 Trace connection close (SQLITE_TRACE_CLOSE)",
];

/* Begin redirecting output to the file "testcase-out.txt" */
DISPATCHABLE_COMMAND( testcase ? 0 0 ){
  output_reset(p);
  p->out = output_file_open("testcase-out.txt", 0);
  if( p->out==0 ){
    raw_printf(stderr, "Error: cannot open 'testcase-out.txt'\n");
  }
  if( nArg>=2 ){
    sqlite3_snprintf(sizeof(p->zTestcase), p->zTestcase, "%s", azArg[1]);
  }else{
    sqlite3_snprintf(sizeof(p->zTestcase), p->zTestcase, "?");
  }
}
DISPATCHABLE_COMMAND( testctrl ? 0 0 ){
  static const struct {
    const char *zCtrlName;   /* Name of a test-control option */
    int ctrlCode;            /* Integer code for that option */
    const char *zUsage;      /* Usage notes */
  } aCtrl[] = {
    { "always",             SQLITE_TESTCTRL_ALWAYS,        "BOOLEAN"        },
    { "assert",             SQLITE_TESTCTRL_ASSERT,        "BOOLEAN"        },
    /*{ "benign_malloc_hooks",SQLITE_TESTCTRL_BENIGN_MALLOC_HOOKS, ""       },*/
    /*{ "bitvec_test",        SQLITE_TESTCTRL_BITVEC_TEST,   ""             },*/
    { "byteorder",          SQLITE_TESTCTRL_BYTEORDER,     ""               },
    { "extra_schema_checks",SQLITE_TESTCTRL_EXTRA_SCHEMA_CHECKS,"BOOLEAN"   },
    /*{ "fault_install",      SQLITE_TESTCTRL_FAULT_INSTALL, ""             },*/
    { "imposter",         SQLITE_TESTCTRL_IMPOSTER, "SCHEMA ON/OFF ROOTPAGE"},
    { "internal_functions", SQLITE_TESTCTRL_INTERNAL_FUNCTIONS, "" },
    { "localtime_fault",    SQLITE_TESTCTRL_LOCALTIME_FAULT,"BOOLEAN"       },
    { "never_corrupt",      SQLITE_TESTCTRL_NEVER_CORRUPT, "BOOLEAN"        },
    { "optimizations",      SQLITE_TESTCTRL_OPTIMIZATIONS, "DISABLE-MASK"   },
#ifdef YYCOVERAGE
    { "parser_coverage",    SQLITE_TESTCTRL_PARSER_COVERAGE, ""             },
#endif
    { "pending_byte",       SQLITE_TESTCTRL_PENDING_BYTE,  "OFFSET  "       },
    { "prng_restore",       SQLITE_TESTCTRL_PRNG_RESTORE,  ""               },
    { "prng_save",          SQLITE_TESTCTRL_PRNG_SAVE,     ""               },
    { "prng_seed",          SQLITE_TESTCTRL_PRNG_SEED,     "SEED ?db?"      },
    { "seek_count",         SQLITE_TESTCTRL_SEEK_COUNT,    ""               },
    { "tune",               SQLITE_TESTCTRL_TUNE,          "ID VALUE"       },
  };
  int testctrl = -1;
  int iCtrl = -1;
  int rc2 = 0;    /* 0: usage.  1: %d  2: %x  3: no-output */
  int isOk = 0;
  int i, n2;
  const char *zCmd = 0;

  open_db(p, 0);
  zCmd = nArg>=2 ? azArg[1] : "help";

  /* The argument can optionally begin with "-" or "--" */
  if( zCmd[0]=='-' && zCmd[1] ){
    zCmd++;
    if( zCmd[0]=='-' && zCmd[1] ) zCmd++;
  }

  /* --help lists all test-controls */
  if( strcmp(zCmd,"help")==0 ){
    utf8_printf(p->out, "Available test-controls:\n");
    for(i=0; i<ArraySize(aCtrl); i++){
      utf8_printf(p->out, "  .testctrl %s %s\n",
                  aCtrl[i].zCtrlName, aCtrl[i].zUsage);
    }
    return 1;
  }

  /* convert testctrl text option to value. allow any unique prefix
  ** of the option name, or a numerical value. */
  n2 = strlen30(zCmd);
  for(i=0; i<ArraySize(aCtrl); i++){
    if( strncmp(zCmd, aCtrl[i].zCtrlName, n2)==0 ){
      if( testctrl<0 ){
        testctrl = aCtrl[i].ctrlCode;
        iCtrl = i;
      }else{
        utf8_printf(stderr, "Error: ambiguous test-control: \"%s\"\n"
                    "Use \".testctrl --help\" for help\n", zCmd);
        return 1;
      }
    }
  }
  if( testctrl<0 ){
    utf8_printf(stderr,"Error: unknown test-control: %s\n"
                "Use \".testctrl --help\" for help\n", zCmd);
  }else{
    switch(testctrl){

      /* sqlite3_test_control(int, db, int) */
    case SQLITE_TESTCTRL_OPTIMIZATIONS:
      if( nArg==3 ){
        unsigned int opt = (unsigned int)strtol(azArg[2], 0, 0);
        rc2 = sqlite3_test_control(testctrl, p->db, opt);
        isOk = 3;
      }
      break;

      /* sqlite3_test_control(int) */
    case SQLITE_TESTCTRL_PRNG_SAVE:
    case SQLITE_TESTCTRL_PRNG_RESTORE:
    case SQLITE_TESTCTRL_BYTEORDER:
      if( nArg==2 ){
        rc2 = sqlite3_test_control(testctrl);
        isOk = testctrl==SQLITE_TESTCTRL_BYTEORDER ? 1 : 3;
      }
      break;

      /* sqlite3_test_control(int, uint) */
    case SQLITE_TESTCTRL_PENDING_BYTE:
      if( nArg==3 ){
        unsigned int opt = (unsigned int)integerValue(azArg[2]);
        rc2 = sqlite3_test_control(testctrl, opt);
        isOk = 3;
      }
      break;

      /* sqlite3_test_control(int, int, sqlite3*) */
    case SQLITE_TESTCTRL_PRNG_SEED:
      if( nArg==3 || nArg==4 ){
        int ii = (int)integerValue(azArg[2]);
        sqlite3 *db;
        if( ii==0 && strcmp(azArg[2],"random")==0 ){
          sqlite3_randomness(sizeof(ii),&ii);
          printf("-- random seed: %d\n", ii);
        }
        if( nArg==3 ){
          db = 0;
        }else{
          db = p->db;
          /* Make sure the schema has been loaded */
          sqlite3_table_column_metadata(db, 0, "x", 0, 0, 0, 0, 0, 0);
        }
        rc2 = sqlite3_test_control(testctrl, ii, db);
        isOk = 3;
      }
      break;

      /* sqlite3_test_control(int, int) */
    case SQLITE_TESTCTRL_ASSERT:
    case SQLITE_TESTCTRL_ALWAYS:
      if( nArg==3 ){
        int opt = booleanValue(azArg[2]);
        rc2 = sqlite3_test_control(testctrl, opt);
        isOk = 1;
      }
      break;

      /* sqlite3_test_control(int, int) */
    case SQLITE_TESTCTRL_LOCALTIME_FAULT:
    case SQLITE_TESTCTRL_NEVER_CORRUPT:
      if( nArg==3 ){
        int opt = booleanValue(azArg[2]);
        rc2 = sqlite3_test_control(testctrl, opt);
        isOk = 3;
      }
      break;

      /* sqlite3_test_control(sqlite3*) */
    case SQLITE_TESTCTRL_INTERNAL_FUNCTIONS:
      rc2 = sqlite3_test_control(testctrl, p->db);
      isOk = 3;
      break;

    case SQLITE_TESTCTRL_IMPOSTER:
      if( nArg==5 ){
        rc2 = sqlite3_test_control(testctrl, p->db,
                                   azArg[2],
                                   integerValue(azArg[3]),
                                   integerValue(azArg[4]));
        isOk = 3;
      }
      break;

    case SQLITE_TESTCTRL_SEEK_COUNT: {
      u64 x = 0;
      rc2 = sqlite3_test_control(testctrl, p->db, &x);
      utf8_printf(p->out, "%llu\n", x);
      isOk = 3;
      break;
    }

#ifdef YYCOVERAGE
    case SQLITE_TESTCTRL_PARSER_COVERAGE: {
      if( nArg==2 ){
        sqlite3_test_control(testctrl, p->out);
        isOk = 3;
      }
      break;
    }
#endif
#ifdef SQLITE_DEBUG
    case SQLITE_TESTCTRL_TUNE: {
      if( nArg==4 ){
        int id = (int)integerValue(azArg[2]);
        int val = (int)integerValue(azArg[3]);
        sqlite3_test_control(testctrl, id, &val);
        isOk = 3;
      }else if( nArg==3 ){
        int id = (int)integerValue(azArg[2]);
        sqlite3_test_control(testctrl, -id, &rc2);
        isOk = 1;
      }else if( nArg==2 ){
        int id = 1;
        while(1){
          int val = 0;
          rc2 = sqlite3_test_control(testctrl, -id, &val);
          if( rc2!=SQLITE_OK ) break;
          if( id>1 ) utf8_printf(p->out, "  ");
          utf8_printf(p->out, "%d: %d", id, val);
          id++;
        }
        if( id>1 ) utf8_printf(p->out, "\n");
        isOk = 3;
      }
      break;
    }
#endif
    }
  }
  if( isOk==0 && iCtrl>=0 ){
    utf8_printf(p->out, "Usage: .testctrl %s %s\n", zCmd,aCtrl[iCtrl].zUsage);
    return 1;
  }else if( isOk==1 ){
    raw_printf(p->out, "%d\n", rc2);
  }else if( isOk==2 ){
    raw_printf(p->out, "0x%08x\n", rc2);
  }
  return 0;
}
DISPATCHABLE_COMMAND( timeout 4 2 2 ){
  open_db(p, 0);
  sqlite3_busy_timeout(p->db, nArg>=2 ? (int)integerValue(azArg[1]) : 0);
  return 0;
}
DISPATCHABLE_COMMAND( timer ? 2 2 ){
  enableTimer = booleanValue(azArg[1]);
  if( enableTimer && !HAS_TIMER ){
    raw_printf(stderr, "Error: timer not available on this system.\n");
    enableTimer = 0;
  }
  return 0;
}
DISPATCHABLE_COMMAND( trace ? 0 0 ){
  int mType = 0;
  int jj;
  open_db(p, 0);
  for(jj=1; jj<nArg; jj++){
    const char *z = azArg[jj];
    if( z[0]=='-' ){
      if( optionMatch(z, "expanded") ){
        p->eTraceType = SHELL_TRACE_EXPANDED;
      }
#ifdef SQLITE_ENABLE_NORMALIZE
      else if( optionMatch(z, "normalized") ){
        p->eTraceType = SHELL_TRACE_NORMALIZED;
      }
#endif
      else if( optionMatch(z, "plain") ){
        p->eTraceType = SHELL_TRACE_PLAIN;
      }
      else if( optionMatch(z, "profile") ){
        mType |= SQLITE_TRACE_PROFILE;
      }
      else if( optionMatch(z, "row") ){
        mType |= SQLITE_TRACE_ROW;
      }
      else if( optionMatch(z, "stmt") ){
        mType |= SQLITE_TRACE_STMT;
      }
      else if( optionMatch(z, "close") ){
        mType |= SQLITE_TRACE_CLOSE;
      }
      else {
        raw_printf(stderr, "Unknown option \"%s\" on \".trace\"\n", z);
        return 1;
      }
    }else{
      output_file_close(p->traceOut);
      p->traceOut = output_file_open(azArg[1], 0);
    }
  }
  if( p->traceOut==0 ){
    sqlite3_trace_v2(p->db, 0, 0, 0);
  }else{
    if( mType==0 ) mType = SQLITE_TRACE_STMT;
    sqlite3_trace_v2(p->db, mType, sql_trace_callback, p);
  }
  return 0;
}

/*****************
 * The .user command
 * Because there is no help text for .user, it does its own argument validation.
 */
CONDITION_COMMAND( user SQLITE_USER_AUTHENTICATION );
DISPATCHABLE_COMMAND( user ? 0 0 ){
  int rc;
  const char *usage
    = "Usage: .user SUBCOMMAND ...\n"
      "Subcommands are:\n"
      "   login USER PASSWORD\n"
      "   delete USER\n"
      "   add USER PASSWORD ISADMIN\n"
      "   edit USER PASSWORD ISADMIN\n"
    ;
  if( nArg<2 ){
  teach_fail:
    raw_printf(stderr, usage);
    return 1;
  }
  open_db(p, 0);
  if( strcmp(azArg[1],"login")==0 ){
    if( nArg!=4 ){
      raw_printf(stderr, usage);
      return 1;
    }
    rc = sqlite3_user_authenticate(p->db, azArg[2], azArg[3],
                                   strlen30(azArg[3]));
    if( rc ){
      utf8_printf(stderr, "Authentication failed for user %s\n", azArg[2]);
      return 1;
    }
  }else if( strcmp(azArg[1],"add")==0 ){
    if( nArg!=5 ){
      goto teach_fail;
    }
    rc = sqlite3_user_add(p->db, azArg[2], azArg[3], strlen30(azArg[3]),
                          booleanValue(azArg[4]));
    if( rc ){
      raw_printf(stderr, "User-Add failed: %d\n", rc);
      return 1;
    }
  }else if( strcmp(azArg[1],"edit")==0 ){
    if( nArg!=5 ){
      goto teach_fail;
    }
    rc = sqlite3_user_change(p->db, azArg[2], azArg[3], strlen30(azArg[3]),
                             booleanValue(azArg[4]));
    if( rc ){
      raw_printf(stderr, "User-Edit failed: %d\n", rc);
      return 1;
    }
  }else if( strcmp(azArg[1],"delete")==0 ){
    if( nArg!=3 ){
      goto teach_fail;
    }
    rc = sqlite3_user_delete(p->db, azArg[2]);
    if( rc ){
      raw_printf(stderr, "User-Delete failed: %d\n", rc);
      return 1;
    }
  }else{
    goto teach_fail;
  }
  return 0;
}

/*****************
 * The .vfsinfo, .vfslist, .vfsname and .version commands
 */
COLLECT_HELP_TEXT[
  ".version                 Show a variety of version info",
  ".vfsinfo ?AUX?           Information about the top-level VFS",
  ".vfslist                 List all available VFSes",
  ".vfsname ?AUX?           Print the name of the VFS stack",
];
DISPATCHABLE_COMMAND( version ? 1 1 ){
  utf8_printf(p->out, "SQLite %s %s\n" /*extra-version-info*/,
              sqlite3_libversion(), sqlite3_sourceid());
#if SQLITE_HAVE_ZLIB
  utf8_printf(p->out, "zlib version %s\n", zlibVersion());
#endif
#define CTIMEOPT_VAL_(opt) #opt
#define CTIMEOPT_VAL(opt) CTIMEOPT_VAL_(opt)
#if defined(__clang__) && defined(__clang_major__)
  utf8_printf(p->out, "clang-" CTIMEOPT_VAL(__clang_major__) "."
              CTIMEOPT_VAL(__clang_minor__) "."
              CTIMEOPT_VAL(__clang_patchlevel__) "\n");
#elif defined(_MSC_VER)
  utf8_printf(p->out, "msvc-" CTIMEOPT_VAL(_MSC_VER) "\n");
#elif defined(__GNUC__) && defined(__VERSION__)
  utf8_printf(p->out, "gcc-" __VERSION__ "\n");
#endif
  return 0;
}
DISPATCHABLE_COMMAND( vfsinfo ? 1 2 ){
  const char *zDbName = nArg==2 ? azArg[1] : "main";
  sqlite3_vfs *pVfs = 0;
  if( p->db ){
    sqlite3_file_control(p->db, zDbName, SQLITE_FCNTL_VFS_POINTER, &pVfs);
    if( pVfs ){
      utf8_printf(p->out, "vfs.zName      = \"%s\"\n", pVfs->zName);
      raw_printf(p->out, "vfs.iVersion   = %d\n", pVfs->iVersion);
      raw_printf(p->out, "vfs.szOsFile   = %d\n", pVfs->szOsFile);
      raw_printf(p->out, "vfs.mxPathname = %d\n", pVfs->mxPathname);
    }
  }
  return 0;
}
DISPATCHABLE_COMMAND( vfslist ? 1 1 ){
  sqlite3_vfs *pVfs;
  sqlite3_vfs *pCurrent = 0;
  if( p->db ){
    sqlite3_file_control(p->db, "main", SQLITE_FCNTL_VFS_POINTER, &pCurrent);
  }
  for(pVfs=sqlite3_vfs_find(0); pVfs; pVfs=pVfs->pNext){
    utf8_printf(p->out, "vfs.zName      = \"%s\"%s\n", pVfs->zName,
                pVfs==pCurrent ? "  <--- CURRENT" : "");
    raw_printf(p->out, "vfs.iVersion   = %d\n", pVfs->iVersion);
    raw_printf(p->out, "vfs.szOsFile   = %d\n", pVfs->szOsFile);
    raw_printf(p->out, "vfs.mxPathname = %d\n", pVfs->mxPathname);
    if( pVfs->pNext ){
      raw_printf(p->out, "-----------------------------------\n");
    }
  }
  return 0;
}
DISPATCHABLE_COMMAND( vfsname ? 0 0 ){
  const char *zDbName = nArg==2 ? azArg[1] : "main";
  char *zVfsName = 0;
  if( p->db ){
    sqlite3_file_control(p->db, zDbName, SQLITE_FCNTL_VFSNAME, &zVfsName);
    if( zVfsName ){
      utf8_printf(p->out, "%s\n", zVfsName);
      sqlite3_free(zVfsName);
    }
  }
  return 0;
}

/*****************
 * The .width and .wheretrace commands
 * The .wheretrace command has no help.
 */
COLLECT_HELP_TEXT[
  ".width NUM1 NUM2 ...     Set minimum column widths for columnar output",
  "     Negative values right-justify",
];
DISPATCHABLE_COMMAND( width ? 1 0 ){
  int j;
  assert( nArg<=ArraySize(azArg) );
  p->nWidth = nArg-1;
  p->colWidth = realloc(p->colWidth, (p->nWidth+1)*sizeof(int)*2);
  if( p->colWidth==0 && p->nWidth>0 ) shell_out_of_memory();
  if( p->nWidth ) p->actualWidth = &p->colWidth[p->nWidth];
  for(j=1; j<nArg; j++){
    p->colWidth[j-1] = (int)integerValue(azArg[j]);
  }
  return 0;
}
DISPATCHABLE_COMMAND( wheretrace ? 1 2 ){
  unsigned int x = nArg>=2 ? (unsigned int)integerValue(azArg[1]) : 0xffffffff;
  sqlite3_test_control(SQLITE_TESTCTRL_TRACEFLAGS, 3, &x);
  return 0;
}

/* End of published, standard meta-command implementation functions
COMMENT  Build-time overrides of above meta-commands or new meta-commands may be
COMMENT  incorporated into shell.c via: -it COMMAND_CUSTOMIZE=<customize source>
COMMENT  where <customize source> names a file using the methodology of the above
COMMENT  section to define new or altered meta-commands and their help text.
*/
INCLUDE( COMMAND_CUSTOMIZE );

#if OBJECTIFY_COMMANDS
INCLUDE shext_linkage.h 
#endif
typedef struct MetaCommand MetaCommand;

/* Define and populate command dispatch table. */
static struct CommandInfo {
  const char * cmdName;
  int (*cmdDoer)(char *azArg[], int nArg, ShellState *);
  unsigned char minLen, minArgs, maxArgs;
#if OBJECTIFY_COMMANDS
  const char *azHelp[2]; /* primary and secondary help text */
  void * pCmdData;
#endif
} command_table[] = {
  COMMENT Emit the dispatch table entries generated and collected above.
  EMIT_DISPATCH(2);
  { 0, 0, 0, -1, -1 }
};
static unsigned numCommands
  = sizeof(command_table)/sizeof(struct CommandInfo) - 1;

COMMENT  This help text is set seperately from meta-command definition section
COMMENT  for the always-built-in, non-customizable commands with visible help.
COLLECT_HELP_TEXT[
  ".exit ?CODE?             Exit this program with return-code CODE or 0",
  ".quit                    Exit this program",
];

/*
** Text of help messages.
**
** The help text for each individual command begins with a line that starts
** with ".".  Subsequent lines are supplimental information.
**
** There must be two or more spaces between the end of the command and the
** start of the description of what that command does.
*/
static const char *(azHelp[]) = {
/* Template for help text indents and length:
  ".whatever ?arg? ...      Summary of effects (limited to this line's length)",
  "   ^ ^                   ^  ^                                              ",
*/
  COMMENT  Emit the help text fragments collected above via COLLECT_HELP_TEXT.
  EMIT_HELP_TEXT(2);
  0 /* Sentinel */
};

/*****************
 * Command dispatcher
 */

int dispatchCommand(char *azArg[], int nArg, ShellState *pSS)
{
  const char *cmdName = azArg[0];
  int cmdLen = strlen30(cmdName);
  struct CommandInfo *pci = 0;
  int ixb = 0, ixe = numCommands-1;
  while( ixb <= ixe ){
    int ixm = (ixb+ixe)/2;
    int md = strncmp(cmdName, command_table[ixm].cmdName, cmdLen);
    if( md>0 ){
      ixb = ixm+1;
    }else if( md<0 ){
      ixe = ixm-1;
    }else{
      if( command_table[ixm].minLen > cmdLen ){
        return NO_SUCH_COMMAND;
      }
      pci = &command_table[ixm];
      break;
    }
  }
  if( 0==pci ){
    return NO_SUCH_COMMAND;
  }
  if((pci->minArgs > 0 && pci->minArgs > nArg)||(pci->maxArgs > 0 && pci->maxArgs < nArg)){
    return INVALID_ARGS;
  }
  return (pci->cmdDoer)(azArg, nArg, pSS);
}


/*
** If an input line begins with "." then invoke this routine to
** process that line.
**
** Return 1 on error, 2 to exit, and 0 otherwise.
*/
static int do_meta_command(char *zLine, ShellState *p){
  int h = 1;
  int nArg = 0;
  int n, c;
  int rc = 0;
  char *azArg[52];

#ifndef SQLITE_OMIT_VIRTUALTABLE
  if( p->expert.pExpert ){
    expertFinish(p, 1, 0);
  }
#endif

  /* Parse the input line into tokens.
  */
  while( zLine[h] && nArg<ArraySize(azArg)-1 ){
    while( IsSpace(zLine[h]) ){ h++; }
    if( zLine[h]==0 ) break;
    if( zLine[h]=='\'' || zLine[h]=='"' ){
      int delim = zLine[h++];
      azArg[nArg++] = &zLine[h];
      while( zLine[h] && zLine[h]!=delim ){
        if( zLine[h]=='\\' && delim=='"' && zLine[h+1]!=0 ) h++;
        h++;
      }
      if( zLine[h]==delim ){
        zLine[h++] = 0;
      }
      if( delim=='"' ) resolve_backslashes(azArg[nArg-1]);
    }else{
      azArg[nArg++] = &zLine[h];
      while( zLine[h] && !IsSpace(zLine[h]) ){ h++; }
      if( zLine[h] ) zLine[h++] = 0;
      resolve_backslashes(azArg[nArg-1]);
    }
  }
  azArg[nArg] = 0;

  /* Process the input line.
  */
  if( nArg==0 ) return 0; /* no tokens, no error */
  n = strlen30(azArg[0]);
  c = azArg[0][0];
  clearTempFile(p);

  /* Check for the special, non-dispatched meta-commands.
  */

  if( c=='e' && strncmp(azArg[0], "exit", n)==0 ){
    if( nArg>1 && (rc = (int)integerValue(azArg[1]))!=0 ) exit(rc);
    rc = 2;
  }else

  if( c=='q' && strncmp(azArg[0], "quit", n)==0 ){
    rc = 2;
  }else

#ifdef SQLITE_DEBUG
  /* Undocumented commands for internal testing.  
   * Subject to change without notice.
   * These are not dispatch via lookup because the command word varies.
   */
  if( c=='s' && n>=10 && strncmp(azArg[0], "selftest-", 9)==0 ){
    if( strncmp(azArg[0]+9, "boolean", n-9)==0 ){
      int i, v;
      for(i=1; i<nArg; i++){
        v = booleanValue(azArg[i]);
        utf8_printf(p->out, "%s: %d 0x%x\n", azArg[i], v, v);
      }
    }
    if( strncmp(azArg[0]+9, "integer", n-9)==0 ){
      int i; sqlite3_int64 v;
      for(i=1; i<nArg; i++){
        char zBuf[200];
        v = integerValue(azArg[i]);
        sqlite3_snprintf(sizeof(zBuf),zBuf,"%s: %lld 0x%llx\n", azArg[i],v,v);
        utf8_printf(p->out, "%s", zBuf);
      }
    }
  }else
#endif
    /* The meta-command is not among the specially handled ones. Dispatch it. */
  {
    int dispatchResult = dispatchCommand(azArg, nArg, p);
    if( NO_SUCH_COMMAND==dispatchResult ){
      utf8_printf(stderr, "Error: unknown command: \"%s\"\n"
                  "  Enter \".help\" for a list of commands.\n", azArg[0]);
      rc = 1;
    }
    if( INVALID_ARGS==dispatchResult ){
      utf8_printf(stderr, "Error: invalid arguments for \".%s\"\n"
                  "  Enter \".help %s\" for help on it.\n", azArg[0],azArg[0]);
      rc = 1;
    }
  }

meta_command_exit:
  if( p->outCount ){
    p->outCount--;
    if( p->outCount==0 ) output_reset(p);
  }
  switch( p->bSafeModeFuture ){
  default:
    --p->bSafeModeFuture;
    /* fall thru */
  case 0:
    p->bSafeMode = 0;
    break;
  case 1:
    p->bSafeMode = 1;
  }
  return rc;
}

/* Line scan result and intermediate states (supporting scan resumption)
*/

#ifndef CHAR_BIT
# define CHAR_BIT 8
#endif

typedef enum {
  QSS_HasDark = 1<<CHAR_BIT, QSS_EndingSemi = 2<<CHAR_BIT,
  QSS_CharMask = (1<<CHAR_BIT)-1, QSS_ScanMask = 3<<CHAR_BIT,
  QSS_Start = 0
} QuickScanState;
#define QSS_SETV(qss, newst) ((newst) | ((qss) & QSS_ScanMask))
#define QSS_INPLAIN(qss) (((qss)&QSS_CharMask)==QSS_Start)
#define QSS_PLAINWHITE(qss) (((qss)&~QSS_EndingSemi)==QSS_Start)
#define QSS_PLAINDARK(qss) (((qss)&~QSS_EndingSemi)==QSS_HasDark)
#define QSS_SEMITERM(qss) (((qss)&~QSS_HasDark)==QSS_EndingSemi)

** Scan line for classification to guide shell's handling.
** The scan is resumable for subsequent lines when prior
** return values are passed as the 2nd argument.
*/
static QuickScanState quickscan(char *zLine, QuickScanState qss){
  char cin;
  char cWait = (char)qss; /* intentional narrowing loss */
  if( cWait==0 ){
  PlainScan:
    assert( cWait==0 );
    while( (cin = *zLine++)!=0 ){
      if( IsSpace(cin) )
        continue;
      switch (cin){
      case '-':
        if( *zLine!='-' )
          break;
        while((cin = *++zLine)!=0 )
          if( cin=='\n')
            goto PlainScan;
        return qss;
      case ';':
        qss |= QSS_EndingSemi;
        continue;
      case '/':
        if( *zLine=='*' ){
          ++zLine;
          cWait = '*';
          qss = QSS_SETV(qss, cWait);
          goto TermScan;
        }
        break;

      case '[':
        cin = ']';
        /* fall thru */
      case '`': case '\'': case '"':
        cWait = cin;
        qss = QSS_HasDark | cWait;
        goto TermScan;
      default:
        break;
      }
      qss = (qss & ~QSS_EndingSemi) | QSS_HasDark;
    }
  }else{
  TermScan:
    while( (cin = *zLine++)!=0 ){
      if( cin==cWait ){
        switch( cWait ){
        case '*':
          if( *zLine != '/' )
            continue;
          ++zLine;
          cWait = 0;

          qss = QSS_SETV(qss, 0);
          goto PlainScan;
        case '`': case '\'': case '"':
          if(*zLine==cWait){
            ++zLine;
            continue;
          }
          /* fall thru */
        case ']':
          cWait = 0;
          qss = QSS_SETV(qss, 0);
          goto PlainScan;
        default: assert(0); 
        }
      }
    }
  }
  return qss;
}

/*
** Return TRUE if the line typed in is an SQL command terminator other
** than a semi-colon.  The SQL Server style "go" command is understood
** as is the Oracle "/".
*/
static int line_is_command_terminator(char *zLine){
  while( IsSpace(zLine[0]) ){ zLine++; };
  if( zLine[0]=='/' )
    zLine += 1; /* Oracle */
  else if ( ToLower(zLine[0])=='g' && ToLower(zLine[1])=='o' )
    zLine += 2; /* SQL Server */
  else
    return 0;
  return quickscan(zLine,QSS_Start)==QSS_Start;
}

/*
** We need a default sqlite3_complete() implementation to use in case
** the shell is compiled with SQLITE_OMIT_COMPLETE.  The default assumes
** any arbitrary text is a complete SQL statement.  This is not very
** user-friendly, but it does seem to work.
*/
#ifdef SQLITE_OMIT_COMPLETE
#define sqlite3_complete(x) 1
#endif

/*
** Return true if zSql is a complete SQL statement.  Return false if it
** ends in the middle of a string literal or C-style comment.
*/
static int line_is_complete(char *zSql, int nSql){
  int rc;
  if( zSql==0 ) return 1;
  zSql[nSql] = ';';
  zSql[nSql+1] = 0;
  rc = sqlite3_complete(zSql);
  zSql[nSql] = 0;
  return rc;
}

/*
** Run a single line of SQL.  Return the number of errors.
*/
static int runOneSqlLine(ShellState *p, char *zSql, FILE *in, int startline){
  int rc;
  char *zErrMsg = 0;

  open_db(p, 0);
  if( ShellHasFlag(p,SHFLG_Backslash) ) resolve_backslashes(zSql);
  if( p->flgProgress & SHELL_PROGRESS_RESET ) p->nProgress = 0;
  BEGIN_TIMER;
  rc = shell_exec(p, zSql, &zErrMsg);
  END_TIMER;
  if( rc || zErrMsg ){
    char zPrefix[100];
    if( in!=0 || !stdin_is_interactive ){
      sqlite3_snprintf(sizeof(zPrefix), zPrefix,
                       "Error: near line %d:", startline);
    }else{
      sqlite3_snprintf(sizeof(zPrefix), zPrefix, "Error:");
    }
    if( zErrMsg!=0 ){
      utf8_printf(stderr, "%s %s\n", zPrefix, zErrMsg);
      sqlite3_free(zErrMsg);
      zErrMsg = 0;
    }else{
      utf8_printf(stderr, "%s %s\n", zPrefix, sqlite3_errmsg(p->db));
    }
    return 1;
  }else if( ShellHasFlag(p, SHFLG_CountChanges) ){
    char zLineBuf[2000];
    sqlite3_snprintf(sizeof(zLineBuf), zLineBuf,
            "changes: %lld   total_changes: %lld",
            sqlite3_changes64(p->db), sqlite3_total_changes64(p->db));
    raw_printf(p->out, "%s\n", zLineBuf);
  }
  return 0;
}


/*
** Read input from *in and process it.  If *in==0 then input
** is interactive - the user is typing it it.  Otherwise, input
** is coming from a file or device.  A prompt is issued and history
** is saved only if input is interactive.  An interrupt signal will
** cause this routine to exit immediately, unless input is interactive.
**
** Return the number of errors.
*/
static int process_input(ShellState *p){
  char *zLine = 0;          /* A single input line */
  char *zSql = 0;           /* Accumulated SQL text */
  int nLine;                /* Length of current line */
  int nSql = 0;             /* Bytes of zSql[] used */
  int nAlloc = 0;           /* Allocated zSql[] space */
  int rc;                   /* Error code */
  int errCnt = 0;           /* Number of errors seen */
  int startline = 0;        /* Line number for start of current input */
  QuickScanState qss = QSS_Start; /* Accumulated line status (so far) */

  p->lineno = 0;
  while( errCnt==0 || !bail_on_error || (p->in==0 && stdin_is_interactive) ){
    fflush(p->out);
    zLine = one_input_line(p->in, zLine, nSql>0);
    if( zLine==0 ){
      /* End of input */
      if( p->in==0 && stdin_is_interactive ) printf("\n");
      break;
    }
    if( seenInterrupt ){
      if( p->in!=0 ) break;
      seenInterrupt = 0;
    }
    p->lineno++;
    if( QSS_INPLAIN(qss)
        && line_is_command_terminator(zLine)
        && line_is_complete(zSql, nSql) ){
      memcpy(zLine,";",2);
    }
    qss = quickscan(zLine, qss);
    if( QSS_PLAINWHITE(qss) && nSql==0 ){
      if( ShellHasFlag(p, SHFLG_Echo) )
        printf("%s\n", zLine);
      /* Just swallow single-line whitespace */
      qss = QSS_Start;
      continue;
    }
    if( zLine && (zLine[0]=='.' || zLine[0]=='#') && nSql==0 ){
      if( ShellHasFlag(p, SHFLG_Echo) ) printf("%s\n", zLine);
      if( zLine[0]=='.' ){
        rc = do_meta_command(zLine, p);
        if( rc==2 ){ /* exit requested */
          break;
        }else if( rc ){
          errCnt++;
        }
      }
      qss = QSS_Start;
      continue;
    }
    /* No single-line dispositions remain; accumulate line(s). */
    nLine = strlen30(zLine);
    if( nSql+nLine+2>=nAlloc ){
      /* Grow buffer by half-again increments when big. */
      nAlloc = nSql+(nSql>>1)+nLine+100;
      zSql = realloc(zSql, nAlloc);
      if( zSql==0 ) shell_out_of_memory();
    }
    if( nSql==0 ){
      int i;
      for(i=0; zLine[i] && IsSpace(zLine[i]); i++){}
      assert( nAlloc>0 && zSql!=0 );
      memcpy(zSql, zLine+i, nLine+1-i);
      startline = p->lineno;
      nSql = nLine-i;
    }else{
      zSql[nSql++] = '\n';
      memcpy(zSql+nSql, zLine, nLine+1);
      nSql += nLine;
    }
    if( nSql && QSS_SEMITERM(qss) && sqlite3_complete(zSql) ){
      errCnt += runOneSqlLine(p, zSql, p->in, startline);
      nSql = 0;
      if( p->outCount ){
        output_reset(p);
        p->outCount = 0;
      }else{
        clearTempFile(p);
      }
      p->bSafeMode = p->bSafeModeFuture!=1;
      qss = QSS_Start;
    }else if( nSql && QSS_PLAINWHITE(qss) ){
      if( ShellHasFlag(p, SHFLG_Echo) ) printf("%s\n", zSql);
      nSql = 0;
      qss = QSS_Start;
    }
  }
  if( nSql && QSS_PLAINDARK(qss) ){
    errCnt += runOneSqlLine(p, zSql, p->in, startline);
  }
  free(zSql);
  free(zLine);
  return errCnt>0;
}

/*
** Return a pathname which is the user's home directory.  A
** 0 return indicates an error of some kind.
*/
static char *find_home_dir(int clearFlag){
  static char *home_dir = NULL;
  if( clearFlag ){
    free(home_dir);
    home_dir = 0;
    return 0;
  }
  if( home_dir ) return home_dir;

#if !defined(_WIN32) && !defined(WIN32) && !defined(_WIN32_WCE) \
     && !defined(__RTP__) && !defined(_WRS_KERNEL)
  {
    struct passwd *pwent;
    uid_t uid = getuid();
    if( (pwent=getpwuid(uid)) != NULL) {
      home_dir = pwent->pw_dir;
    }
  }
#endif

#if defined(_WIN32_WCE)
  /* Windows CE (arm-wince-mingw32ce-gcc) does not provide getenv()
   */
  home_dir = "/";
#else

#if defined(_WIN32) || defined(WIN32)
  if (!home_dir) {
    home_dir = getenv("USERPROFILE");
  }
#endif

  if (!home_dir) {
    home_dir = getenv("HOME");
  }

#if defined(_WIN32) || defined(WIN32)
  if (!home_dir) {
    char *zDrive, *zPath;
    int n;
    zDrive = getenv("HOMEDRIVE");
    zPath = getenv("HOMEPATH");
    if( zDrive && zPath ){
      n = strlen30(zDrive) + strlen30(zPath) + 1;
      home_dir = malloc( n );
      if( home_dir==0 ) return 0;
      sqlite3_snprintf(n, home_dir, "%s%s", zDrive, zPath);
      return home_dir;
    }
    home_dir = "c:\\";
  }
#endif

#endif /* !_WIN32_WCE */

  if( home_dir ){
    int n = strlen30(home_dir) + 1;
    char *z = malloc( n );
    if( z ) memcpy(z, home_dir, n);
    home_dir = z;
  }

  return home_dir;
}

/*
** Read input from the file given by sqliterc_override.  Or if that
** parameter is NULL, take input from ~/.sqliterc
**
** Returns the number of errors.
*/
static void process_sqliterc(
  ShellState *p,                  /* Configuration data */
  const char *sqliterc_override   /* Name of config file. NULL to use default */
){
  char *home_dir = NULL;
  const char *sqliterc = sqliterc_override;
  char *zBuf = 0;
  FILE *inSaved = p->in;
  int savedLineno = p->lineno;

  if (sqliterc == NULL) {
    home_dir = find_home_dir(0);
    if( home_dir==0 ){
      raw_printf(stderr, "-- warning: cannot find home directory;"
                      " cannot read ~/.sqliterc\n");
      return;
    }
    zBuf = sqlite3_mprintf("%s/.sqliterc",home_dir);
    sqliterc = zBuf;
  }
  p->in = fopen(sqliterc,"rb");
  if( p->in ){
    if( stdin_is_interactive ){
      utf8_printf(stderr,"-- Loading resources from %s\n",sqliterc);
    }
    if( process_input(p) && bail_on_error ) exit(1);
    fclose(p->in);
  }else if( sqliterc_override!=0 ){
    utf8_printf(stderr,"cannot open: \"%s\"\n", sqliterc);
    if( bail_on_error ) exit(1);
  }
  p->in = inSaved;
  p->lineno = savedLineno;
  sqlite3_free(zBuf);
}

/*
** Show available command line options
*/
static const char zOptions[] =
#if defined(SQLITE_HAVE_ZLIB) && !defined(SQLITE_OMIT_VIRTUALTABLE)
  "   -A ARGS...           run \".archive ARGS\" and exit\n"
#endif
  "   -append              append the database to the end of the file\n"
  "   -ascii               set output mode to 'ascii'\n"
  "   -bail                stop after hitting an error\n"
  "   -batch               force batch I/O\n"
  "   -box                 set output mode to 'box'\n"
  "   -column              set output mode to 'column'\n"
  "   -cmd COMMAND         run \"COMMAND\" before reading stdin\n"
  "   -csv                 set output mode to 'csv'\n"
#if !defined(SQLITE_OMIT_DESERIALIZE)
  "   -deserialize         open the database using sqlite3_deserialize()\n"
#endif
  "   -echo                print commands before execution\n"
  "   -init FILENAME       read/process named file\n"
  "   -[no]header          turn headers on or off\n"
#if defined(SQLITE_ENABLE_MEMSYS3) || defined(SQLITE_ENABLE_MEMSYS5)
  "   -heap SIZE           Size of heap for memsys3 or memsys5\n"
#endif
  "   -help                show this message\n"
  "   -html                set output mode to HTML\n"
  "   -interactive         force interactive I/O\n"
  "   -json                set output mode to 'json'\n"
  "   -line                set output mode to 'line'\n"
  "   -list                set output mode to 'list'\n"
  "   -lookaside SIZE N    use N entries of SZ bytes for lookaside memory\n"
  "   -markdown            set output mode to 'markdown'\n"
#if !defined(SQLITE_OMIT_DESERIALIZE)
  "   -maxsize N           maximum size for a --deserialize database\n"
#endif
  "   -memtrace            trace all memory allocations and deallocations\n"
  "   -mmap N              default mmap size set to N\n"
#ifdef SQLITE_ENABLE_MULTIPLEX
  "   -multiplex           enable the multiplexor VFS\n"
#endif
  "   -newline SEP         set output row separator. Default: '\\n'\n"
  "   -nofollow            refuse to open symbolic links to database files\n"
  "   -nonce STRING        set the safe-mode escape nonce\n"
  "   -nullvalue TEXT      set text string for NULL values. Default ''\n"
  "   -pagecache SIZE N    use N slots of SZ bytes each for page cache memory\n"
  "   -quote               set output mode to 'quote'\n"
  "   -readonly            open the database read-only\n"
  "   -safe                enable safe-mode\n"
  "   -separator SEP       set output column separator. Default: '|'\n"
#ifdef SQLITE_ENABLE_SORTER_REFERENCES
  "   -sorterref SIZE      sorter references threshold size\n"
#endif
  "   -stats               print memory stats before each finalize\n"
  "   -table               set output mode to 'table'\n"
  "   -tabs                set output mode to 'tabs'\n"
  "   -version             show SQLite version\n"
  "   -vfs NAME            use NAME as the default VFS\n"
#ifdef SQLITE_ENABLE_VFSTRACE
  "   -vfstrace            enable tracing of all VFS calls\n"
#endif
#ifdef SQLITE_HAVE_ZLIB
  "   -zip                 open the file as a ZIP Archive\n"
#endif
;
static void usage(int showDetail){
  utf8_printf(stderr,
      "Usage: %s [OPTIONS] FILENAME [SQL]\n"
      "FILENAME is the name of an SQLite database. A new database is created\n"
      "if the file does not previously exist.\n", Argv0);
  if( showDetail ){
    utf8_printf(stderr, "OPTIONS include:\n%s", zOptions);
  }else{
    raw_printf(stderr, "Use the -help option for additional information\n");
  }
  exit(1);
}

/*
** Internal check:  Verify that the SQLite is uninitialized.  Print a
** error message if it is initialized.
*/
static void verify_uninitialized(void){
  if( sqlite3_config(-1)==SQLITE_MISUSE ){
    utf8_printf(stdout, "WARNING: attempt to configure SQLite after"
                        " initialization.\n");
  }
}

/*
** Initialize the state information in data
*/
static void main_init(ShellState *data) {
  memset(data, 0, sizeof(*data));
  data->normalMode = data->cMode = data->mode = MODE_List;
  data->autoExplain = 1;
  data->pAuxDb = &data->aAuxDb[0];
  memcpy(data->colSeparator,SEP_Column, 2);
  memcpy(data->rowSeparator,SEP_Row, 2);
  data->showHeader = 0;
  data->shellFlgs = SHFLG_Lookaside;
  verify_uninitialized();
  sqlite3_config(SQLITE_CONFIG_URI, 1);
  sqlite3_config(SQLITE_CONFIG_LOG, shellLog, data);
  sqlite3_config(SQLITE_CONFIG_MULTITHREAD);
  sqlite3_snprintf(sizeof(mainPrompt), mainPrompt,"sqlite> ");
  sqlite3_snprintf(sizeof(continuePrompt), continuePrompt,"   ...> ");
}

/*
** Output text to the console in a font that attracts extra attention.
*/
#ifdef _WIN32
static void printBold(const char *zText){
#if !SQLITE_OS_WINRT
  HANDLE out = GetStdHandle(STD_OUTPUT_HANDLE);
  CONSOLE_SCREEN_BUFFER_INFO defaultScreenInfo;
  GetConsoleScreenBufferInfo(out, &defaultScreenInfo);
  SetConsoleTextAttribute(out,
         FOREGROUND_RED|FOREGROUND_INTENSITY
  );
#endif
  printf("%s", zText);
#if !SQLITE_OS_WINRT
  SetConsoleTextAttribute(out, defaultScreenInfo.wAttributes);
#endif
}
#else
static void printBold(const char *zText){
  printf("\033[1m%s\033[0m", zText);
}
#endif

/*
** Get the argument to an --option.  Throw an error and die if no argument
** is available.
*/
static char *cmdline_option_value(int argc, char **argv, int i){
  if( i==argc ){
    utf8_printf(stderr, "%s: Error: missing argument to %s\n",
            argv[0], argv[argc-1]);
    exit(1);
  }
  return argv[i];
}

#ifndef SQLITE_SHELL_IS_UTF8
#  if (defined(_WIN32) || defined(WIN32)) \
   && (defined(_MSC_VER) || (defined(UNICODE) && defined(__GNUC__)))
#    define SQLITE_SHELL_IS_UTF8          (0)
#  else
#    define SQLITE_SHELL_IS_UTF8          (1)
#  endif
#endif

#if SQLITE_SHELL_IS_UTF8
int SQLITE_CDECL main(int argc, char **argv){
#else
int SQLITE_CDECL wmain(int argc, wchar_t **wargv){
  char **argv;
#endif
  char *zErrMsg = 0;
  ShellState data;
  const char *zInitFile = 0;
  int i;
  int rc = 0;
  int warnInmemoryDb = 0;
  int readStdin = 1;
  int nCmd = 0;
  char **azCmd = 0;
  const char *zVfs = 0;           /* Value of -vfs command-line option */
#if !SQLITE_SHELL_IS_UTF8
  char **argvToFree = 0;
  int argcToFree = 0;
#endif

  setBinaryMode(stdin, 0);
  setvbuf(stderr, 0, _IONBF, 0); /* Make sure stderr is unbuffered */
  stdin_is_interactive = isatty(0);
  stdout_is_console = isatty(1);

#ifdef SQLITE_DEBUG
  registerOomSimulator();
#endif

#if !defined(_WIN32_WCE)
  if( getenv("SQLITE_DEBUG_BREAK") ){
    if( isatty(0) && isatty(2) ){
      fprintf(stderr,
          "attach debugger to process %d and press any key to continue.\n",
          GETPID());
      fgetc(stdin);
    }else{
#if defined(_WIN32) || defined(WIN32)
#if SQLITE_OS_WINRT
      __debugbreak();
#else
      DebugBreak();
#endif
#elif defined(SIGTRAP)
      raise(SIGTRAP);
#endif
    }
  }
#endif

#if USE_SYSTEM_SQLITE+0!=1
  if( strncmp(sqlite3_sourceid(),SQLITE_SOURCE_ID,60)!=0 ){
    utf8_printf(stderr, "SQLite header and source version mismatch\n%s\n%s\n",
            sqlite3_sourceid(), SQLITE_SOURCE_ID);
    exit(1);
  }
#endif
  main_init(&data);

  /* On Windows, we must translate command-line arguments into UTF-8.
  ** The SQLite memory allocator subsystem has to be enabled in order to
  ** do this.  But we want to run an sqlite3_shutdown() afterwards so that
  ** subsequent sqlite3_config() calls will work.  So copy all results into
  ** memory that does not come from the SQLite memory allocator.
  */
#if !SQLITE_SHELL_IS_UTF8
  sqlite3_initialize();
  argvToFree = malloc(sizeof(argv[0])*argc*2);
  argcToFree = argc;
  argv = argvToFree + argc;
  if( argv==0 ) shell_out_of_memory();
  for(i=0; i<argc; i++){
    char *z = sqlite3_win32_unicode_to_utf8(wargv[i]);
    int n;
    if( z==0 ) shell_out_of_memory();
    n = (int)strlen(z);
    argv[i] = malloc( n+1 );
    if( argv[i]==0 ) shell_out_of_memory();
    memcpy(argv[i], z, n+1);
    argvToFree[i] = argv[i];
    sqlite3_free(z);
  }
  sqlite3_shutdown();
#endif

  assert( argc>=1 && argv && argv[0] );
  Argv0 = argv[0];

  /* Make sure we have a valid signal handler early, before anything
  ** else is done.
  */
#ifdef SIGINT
  signal(SIGINT, interrupt_handler);
#elif (defined(_WIN32) || defined(WIN32)) && !defined(_WIN32_WCE)
  SetConsoleCtrlHandler(ConsoleCtrlHandler, TRUE);
#endif

#ifdef SQLITE_SHELL_DBNAME_PROC
  {
    /* If the SQLITE_SHELL_DBNAME_PROC macro is defined, then it is the name
    ** of a C-function that will provide the name of the database file.  Use
    ** this compile-time option to embed this shell program in larger
    ** applications. */
    extern void SQLITE_SHELL_DBNAME_PROC(const char**);
    SQLITE_SHELL_DBNAME_PROC(&data.pAuxDb->zDbFilename);
    warnInmemoryDb = 0;
  }
#endif

  /* Do an initial pass through the command-line argument to locate
  ** the name of the database file, the name of the initialization file,
  ** the size of the alternative malloc heap,
  ** and the first command to execute.
  */
  verify_uninitialized();
  for(i=1; i<argc; i++){
    char *z;
    z = argv[i];
    if( z[0]!='-' ){
      if( data.aAuxDb->zDbFilename==0 ){
        data.aAuxDb->zDbFilename = z;
      }else{
        /* Excesss arguments are interpreted as SQL (or dot-commands) and
        ** mean that nothing is read from stdin */
        readStdin = 0;
        nCmd++;
        azCmd = realloc(azCmd, sizeof(azCmd[0])*nCmd);
        if( azCmd==0 ) shell_out_of_memory();
        azCmd[nCmd-1] = z;
      }
    }
    if( z[1]=='-' ) z++;
    if( strcmp(z,"-separator")==0
     || strcmp(z,"-nullvalue")==0
     || strcmp(z,"-newline")==0
     || strcmp(z,"-cmd")==0
    ){
      (void)cmdline_option_value(argc, argv, ++i);
    }else if( strcmp(z,"-init")==0 ){
      zInitFile = cmdline_option_value(argc, argv, ++i);
    }else if( strcmp(z,"-batch")==0 ){
      /* Need to check for batch mode here to so we can avoid printing
      ** informational messages (like from process_sqliterc) before
      ** we do the actual processing of arguments later in a second pass.
      */
      stdin_is_interactive = 0;
    }else if( strcmp(z,"-heap")==0 ){
#if defined(SQLITE_ENABLE_MEMSYS3) || defined(SQLITE_ENABLE_MEMSYS5)
      const char *zSize;
      sqlite3_int64 szHeap;

      zSize = cmdline_option_value(argc, argv, ++i);
      szHeap = integerValue(zSize);
      if( szHeap>0x7fff0000 ) szHeap = 0x7fff0000;
      sqlite3_config(SQLITE_CONFIG_HEAP, malloc((int)szHeap), (int)szHeap, 64);
#else
      (void)cmdline_option_value(argc, argv, ++i);
#endif
    }else if( strcmp(z,"-pagecache")==0 ){
      sqlite3_int64 n, sz;
      sz = integerValue(cmdline_option_value(argc,argv,++i));
      if( sz>70000 ) sz = 70000;
      if( sz<0 ) sz = 0;
      n = integerValue(cmdline_option_value(argc,argv,++i));
      if( sz>0 && n>0 && 0xffffffffffffLL/sz<n ){
        n = 0xffffffffffffLL/sz;
      }
      sqlite3_config(SQLITE_CONFIG_PAGECACHE,
                    (n>0 && sz>0) ? malloc(n*sz) : 0, sz, n);
      data.shellFlgs |= SHFLG_Pagecache;
    }else if( strcmp(z,"-lookaside")==0 ){
      int n, sz;
      sz = (int)integerValue(cmdline_option_value(argc,argv,++i));
      if( sz<0 ) sz = 0;
      n = (int)integerValue(cmdline_option_value(argc,argv,++i));
      if( n<0 ) n = 0;
      sqlite3_config(SQLITE_CONFIG_LOOKASIDE, sz, n);
      if( sz*n==0 ) data.shellFlgs &= ~SHFLG_Lookaside;
    }else if( strcmp(z,"-threadsafe")==0 ){
      int n;
      n = (int)integerValue(cmdline_option_value(argc,argv,++i));
      switch( n ){
         case 0:  sqlite3_config(SQLITE_CONFIG_SINGLETHREAD);  break;
         case 2:  sqlite3_config(SQLITE_CONFIG_MULTITHREAD);   break;
         default: sqlite3_config(SQLITE_CONFIG_SERIALIZED);    break;
      }
#ifdef SQLITE_ENABLE_VFSTRACE
    }else if( strcmp(z,"-vfstrace")==0 ){
      extern int vfstrace_register(
         const char *zTraceName,
         const char *zOldVfsName,
         int (*xOut)(const char*,void*),
         void *pOutArg,
         int makeDefault
      );
      vfstrace_register("trace",0,(int(*)(const char*,void*))fputs,stderr,1);
#endif
#ifdef SQLITE_ENABLE_MULTIPLEX
    }else if( strcmp(z,"-multiplex")==0 ){
      extern int sqlite3_multiple_initialize(const char*,int);
      sqlite3_multiplex_initialize(0, 1);
#endif
    }else if( strcmp(z,"-mmap")==0 ){
      sqlite3_int64 sz = integerValue(cmdline_option_value(argc,argv,++i));
      sqlite3_config(SQLITE_CONFIG_MMAP_SIZE, sz, sz);
#ifdef SQLITE_ENABLE_SORTER_REFERENCES
    }else if( strcmp(z,"-sorterref")==0 ){
      sqlite3_int64 sz = integerValue(cmdline_option_value(argc,argv,++i));
      sqlite3_config(SQLITE_CONFIG_SORTERREF_SIZE, (int)sz);
#endif
    }else if( strcmp(z,"-vfs")==0 ){
      zVfs = cmdline_option_value(argc, argv, ++i);
#ifdef SQLITE_HAVE_ZLIB
    }else if( strcmp(z,"-zip")==0 ){
      data.openMode = SHELL_OPEN_ZIPFILE;
#endif
    }else if( strcmp(z,"-append")==0 ){
      data.openMode = SHELL_OPEN_APPENDVFS;
#ifndef SQLITE_OMIT_DESERIALIZE
    }else if( strcmp(z,"-deserialize")==0 ){
      data.openMode = SHELL_OPEN_DESERIALIZE;
    }else if( strcmp(z,"-maxsize")==0 && i+1<argc ){
      data.szMax = integerValue(argv[++i]);
#endif
    }else if( strcmp(z,"-readonly")==0 ){
      data.openMode = SHELL_OPEN_READONLY;
    }else if( strcmp(z,"-nofollow")==0 ){
      data.openFlags = SQLITE_OPEN_NOFOLLOW;
#if !defined(SQLITE_OMIT_VIRTUALTABLE) && defined(SQLITE_HAVE_ZLIB)
    }else if( strncmp(z, "-A",2)==0 ){
      /* All remaining command-line arguments are passed to the ".archive"
      ** command, so ignore them */
      break;
#endif
    }else if( strcmp(z, "-memtrace")==0 ){
      sqlite3MemTraceActivate(stderr);
    }else if( strcmp(z,"-bail")==0 ){
      bail_on_error = 1;
    }else if( strcmp(z,"-nonce")==0 ){
      free(data.zNonce);
      data.zNonce = strdup(argv[++i]);
    }else if( strcmp(z,"-safe")==0 ){
      /* no-op - catch this on the second pass */
    }
  }
  verify_uninitialized();


#ifdef SQLITE_SHELL_INIT_PROC
  {
    /* If the SQLITE_SHELL_INIT_PROC macro is defined, then it is the name
    ** of a C-function that will perform initialization actions on SQLite that
    ** occur just before or after sqlite3_initialize(). Use this compile-time
    ** option to embed this shell program in larger applications. */
    extern void SQLITE_SHELL_INIT_PROC(void);
    SQLITE_SHELL_INIT_PROC();
  }
#else
  /* All the sqlite3_config() calls have now been made. So it is safe
  ** to call sqlite3_initialize() and process any command line -vfs option. */
  sqlite3_initialize();
#endif

  if( zVfs ){
    sqlite3_vfs *pVfs = sqlite3_vfs_find(zVfs);
    if( pVfs ){
      sqlite3_vfs_register(pVfs, 1);
    }else{
      utf8_printf(stderr, "no such VFS: \"%s\"\n", argv[i]);
      exit(1);
    }
  }

  if( data.pAuxDb->zDbFilename==0 ){
#ifndef SQLITE_OMIT_MEMORYDB
    data.pAuxDb->zDbFilename = ":memory:";
    warnInmemoryDb = argc==1;
#else
    utf8_printf(stderr,"%s: Error: no database filename specified\n", Argv0);
    return 1;
#endif
  }
  data.out = stdout;
  sqlite3_appendvfs_init(0,0,0);

  /* Go ahead and open the database file if it already exists.  If the
  ** file does not exist, delay opening it.  This prevents empty database
  ** files from being created if a user mistypes the database name argument
  ** to the sqlite command-line tool.
  */
  if( access(data.pAuxDb->zDbFilename, 0)==0 ){
    open_db(&data, 0);
  }

  /* Process the initialization file if there is one.  If no -init option
  ** is given on the command line, look for a file named ~/.sqliterc and
  ** try to process it.
  */
  process_sqliterc(&data,zInitFile);

  /* Make a second pass through the command-line argument and set
  ** options.  This second pass is delayed until after the initialization
  ** file is processed so that the command-line arguments will override
  ** settings in the initialization file.
  */
  for(i=1; i<argc; i++){
    char *z = argv[i];
    if( z[0]!='-' ) continue;
    if( z[1]=='-' ){ z++; }
    if( strcmp(z,"-init")==0 ){
      i++;
    }else if( strcmp(z,"-html")==0 ){
      data.mode = MODE_Html;
    }else if( strcmp(z,"-list")==0 ){
      data.mode = MODE_List;
    }else if( strcmp(z,"-quote")==0 ){
      data.mode = MODE_Quote;
      sqlite3_snprintf(sizeof(data.colSeparator), data.colSeparator, SEP_Comma);
      sqlite3_snprintf(sizeof(data.rowSeparator), data.rowSeparator, SEP_Row);
    }else if( strcmp(z,"-line")==0 ){
      data.mode = MODE_Line;
    }else if( strcmp(z,"-column")==0 ){
      data.mode = MODE_Column;
    }else if( strcmp(z,"-json")==0 ){
      data.mode = MODE_Json;
    }else if( strcmp(z,"-markdown")==0 ){
      data.mode = MODE_Markdown;
    }else if( strcmp(z,"-table")==0 ){
      data.mode = MODE_Table;
    }else if( strcmp(z,"-box")==0 ){
      data.mode = MODE_Box;
    }else if( strcmp(z,"-csv")==0 ){
      data.mode = MODE_Csv;
      memcpy(data.colSeparator,",",2);
#ifdef SQLITE_HAVE_ZLIB
    }else if( strcmp(z,"-zip")==0 ){
      data.openMode = SHELL_OPEN_ZIPFILE;
#endif
    }else if( strcmp(z,"-append")==0 ){
      data.openMode = SHELL_OPEN_APPENDVFS;
#ifndef SQLITE_OMIT_DESERIALIZE
    }else if( strcmp(z,"-deserialize")==0 ){
      data.openMode = SHELL_OPEN_DESERIALIZE;
    }else if( strcmp(z,"-maxsize")==0 && i+1<argc ){
      data.szMax = integerValue(argv[++i]);
#endif
    }else if( strcmp(z,"-readonly")==0 ){
      data.openMode = SHELL_OPEN_READONLY;
    }else if( strcmp(z,"-nofollow")==0 ){
      data.openFlags |= SQLITE_OPEN_NOFOLLOW;
    }else if( strcmp(z,"-ascii")==0 ){
      data.mode = MODE_Ascii;
      sqlite3_snprintf(sizeof(data.colSeparator), data.colSeparator, SEP_Unit);
      sqlite3_snprintf(sizeof(data.rowSeparator), data.rowSeparator, SEP_Record);
    }else if( strcmp(z,"-tabs")==0 ){
      data.mode = MODE_List;
      sqlite3_snprintf(sizeof(data.colSeparator), data.colSeparator, SEP_Tab);
      sqlite3_snprintf(sizeof(data.rowSeparator), data.rowSeparator, SEP_Row);
    }else if( strcmp(z,"-separator")==0 ){
      sqlite3_snprintf(sizeof(data.colSeparator), data.colSeparator,
                       "%s",cmdline_option_value(argc,argv,++i));
    }else if( strcmp(z,"-newline")==0 ){
      sqlite3_snprintf(sizeof(data.rowSeparator), data.rowSeparator,
                       "%s",cmdline_option_value(argc,argv,++i));
    }else if( strcmp(z,"-nullvalue")==0 ){
      sqlite3_snprintf(sizeof(data.nullValue), data.nullValue,
                       "%s",cmdline_option_value(argc,argv,++i));
    }else if( strcmp(z,"-header")==0 ){
      data.showHeader = 1;
      ShellSetFlag(&data, SHFLG_HeaderSet);
    }else if( strcmp(z,"-noheader")==0 ){
      data.showHeader = 0;
      ShellSetFlag(&data, SHFLG_HeaderSet);
    }else if( strcmp(z,"-echo")==0 ){
      ShellSetFlag(&data, SHFLG_Echo);
    }else if( strcmp(z,"-eqp")==0 ){
      data.autoEQP = AUTOEQP_on;
    }else if( strcmp(z,"-eqpfull")==0 ){
      data.autoEQP = AUTOEQP_full;
    }else if( strcmp(z,"-stats")==0 ){
      data.statsOn = 1;
    }else if( strcmp(z,"-scanstats")==0 ){
      data.scanstatsOn = 1;
    }else if( strcmp(z,"-backslash")==0 ){
      /* Undocumented command-line option: -backslash
      ** Causes C-style backslash escapes to be evaluated in SQL statements
      ** prior to sending the SQL into SQLite.  Useful for injecting
      ** crazy bytes in the middle of SQL statements for testing and debugging.
      */
      ShellSetFlag(&data, SHFLG_Backslash);
    }else if( strcmp(z,"-bail")==0 ){
      /* No-op.  The bail_on_error flag should already be set. */
    }else if( strcmp(z,"-version")==0 ){
      printf("%s %s\n", sqlite3_libversion(), sqlite3_sourceid());
      return 0;
    }else if( strcmp(z,"-interactive")==0 ){
      stdin_is_interactive = 1;
    }else if( strcmp(z,"-batch")==0 ){
      stdin_is_interactive = 0;
    }else if( strcmp(z,"-heap")==0 ){
      i++;
    }else if( strcmp(z,"-pagecache")==0 ){
      i+=2;
    }else if( strcmp(z,"-lookaside")==0 ){
      i+=2;
    }else if( strcmp(z,"-threadsafe")==0 ){
      i+=2;
    }else if( strcmp(z,"-nonce")==0 ){
      i += 2;
    }else if( strcmp(z,"-mmap")==0 ){
      i++;
    }else if( strcmp(z,"-memtrace")==0 ){
      i++;
#ifdef SQLITE_ENABLE_SORTER_REFERENCES
    }else if( strcmp(z,"-sorterref")==0 ){
      i++;
#endif
    }else if( strcmp(z,"-vfs")==0 ){
      i++;
#ifdef SQLITE_ENABLE_VFSTRACE
    }else if( strcmp(z,"-vfstrace")==0 ){
      i++;
#endif
#ifdef SQLITE_ENABLE_MULTIPLEX
    }else if( strcmp(z,"-multiplex")==0 ){
      i++;
#endif
    }else if( strcmp(z,"-help")==0 ){
      usage(1);
    }else if( strcmp(z,"-cmd")==0 ){
      /* Run commands that follow -cmd first and separately from commands
      ** that simply appear on the command-line.  This seems goofy.  It would
      ** be better if all commands ran in the order that they appear.  But
      ** we retain the goofy behavior for historical compatibility. */
      if( i==argc-1 ) break;
      z = cmdline_option_value(argc,argv,++i);
      if( z[0]=='.' ){
        rc = do_meta_command(z, &data);
        if( rc && bail_on_error ) return rc==2 ? 0 : rc;
      }else{
        open_db(&data, 0);
        rc = shell_exec(&data, z, &zErrMsg);
        if( zErrMsg!=0 ){
          utf8_printf(stderr,"Error: %s\n", zErrMsg);
          if( bail_on_error ) return rc!=0 ? rc : 1;
        }else if( rc!=0 ){
          utf8_printf(stderr,"Error: unable to process SQL \"%s\"\n", z);
          if( bail_on_error ) return rc;
        }
      }
#if !defined(SQLITE_OMIT_VIRTUALTABLE) && defined(SQLITE_HAVE_ZLIB)
    }else if( strncmp(z, "-A", 2)==0 ){
      if( nCmd>0 ){
        utf8_printf(stderr, "Error: cannot mix regular SQL or dot-commands"
                            " with \"%s\"\n", z);
        return 1;
      }
      open_db(&data, OPEN_DB_ZIPFILE);
      if( z[2] ){
        argv[i] = &z[2];
        arDotCommand(&data, 1, argv+(i-1), argc-(i-1));
      }else{
        arDotCommand(&data, 1, argv+i, argc-i);
      }
      readStdin = 0;
      break;
#endif
    }else if( strcmp(z,"-safe")==0 ){
      data.bSafeMode = data.bSafeModeFuture = 1;
    }else{
      utf8_printf(stderr,"%s: Error: unknown option: %s\n", Argv0, z);
      raw_printf(stderr,"Use -help for a list of options.\n");
      return 1;
    }
    data.cMode = data.mode;
  }

  if( !readStdin ){
    /* Run all arguments that do not begin with '-' as if they were separate
    ** command-line inputs, except for the argToSkip argument which contains
    ** the database filename.
    */
    for(i=0; i<nCmd; i++){
      if( azCmd[i][0]=='.' ){
        rc = do_meta_command(azCmd[i], &data);
        if( rc ){
          free(azCmd);
          return rc==2 ? 0 : rc;
        }
      }else{
        open_db(&data, 0);
        rc = shell_exec(&data, azCmd[i], &zErrMsg);
        if( zErrMsg || rc ){
          if( zErrMsg!=0 ){
            utf8_printf(stderr,"Error: %s\n", zErrMsg);
          }else{
            utf8_printf(stderr,"Error: unable to process SQL: %s\n", azCmd[i]);
          }
          sqlite3_free(zErrMsg);
          free(azCmd);
          return rc!=0 ? rc : 1;
        }
      }
    }
  }else{
    /* Run commands received from standard input
    */
    if( stdin_is_interactive ){
      char *zHome;
      char *zHistory;
      int nHistory;
      printf(
        "SQLite version %s %.19s\n" /*extra-version-info*/
        "Enter \".help\" for usage hints.\n",
        sqlite3_libversion(), sqlite3_sourceid()
      );
      if( warnInmemoryDb ){
        printf("Connected to a ");
        printBold("transient in-memory database");
        printf(".\nUse \".open FILENAME\" to reopen on a "
               "persistent database.\n");
      }
      zHistory = getenv("SQLITE_HISTORY");
      if( zHistory ){
        zHistory = strdup(zHistory);
      }else if( (zHome = find_home_dir(0))!=0 ){
        nHistory = strlen30(zHome) + 20;
        if( (zHistory = malloc(nHistory))!=0 ){
          sqlite3_snprintf(nHistory, zHistory,"%s/.sqlite_history", zHome);
        }
      }
      if( zHistory ){ shell_read_history(zHistory); }
#if HAVE_READLINE || HAVE_EDITLINE
      rl_attempted_completion_function = readline_completion;
#elif HAVE_LINENOISE
      linenoiseSetCompletionCallback(linenoise_completion);
#endif
      data.in = 0;
      rc = process_input(&data);
      if( zHistory ){
        shell_stifle_history(2000);
        shell_write_history(zHistory);
        free(zHistory);
      }
    }else{
      data.in = stdin;
      rc = process_input(&data);
    }
  }
  free(azCmd);
  set_table_name(&data, 0);
  if( data.db ){
    session_close_all(&data, -1);
    close_db(data.db);
  }
  for(i=0; i<ArraySize(data.aAuxDb); i++){
    sqlite3_free(data.aAuxDb[i].zFreeOnClose);
    if( data.aAuxDb[i].db ){
      session_close_all(&data, i);
      close_db(data.aAuxDb[i].db);
    }
  }
  find_home_dir(1);
  output_reset(&data);
  data.doXdgOpen = 0;
  clearTempFile(&data);
#if !SQLITE_SHELL_IS_UTF8
  for(i=0; i<argcToFree; i++) free(argvToFree[i]);
  free(argvToFree);
#endif
  free(data.colWidth);
  free(data.zNonce);
  /* Clear the global data structure so that valgrind will detect memory
  ** leaks */
  memset(&data, 0, sizeof(data));
  return rc;
}<|MERGE_RESOLUTION|>--- conflicted
+++ resolved
@@ -8445,7 +8445,6 @@
   return 0;
 }
 
-<<<<<<< HEAD
 DISPATCHABLE_COMMAND( lint 3 1 0 ){
   open_db(p, 0);
   int n = (nArg>=2 ? strlen30(azArg[1]) : 0);
@@ -8619,16 +8618,7 @@
   char *zNewFilename = 0;  /* Name of the database file to open */
   int iName = 1;           /* Index in azArg[] of the filename */
   int newFlag = 0;         /* True to delete file before opening */
-  /* Close the existing database */
-  session_close_all(p, -1);
-  close_db(p->db);
-  p->db = 0;
-  p->pAuxDb->zDbFilename = 0;
-  sqlite3_free(p->pAuxDb->zFreeOnClose);
-  p->pAuxDb->zFreeOnClose = 0;
-  p->openMode = SHELL_OPEN_UNSPEC;
-  p->openFlags = 0;
-  p->szMax = 0;
+  int openMode = SHELL_OPEN_UNSPEC;
   /* Check for command-line arguments */
   for(iName=1; iName<nArg; iName++){
     const char *z = azArg[iName];
@@ -8636,51 +8626,21 @@
       newFlag = 1;
 #ifdef SQLITE_HAVE_ZLIB
     }else if( optionMatch(z, "zip") ){
-      p->openMode = SHELL_OPEN_ZIPFILE;
+      openMode = SHELL_OPEN_ZIPFILE;
 #endif
     }else if( optionMatch(z, "append") ){
-      p->openMode = SHELL_OPEN_APPENDVFS;
+      openMode = SHELL_OPEN_APPENDVFS;
     }else if( optionMatch(z, "readonly") ){
-      p->openMode = SHELL_OPEN_READONLY;
+      openMode = SHELL_OPEN_READONLY;
     }else if( optionMatch(z, "nofollow") ){
       p->openFlags |= SQLITE_OPEN_NOFOLLOW;
 #ifndef SQLITE_OMIT_DESERIALIZE
     }else if( optionMatch(z, "deserialize") ){
-      p->openMode = SHELL_OPEN_DESERIALIZE;
+      openMode = SHELL_OPEN_DESERIALIZE;
     }else if( optionMatch(z, "hexdb") ){
-      p->openMode = SHELL_OPEN_HEXDB;
+      openMode = SHELL_OPEN_HEXDB;
     }else if( optionMatch(z, "maxsize") && iName+1<nArg ){
       p->szMax = integerValue(azArg[++iName]);
-=======
-  if( c=='o' && strncmp(azArg[0], "open", n)==0 && n>=2 ){
-    char *zNewFilename = 0;  /* Name of the database file to open */
-    int iName = 1;           /* Index in azArg[] of the filename */
-    int newFlag = 0;         /* True to delete file before opening */
-    int openMode = SHELL_OPEN_UNSPEC;
-
-    /* Check for command-line arguments */
-    for(iName=1; iName<nArg; iName++){
-      const char *z = azArg[iName];
-      if( optionMatch(z,"new") ){
-        newFlag = 1;
-#ifdef SQLITE_HAVE_ZLIB
-      }else if( optionMatch(z, "zip") ){
-        openMode = SHELL_OPEN_ZIPFILE;
-#endif
-      }else if( optionMatch(z, "append") ){
-        openMode = SHELL_OPEN_APPENDVFS;
-      }else if( optionMatch(z, "readonly") ){
-        openMode = SHELL_OPEN_READONLY;
-      }else if( optionMatch(z, "nofollow") ){
-        p->openFlags |= SQLITE_OPEN_NOFOLLOW;
-#ifndef SQLITE_OMIT_DESERIALIZE
-      }else if( optionMatch(z, "deserialize") ){
-        openMode = SHELL_OPEN_DESERIALIZE;
-      }else if( optionMatch(z, "hexdb") ){
-        openMode = SHELL_OPEN_HEXDB;
-      }else if( optionMatch(z, "maxsize") && iName+1<nArg ){
-        p->szMax = integerValue(azArg[++iName]);
->>>>>>> daebb0f9
 #endif /* SQLITE_OMIT_DESERIALIZE */
     }else if( z[0]=='-' ){
       utf8_printf(stderr, "unknown option: %s\n", z);
@@ -8691,8 +8651,19 @@
     }else{
       zNewFilename = sqlite3_mprintf("%s", z);
     }
-<<<<<<< HEAD
-  }
+  }
+
+  /* Close the existing database */
+  session_close_all(p, -1);
+  close_db(p->db);
+  p->db = 0;
+  p->pAuxDb->zDbFilename = 0;
+  sqlite3_free(p->pAuxDb->zFreeOnClose);
+  p->pAuxDb->zFreeOnClose = 0;
+  p->openMode = openMode;
+  p->openFlags = 0;
+  p->szMax = 0;
+
   /* If a filename is specified, try to open it first */
   if( zNewFilename || p->openMode==SHELL_OPEN_HEXDB ){
     if( newFlag && !p->bSafeMode ) shellDeleteFile(zNewFilename);
@@ -8702,38 +8673,6 @@
         && strcmp(zNewFilename,":memory:")!=0
         ){
       failIfSafeMode(p, "cannot open disk-based database files in safe mode");
-=======
-
-    /* Close the existing database */
-    session_close_all(p, -1);
-    close_db(p->db);
-    p->db = 0;
-    p->pAuxDb->zDbFilename = 0;
-    sqlite3_free(p->pAuxDb->zFreeOnClose);
-    p->pAuxDb->zFreeOnClose = 0;
-    p->openMode = openMode;
-    p->openFlags = 0;
-    p->szMax = 0;
-
-    /* If a filename is specified, try to open it first */
-    if( zNewFilename || p->openMode==SHELL_OPEN_HEXDB ){
-      if( newFlag && !p->bSafeMode ) shellDeleteFile(zNewFilename);
-      if( p->bSafeMode
-       && p->openMode!=SHELL_OPEN_HEXDB
-       && zNewFilename
-       && strcmp(zNewFilename,":memory:")!=0
-      ){
-        failIfSafeMode(p, "cannot open disk-based database files in safe mode");
-      }
-      p->pAuxDb->zDbFilename = zNewFilename;
-      open_db(p, OPEN_DB_KEEPALIVE);
-      if( p->db==0 ){
-        utf8_printf(stderr, "Error: cannot open '%s'\n", zNewFilename);
-        sqlite3_free(zNewFilename);
-      }else{
-        p->pAuxDb->zFreeOnClose = zNewFilename;
-      }
->>>>>>> daebb0f9
     }
     p->pAuxDb->zDbFilename = zNewFilename;
     open_db(p, OPEN_DB_KEEPALIVE);
