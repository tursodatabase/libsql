/*
** 2001 September 15
**
** The author disclaims copyright to this source code.  In place of
** a legal notice, here is a blessing:
**
**    May you do good and not evil.
**    May you find forgiveness for yourself and forgive others.
**    May you share freely, never taking more than you give.
**
*************************************************************************
** Internal interface definitions for SQLite.
**
*/
#ifndef SQLITEINT_H
#define SQLITEINT_H

/* Special Comments:
**
** Some comments have special meaning to the tools that measure test
** coverage:
**
**    NO_TEST                     - The branches on this line are not
**                                  measured by branch coverage.  This is
**                                  used on lines of code that actually
**                                  implement parts of coverage testing.
**
**    OPTIMIZATION-IF-TRUE        - This branch is allowed to alway be false
**                                  and the correct answer is still obtained,
**                                  though perhaps more slowly.
**
**    OPTIMIZATION-IF-FALSE       - This branch is allowed to alway be true
**                                  and the correct answer is still obtained,
**                                  though perhaps more slowly.
**
**    PREVENTS-HARMLESS-OVERREAD  - This branch prevents a buffer overread
**                                  that would be harmless and undetectable
**                                  if it did occur.  
**
** In all cases, the special comment must be enclosed in the usual
** slash-asterisk...asterisk-slash comment marks, with no spaces between the 
** asterisks and the comment text.
*/

/*
** Make sure the Tcl calling convention macro is defined.  This macro is
** only used by test code and Tcl integration code.
*/
#ifndef SQLITE_TCLAPI
#  define SQLITE_TCLAPI
#endif

/*
** Include the header file used to customize the compiler options for MSVC.
** This should be done first so that it can successfully prevent spurious
** compiler warnings due to subsequent content in this file and other files
** that are included by this file.
*/
#include "msvc.h"

/*
** Special setup for VxWorks
*/
#include "vxworks.h"

/*
** These #defines should enable >2GB file support on POSIX if the
** underlying operating system supports it.  If the OS lacks
** large file support, or if the OS is windows, these should be no-ops.
**
** Ticket #2739:  The _LARGEFILE_SOURCE macro must appear before any
** system #includes.  Hence, this block of code must be the very first
** code in all source files.
**
** Large file support can be disabled using the -DSQLITE_DISABLE_LFS switch
** on the compiler command line.  This is necessary if you are compiling
** on a recent machine (ex: Red Hat 7.2) but you want your code to work
** on an older machine (ex: Red Hat 6.0).  If you compile on Red Hat 7.2
** without this option, LFS is enable.  But LFS does not exist in the kernel
** in Red Hat 6.0, so the code won't work.  Hence, for maximum binary
** portability you should omit LFS.
**
** The previous paragraph was written in 2005.  (This paragraph is written
** on 2008-11-28.) These days, all Linux kernels support large files, so
** you should probably leave LFS enabled.  But some embedded platforms might
** lack LFS in which case the SQLITE_DISABLE_LFS macro might still be useful.
**
** Similar is true for Mac OS X.  LFS is only supported on Mac OS X 9 and later.
*/
#ifndef SQLITE_DISABLE_LFS
# define _LARGE_FILE       1
# ifndef _FILE_OFFSET_BITS
#   define _FILE_OFFSET_BITS 64
# endif
# define _LARGEFILE_SOURCE 1
#endif

/* The GCC_VERSION and MSVC_VERSION macros are used to
** conditionally include optimizations for each of these compilers.  A
** value of 0 means that compiler is not being used.  The
** SQLITE_DISABLE_INTRINSIC macro means do not use any compiler-specific
** optimizations, and hence set all compiler macros to 0
**
** There was once also a CLANG_VERSION macro.  However, we learn that the
** version numbers in clang are for "marketing" only and are inconsistent
** and unreliable.  Fortunately, all versions of clang also recognize the
** gcc version numbers and have reasonable settings for gcc version numbers,
** so the GCC_VERSION macro will be set to a correct non-zero value even
** when compiling with clang.
*/
#if defined(__GNUC__) && !defined(SQLITE_DISABLE_INTRINSIC)
# define GCC_VERSION (__GNUC__*1000000+__GNUC_MINOR__*1000+__GNUC_PATCHLEVEL__)
#else
# define GCC_VERSION 0
#endif
#if defined(_MSC_VER) && !defined(SQLITE_DISABLE_INTRINSIC)
# define MSVC_VERSION _MSC_VER
#else
# define MSVC_VERSION 0
#endif

/* Needed for various definitions... */
#if defined(__GNUC__) && !defined(_GNU_SOURCE)
# define _GNU_SOURCE
#endif

#if defined(__OpenBSD__) && !defined(_BSD_SOURCE)
# define _BSD_SOURCE
#endif

/*
** Macro to disable warnings about missing "break" at the end of a "case".
*/
#if GCC_VERSION>=7000000
# define deliberate_fall_through __attribute__((fallthrough));
#else
# define deliberate_fall_through
#endif

/*
** For MinGW, check to see if we can include the header file containing its
** version information, among other things.  Normally, this internal MinGW
** header file would [only] be included automatically by other MinGW header
** files; however, the contained version information is now required by this
** header file to work around binary compatibility issues (see below) and
** this is the only known way to reliably obtain it.  This entire #if block
** would be completely unnecessary if there was any other way of detecting
** MinGW via their preprocessor (e.g. if they customized their GCC to define
** some MinGW-specific macros).  When compiling for MinGW, either the
** _HAVE_MINGW_H or _HAVE__MINGW_H (note the extra underscore) macro must be
** defined; otherwise, detection of conditions specific to MinGW will be
** disabled.
*/
#if defined(_HAVE_MINGW_H)
# include "mingw.h"
#elif defined(_HAVE__MINGW_H)
# include "_mingw.h"
#endif

/*
** For MinGW version 4.x (and higher), check to see if the _USE_32BIT_TIME_T
** define is required to maintain binary compatibility with the MSVC runtime
** library in use (e.g. for Windows XP).
*/
#if !defined(_USE_32BIT_TIME_T) && !defined(_USE_64BIT_TIME_T) && \
    defined(_WIN32) && !defined(_WIN64) && \
    defined(__MINGW_MAJOR_VERSION) && __MINGW_MAJOR_VERSION >= 4 && \
    defined(__MSVCRT__)
# define _USE_32BIT_TIME_T
#endif

/* The public SQLite interface.  The _FILE_OFFSET_BITS macro must appear
** first in QNX.  Also, the _USE_32BIT_TIME_T macro must appear first for
** MinGW.
*/
#include "sqlite3.h"

/*
** Include the configuration header output by 'configure' if we're using the
** autoconf-based build
*/
#if defined(_HAVE_SQLITE_CONFIG_H) && !defined(SQLITECONFIG_H)
#include "config.h"
#define SQLITECONFIG_H 1
#endif

#include "sqliteLimit.h"

/* Disable nuisance warnings on Borland compilers */
#if defined(__BORLANDC__)
#pragma warn -rch /* unreachable code */
#pragma warn -ccc /* Condition is always true or false */
#pragma warn -aus /* Assigned value is never used */
#pragma warn -csu /* Comparing signed and unsigned */
#pragma warn -spa /* Suspicious pointer arithmetic */
#endif

/*
** WAL mode depends on atomic aligned 32-bit loads and stores in a few
** places.  The following macros try to make this explicit.
*/
#ifndef __has_extension
# define __has_extension(x) 0     /* compatibility with non-clang compilers */
#endif
#if GCC_VERSION>=4007000 || __has_extension(c_atomic)
# define AtomicLoad(PTR)       __atomic_load_n((PTR),__ATOMIC_RELAXED)
# define AtomicStore(PTR,VAL)  __atomic_store_n((PTR),(VAL),__ATOMIC_RELAXED)
#else
# define AtomicLoad(PTR)       (*(PTR))
# define AtomicStore(PTR,VAL)  (*(PTR) = (VAL))
#endif

/*
** Include standard header files as necessary
*/
#ifdef HAVE_STDINT_H
#include <stdint.h>
#endif
#ifdef HAVE_INTTYPES_H
#include <inttypes.h>
#endif

/*
** The following macros are used to cast pointers to integers and
** integers to pointers.  The way you do this varies from one compiler
** to the next, so we have developed the following set of #if statements
** to generate appropriate macros for a wide range of compilers.
**
** The correct "ANSI" way to do this is to use the intptr_t type.
** Unfortunately, that typedef is not available on all compilers, or
** if it is available, it requires an #include of specific headers
** that vary from one machine to the next.
**
** Ticket #3860:  The llvm-gcc-4.2 compiler from Apple chokes on
** the ((void*)&((char*)0)[X]) construct.  But MSVC chokes on ((void*)(X)).
** So we have to define the macros in different ways depending on the
** compiler.
*/
#if defined(HAVE_STDINT_H)   /* Use this case if we have ANSI headers */
# define SQLITE_INT_TO_PTR(X)  ((void*)(intptr_t)(X))
# define SQLITE_PTR_TO_INT(X)  ((int)(intptr_t)(X))
#elif defined(__PTRDIFF_TYPE__)  /* This case should work for GCC */
# define SQLITE_INT_TO_PTR(X)  ((void*)(__PTRDIFF_TYPE__)(X))
# define SQLITE_PTR_TO_INT(X)  ((int)(__PTRDIFF_TYPE__)(X))
#elif !defined(__GNUC__)       /* Works for compilers other than LLVM */
# define SQLITE_INT_TO_PTR(X)  ((void*)&((char*)0)[X])
# define SQLITE_PTR_TO_INT(X)  ((int)(((char*)X)-(char*)0))
#else                          /* Generates a warning - but it always works */
# define SQLITE_INT_TO_PTR(X)  ((void*)(X))
# define SQLITE_PTR_TO_INT(X)  ((int)(X))
#endif

/*
** A macro to hint to the compiler that a function should not be
** inlined.
*/
#if defined(__GNUC__)
#  define SQLITE_NOINLINE  __attribute__((noinline))
#elif defined(_MSC_VER) && _MSC_VER>=1310
#  define SQLITE_NOINLINE  __declspec(noinline)
#else
#  define SQLITE_NOINLINE
#endif

/*
** Make sure that the compiler intrinsics we desire are enabled when
** compiling with an appropriate version of MSVC unless prevented by
** the SQLITE_DISABLE_INTRINSIC define.
*/
#if !defined(SQLITE_DISABLE_INTRINSIC)
#  if defined(_MSC_VER) && _MSC_VER>=1400
#    if !defined(_WIN32_WCE)
#      include <intrin.h>
#      pragma intrinsic(_byteswap_ushort)
#      pragma intrinsic(_byteswap_ulong)
#      pragma intrinsic(_byteswap_uint64)
#      pragma intrinsic(_ReadWriteBarrier)
#    else
#      include <cmnintrin.h>
#    endif
#  endif
#endif

/*
** The SQLITE_THREADSAFE macro must be defined as 0, 1, or 2.
** 0 means mutexes are permanently disable and the library is never
** threadsafe.  1 means the library is serialized which is the highest
** level of threadsafety.  2 means the library is multithreaded - multiple
** threads can use SQLite as long as no two threads try to use the same
** database connection at the same time.
**
** Older versions of SQLite used an optional THREADSAFE macro.
** We support that for legacy.
**
** To ensure that the correct value of "THREADSAFE" is reported when querying
** for compile-time options at runtime (e.g. "PRAGMA compile_options"), this
** logic is partially replicated in ctime.c. If it is updated here, it should
** also be updated there.
*/
#if !defined(SQLITE_THREADSAFE)
# if defined(THREADSAFE)
#   define SQLITE_THREADSAFE THREADSAFE
# else
#   define SQLITE_THREADSAFE 1 /* IMP: R-07272-22309 */
# endif
#endif

/*
** Powersafe overwrite is on by default.  But can be turned off using
** the -DSQLITE_POWERSAFE_OVERWRITE=0 command-line option.
*/
#ifndef SQLITE_POWERSAFE_OVERWRITE
# define SQLITE_POWERSAFE_OVERWRITE 1
#endif

/*
** EVIDENCE-OF: R-25715-37072 Memory allocation statistics are enabled by
** default unless SQLite is compiled with SQLITE_DEFAULT_MEMSTATUS=0 in
** which case memory allocation statistics are disabled by default.
*/
#if !defined(SQLITE_DEFAULT_MEMSTATUS)
# define SQLITE_DEFAULT_MEMSTATUS 1
#endif

/*
** Exactly one of the following macros must be defined in order to
** specify which memory allocation subsystem to use.
**
**     SQLITE_SYSTEM_MALLOC          // Use normal system malloc()
**     SQLITE_WIN32_MALLOC           // Use Win32 native heap API
**     SQLITE_ZERO_MALLOC            // Use a stub allocator that always fails
**     SQLITE_MEMDEBUG               // Debugging version of system malloc()
**
** On Windows, if the SQLITE_WIN32_MALLOC_VALIDATE macro is defined and the
** assert() macro is enabled, each call into the Win32 native heap subsystem
** will cause HeapValidate to be called.  If heap validation should fail, an
** assertion will be triggered.
**
** If none of the above are defined, then set SQLITE_SYSTEM_MALLOC as
** the default.
*/
#if defined(SQLITE_SYSTEM_MALLOC) \
  + defined(SQLITE_WIN32_MALLOC) \
  + defined(SQLITE_ZERO_MALLOC) \
  + defined(SQLITE_MEMDEBUG)>1
# error "Two or more of the following compile-time configuration options\
 are defined but at most one is allowed:\
 SQLITE_SYSTEM_MALLOC, SQLITE_WIN32_MALLOC, SQLITE_MEMDEBUG,\
 SQLITE_ZERO_MALLOC"
#endif
#if defined(SQLITE_SYSTEM_MALLOC) \
  + defined(SQLITE_WIN32_MALLOC) \
  + defined(SQLITE_ZERO_MALLOC) \
  + defined(SQLITE_MEMDEBUG)==0
# define SQLITE_SYSTEM_MALLOC 1
#endif

/*
** If SQLITE_MALLOC_SOFT_LIMIT is not zero, then try to keep the
** sizes of memory allocations below this value where possible.
*/
#if !defined(SQLITE_MALLOC_SOFT_LIMIT)
# define SQLITE_MALLOC_SOFT_LIMIT 1024
#endif

/*
** We need to define _XOPEN_SOURCE as follows in order to enable
** recursive mutexes on most Unix systems and fchmod() on OpenBSD.
** But _XOPEN_SOURCE define causes problems for Mac OS X, so omit
** it.
*/
#if !defined(_XOPEN_SOURCE) && !defined(__DARWIN__) && !defined(__APPLE__)
#  define _XOPEN_SOURCE 600
#endif

/*
** NDEBUG and SQLITE_DEBUG are opposites.  It should always be true that
** defined(NDEBUG)==!defined(SQLITE_DEBUG).  If this is not currently true,
** make it true by defining or undefining NDEBUG.
**
** Setting NDEBUG makes the code smaller and faster by disabling the
** assert() statements in the code.  So we want the default action
** to be for NDEBUG to be set and NDEBUG to be undefined only if SQLITE_DEBUG
** is set.  Thus NDEBUG becomes an opt-in rather than an opt-out
** feature.
*/
#if !defined(NDEBUG) && !defined(SQLITE_DEBUG)
# define NDEBUG 1
#endif
#if defined(NDEBUG) && defined(SQLITE_DEBUG)
# undef NDEBUG
#endif

/*
** Enable SQLITE_ENABLE_EXPLAIN_COMMENTS if SQLITE_DEBUG is turned on.
*/
#if !defined(SQLITE_ENABLE_EXPLAIN_COMMENTS) && defined(SQLITE_DEBUG)
# define SQLITE_ENABLE_EXPLAIN_COMMENTS 1
#endif

/*
** The testcase() macro is used to aid in coverage testing.  When
** doing coverage testing, the condition inside the argument to
** testcase() must be evaluated both true and false in order to
** get full branch coverage.  The testcase() macro is inserted
** to help ensure adequate test coverage in places where simple
** condition/decision coverage is inadequate.  For example, testcase()
** can be used to make sure boundary values are tested.  For
** bitmask tests, testcase() can be used to make sure each bit
** is significant and used at least once.  On switch statements
** where multiple cases go to the same block of code, testcase()
** can insure that all cases are evaluated.
**
*/
#ifdef SQLITE_COVERAGE_TEST
  void sqlite3Coverage(int);
# define testcase(X)  if( X ){ sqlite3Coverage(__LINE__); }
#else
# define testcase(X)
#endif

/*
** The TESTONLY macro is used to enclose variable declarations or
** other bits of code that are needed to support the arguments
** within testcase() and assert() macros.
*/
#if !defined(NDEBUG) || defined(SQLITE_COVERAGE_TEST)
# define TESTONLY(X)  X
#else
# define TESTONLY(X)
#endif

/*
** Sometimes we need a small amount of code such as a variable initialization
** to setup for a later assert() statement.  We do not want this code to
** appear when assert() is disabled.  The following macro is therefore
** used to contain that setup code.  The "VVA" acronym stands for
** "Verification, Validation, and Accreditation".  In other words, the
** code within VVA_ONLY() will only run during verification processes.
*/
#ifndef NDEBUG
# define VVA_ONLY(X)  X
#else
# define VVA_ONLY(X)
#endif

/*
** The ALWAYS and NEVER macros surround boolean expressions which
** are intended to always be true or false, respectively.  Such
** expressions could be omitted from the code completely.  But they
** are included in a few cases in order to enhance the resilience
** of SQLite to unexpected behavior - to make the code "self-healing"
** or "ductile" rather than being "brittle" and crashing at the first
** hint of unplanned behavior.
**
** In other words, ALWAYS and NEVER are added for defensive code.
**
** When doing coverage testing ALWAYS and NEVER are hard-coded to
** be true and false so that the unreachable code they specify will
** not be counted as untested code.
*/
#if defined(SQLITE_COVERAGE_TEST) || defined(SQLITE_MUTATION_TEST)
# define ALWAYS(X)      (1)
# define NEVER(X)       (0)
#elif !defined(NDEBUG)
# define ALWAYS(X)      ((X)?1:(assert(0),0))
# define NEVER(X)       ((X)?(assert(0),1):0)
#else
# define ALWAYS(X)      (X)
# define NEVER(X)       (X)
#endif

/*
** The harmless(X) macro indicates that expression X is usually false
** but can be true without causing any problems, but we don't know of
** any way to cause X to be true.
**
** In debugging and testing builds, this macro will abort if X is ever
** true.  In this way, developers are alerted to a possible test case
** that causes X to be true.  If a harmless macro ever fails, that is
** an opportunity to change the macro into a testcase() and add a new
** test case to the test suite.
**
** For normal production builds, harmless(X) is a no-op, since it does
** not matter whether expression X is true or false.
*/
#ifdef SQLITE_DEBUG
# define harmless(X)  assert(!(X));
#else
# define harmless(X)
#endif

/*
** Some conditionals are optimizations only.  In other words, if the
** conditionals are replaced with a constant 1 (true) or 0 (false) then
** the correct answer is still obtained, though perhaps not as quickly.
**
** The following macros mark these optimizations conditionals.
*/
#if defined(SQLITE_MUTATION_TEST)
# define OK_IF_ALWAYS_TRUE(X)  (1)
# define OK_IF_ALWAYS_FALSE(X) (0)
#else
# define OK_IF_ALWAYS_TRUE(X)  (X)
# define OK_IF_ALWAYS_FALSE(X) (X)
#endif

/*
** Some malloc failures are only possible if SQLITE_TEST_REALLOC_STRESS is
** defined.  We need to defend against those failures when testing with
** SQLITE_TEST_REALLOC_STRESS, but we don't want the unreachable branches
** during a normal build.  The following macro can be used to disable tests
** that are always false except when SQLITE_TEST_REALLOC_STRESS is set.
*/
#if defined(SQLITE_TEST_REALLOC_STRESS)
# define ONLY_IF_REALLOC_STRESS(X)  (X)
#elif !defined(NDEBUG)
# define ONLY_IF_REALLOC_STRESS(X)  ((X)?(assert(0),1):0)
#else
# define ONLY_IF_REALLOC_STRESS(X)  (0)
#endif

/*
** Declarations used for tracing the operating system interfaces.
*/
#if defined(SQLITE_FORCE_OS_TRACE) || defined(SQLITE_TEST) || \
    (defined(SQLITE_DEBUG) && SQLITE_OS_WIN)
  extern int sqlite3OSTrace;
# define OSTRACE(X)          if( sqlite3OSTrace ) sqlite3DebugPrintf X
# define SQLITE_HAVE_OS_TRACE
#else
# define OSTRACE(X)
# undef  SQLITE_HAVE_OS_TRACE
#endif

/*
** Is the sqlite3ErrName() function needed in the build?  Currently,
** it is needed by "mutex_w32.c" (when debugging), "os_win.c" (when
** OSTRACE is enabled), and by several "test*.c" files (which are
** compiled using SQLITE_TEST).
*/
#if defined(SQLITE_HAVE_OS_TRACE) || defined(SQLITE_TEST) || \
    (defined(SQLITE_DEBUG) && SQLITE_OS_WIN)
# define SQLITE_NEED_ERR_NAME
#else
# undef  SQLITE_NEED_ERR_NAME
#endif

/*
** SQLITE_ENABLE_EXPLAIN_COMMENTS is incompatible with SQLITE_OMIT_EXPLAIN
*/
#ifdef SQLITE_OMIT_EXPLAIN
# undef SQLITE_ENABLE_EXPLAIN_COMMENTS
#endif

/*
** Return true (non-zero) if the input is an integer that is too large
** to fit in 32-bits.  This macro is used inside of various testcase()
** macros to verify that we have tested SQLite for large-file support.
*/
#define IS_BIG_INT(X)  (((X)&~(i64)0xffffffff)!=0)

/*
** The macro unlikely() is a hint that surrounds a boolean
** expression that is usually false.  Macro likely() surrounds
** a boolean expression that is usually true.  These hints could,
** in theory, be used by the compiler to generate better code, but
** currently they are just comments for human readers.
*/
#define likely(X)    (X)
#define unlikely(X)  (X)

#include "hash.h"
#include "parse.h"
#include <stdio.h>
#include <stdlib.h>
#include <string.h>
#include <assert.h>
#include <stddef.h>

/*
** Use a macro to replace memcpy() if compiled with SQLITE_INLINE_MEMCPY.
** This allows better measurements of where memcpy() is used when running
** cachegrind.  But this macro version of memcpy() is very slow so it
** should not be used in production.  This is a performance measurement
** hack only.
*/
#ifdef SQLITE_INLINE_MEMCPY
# define memcpy(D,S,N) {char*xxd=(char*)(D);const char*xxs=(const char*)(S);\
                        int xxn=(N);while(xxn-->0)*(xxd++)=*(xxs++);}
#endif

/*
** If compiling for a processor that lacks floating point support,
** substitute integer for floating-point
*/
#ifdef SQLITE_OMIT_FLOATING_POINT
# define double sqlite_int64
# define float sqlite_int64
# define LONGDOUBLE_TYPE sqlite_int64
# ifndef SQLITE_BIG_DBL
#   define SQLITE_BIG_DBL (((sqlite3_int64)1)<<50)
# endif
# define SQLITE_OMIT_DATETIME_FUNCS 1
# define SQLITE_OMIT_TRACE 1
# undef SQLITE_MIXED_ENDIAN_64BIT_FLOAT
# undef SQLITE_HAVE_ISNAN
#endif
#ifndef SQLITE_BIG_DBL
# define SQLITE_BIG_DBL (1e99)
#endif

/*
** OMIT_TEMPDB is set to 1 if SQLITE_OMIT_TEMPDB is defined, or 0
** afterward. Having this macro allows us to cause the C compiler
** to omit code used by TEMP tables without messy #ifndef statements.
*/
#ifdef SQLITE_OMIT_TEMPDB
#define OMIT_TEMPDB 1
#else
#define OMIT_TEMPDB 0
#endif

/*
** The "file format" number is an integer that is incremented whenever
** the VDBE-level file format changes.  The following macros define the
** the default file format for new databases and the maximum file format
** that the library can read.
*/
#define SQLITE_MAX_FILE_FORMAT 4
#ifndef SQLITE_DEFAULT_FILE_FORMAT
# define SQLITE_DEFAULT_FILE_FORMAT 4
#endif

/*
** Determine whether triggers are recursive by default.  This can be
** changed at run-time using a pragma.
*/
#ifndef SQLITE_DEFAULT_RECURSIVE_TRIGGERS
# define SQLITE_DEFAULT_RECURSIVE_TRIGGERS 0
#endif

/*
** Provide a default value for SQLITE_TEMP_STORE in case it is not specified
** on the command-line
*/
#ifndef SQLITE_TEMP_STORE
# define SQLITE_TEMP_STORE 1
#endif

/*
** If no value has been provided for SQLITE_MAX_WORKER_THREADS, or if
** SQLITE_TEMP_STORE is set to 3 (never use temporary files), set it
** to zero.
*/
#if SQLITE_TEMP_STORE==3 || SQLITE_THREADSAFE==0
# undef SQLITE_MAX_WORKER_THREADS
# define SQLITE_MAX_WORKER_THREADS 0
#endif
#ifndef SQLITE_MAX_WORKER_THREADS
# define SQLITE_MAX_WORKER_THREADS 8
#endif
#ifndef SQLITE_DEFAULT_WORKER_THREADS
# define SQLITE_DEFAULT_WORKER_THREADS 0
#endif
#if SQLITE_DEFAULT_WORKER_THREADS>SQLITE_MAX_WORKER_THREADS
# undef SQLITE_MAX_WORKER_THREADS
# define SQLITE_MAX_WORKER_THREADS SQLITE_DEFAULT_WORKER_THREADS
#endif

/*
** The default initial allocation for the pagecache when using separate
** pagecaches for each database connection.  A positive number is the
** number of pages.  A negative number N translations means that a buffer
** of -1024*N bytes is allocated and used for as many pages as it will hold.
**
** The default value of "20" was choosen to minimize the run-time of the
** speedtest1 test program with options: --shrink-memory --reprepare
*/
#ifndef SQLITE_DEFAULT_PCACHE_INITSZ
# define SQLITE_DEFAULT_PCACHE_INITSZ 20
#endif

/*
** Default value for the SQLITE_CONFIG_SORTERREF_SIZE option.
*/
#ifndef SQLITE_DEFAULT_SORTERREF_SIZE
# define SQLITE_DEFAULT_SORTERREF_SIZE 0x7fffffff
#endif

/*
** The compile-time options SQLITE_MMAP_READWRITE and 
** SQLITE_ENABLE_BATCH_ATOMIC_WRITE are not compatible with one another.
** You must choose one or the other (or neither) but not both.
*/
#if defined(SQLITE_MMAP_READWRITE) && defined(SQLITE_ENABLE_BATCH_ATOMIC_WRITE)
#error Cannot use both SQLITE_MMAP_READWRITE and SQLITE_ENABLE_BATCH_ATOMIC_WRITE
#endif

/*
** GCC does not define the offsetof() macro so we'll have to do it
** ourselves.
*/
#ifndef offsetof
#define offsetof(STRUCTURE,FIELD) ((int)((char*)&((STRUCTURE*)0)->FIELD))
#endif

/*
** Macros to compute minimum and maximum of two numbers.
*/
#ifndef MIN
# define MIN(A,B) ((A)<(B)?(A):(B))
#endif
#ifndef MAX
# define MAX(A,B) ((A)>(B)?(A):(B))
#endif

/*
** Swap two objects of type TYPE.
*/
#define SWAP(TYPE,A,B) {TYPE t=A; A=B; B=t;}

/*
** Check to see if this machine uses EBCDIC.  (Yes, believe it or
** not, there are still machines out there that use EBCDIC.)
*/
#if 'A' == '\301'
# define SQLITE_EBCDIC 1
#else
# define SQLITE_ASCII 1
#endif

/*
** Integers of known sizes.  These typedefs might change for architectures
** where the sizes very.  Preprocessor macros are available so that the
** types can be conveniently redefined at compile-type.  Like this:
**
**         cc '-DUINTPTR_TYPE=long long int' ...
*/
#ifndef UINT32_TYPE
# ifdef HAVE_UINT32_T
#  define UINT32_TYPE uint32_t
# else
#  define UINT32_TYPE unsigned int
# endif
#endif
#ifndef UINT16_TYPE
# ifdef HAVE_UINT16_T
#  define UINT16_TYPE uint16_t
# else
#  define UINT16_TYPE unsigned short int
# endif
#endif
#ifndef INT16_TYPE
# ifdef HAVE_INT16_T
#  define INT16_TYPE int16_t
# else
#  define INT16_TYPE short int
# endif
#endif
#ifndef UINT8_TYPE
# ifdef HAVE_UINT8_T
#  define UINT8_TYPE uint8_t
# else
#  define UINT8_TYPE unsigned char
# endif
#endif
#ifndef INT8_TYPE
# ifdef HAVE_INT8_T
#  define INT8_TYPE int8_t
# else
#  define INT8_TYPE signed char
# endif
#endif
#ifndef LONGDOUBLE_TYPE
# define LONGDOUBLE_TYPE long double
#endif
typedef sqlite_int64 i64;          /* 8-byte signed integer */
typedef sqlite_uint64 u64;         /* 8-byte unsigned integer */
typedef UINT32_TYPE u32;           /* 4-byte unsigned integer */
typedef UINT16_TYPE u16;           /* 2-byte unsigned integer */
typedef INT16_TYPE i16;            /* 2-byte signed integer */
typedef UINT8_TYPE u8;             /* 1-byte unsigned integer */
typedef INT8_TYPE i8;              /* 1-byte signed integer */

/*
** SQLITE_MAX_U32 is a u64 constant that is the maximum u64 value
** that can be stored in a u32 without loss of data.  The value
** is 0x00000000ffffffff.  But because of quirks of some compilers, we
** have to specify the value in the less intuitive manner shown:
*/
#define SQLITE_MAX_U32  ((((u64)1)<<32)-1)

/*
** The datatype used to store estimates of the number of rows in a
** table or index.  This is an unsigned integer type.  For 99.9% of
** the world, a 32-bit integer is sufficient.  But a 64-bit integer
** can be used at compile-time if desired.
*/
#ifdef SQLITE_64BIT_STATS
 typedef u64 tRowcnt;    /* 64-bit only if requested at compile-time */
#else
 typedef u32 tRowcnt;    /* 32-bit is the default */
#endif

/*
** Estimated quantities used for query planning are stored as 16-bit
** logarithms.  For quantity X, the value stored is 10*log2(X).  This
** gives a possible range of values of approximately 1.0e986 to 1e-986.
** But the allowed values are "grainy".  Not every value is representable.
** For example, quantities 16 and 17 are both represented by a LogEst
** of 40.  However, since LogEst quantities are suppose to be estimates,
** not exact values, this imprecision is not a problem.
**
** "LogEst" is short for "Logarithmic Estimate".
**
** Examples:
**      1 -> 0              20 -> 43          10000 -> 132
**      2 -> 10             25 -> 46          25000 -> 146
**      3 -> 16            100 -> 66        1000000 -> 199
**      4 -> 20           1000 -> 99        1048576 -> 200
**     10 -> 33           1024 -> 100    4294967296 -> 320
**
** The LogEst can be negative to indicate fractional values.
** Examples:
**
**    0.5 -> -10           0.1 -> -33        0.0625 -> -40
*/
typedef INT16_TYPE LogEst;

/*
** Set the SQLITE_PTRSIZE macro to the number of bytes in a pointer
*/
#ifndef SQLITE_PTRSIZE
# if defined(__SIZEOF_POINTER__)
#   define SQLITE_PTRSIZE __SIZEOF_POINTER__
# elif defined(i386)     || defined(__i386__)   || defined(_M_IX86) ||    \
       defined(_M_ARM)   || defined(__arm__)    || defined(__x86)   ||    \
      (defined(__TOS_AIX__) && !defined(__64BIT__))
#   define SQLITE_PTRSIZE 4
# else
#   define SQLITE_PTRSIZE 8
# endif
#endif

/* The uptr type is an unsigned integer large enough to hold a pointer
*/
#if defined(HAVE_STDINT_H)
  typedef uintptr_t uptr;
#elif SQLITE_PTRSIZE==4
  typedef u32 uptr;
#else
  typedef u64 uptr;
#endif

/*
** The SQLITE_WITHIN(P,S,E) macro checks to see if pointer P points to
** something between S (inclusive) and E (exclusive).
**
** In other words, S is a buffer and E is a pointer to the first byte after
** the end of buffer S.  This macro returns true if P points to something
** contained within the buffer S.
*/
#define SQLITE_WITHIN(P,S,E) (((uptr)(P)>=(uptr)(S))&&((uptr)(P)<(uptr)(E)))


/*
** Macros to determine whether the machine is big or little endian,
** and whether or not that determination is run-time or compile-time.
**
** For best performance, an attempt is made to guess at the byte-order
** using C-preprocessor macros.  If that is unsuccessful, or if
** -DSQLITE_BYTEORDER=0 is set, then byte-order is determined
** at run-time.
*/
#ifndef SQLITE_BYTEORDER
# if defined(i386)      || defined(__i386__)      || defined(_M_IX86) ||    \
     defined(__x86_64)  || defined(__x86_64__)    || defined(_M_X64)  ||    \
     defined(_M_AMD64)  || defined(_M_ARM)        || defined(__x86)   ||    \
     defined(__ARMEL__) || defined(__AARCH64EL__) || defined(_M_ARM64)
#   define SQLITE_BYTEORDER    1234
# elif defined(sparc)     || defined(__ppc__) || \
       defined(__ARMEB__) || defined(__AARCH64EB__)
#   define SQLITE_BYTEORDER    4321
# else
#   define SQLITE_BYTEORDER 0
# endif
#endif
#if SQLITE_BYTEORDER==4321
# define SQLITE_BIGENDIAN    1
# define SQLITE_LITTLEENDIAN 0
# define SQLITE_UTF16NATIVE  SQLITE_UTF16BE
#elif SQLITE_BYTEORDER==1234
# define SQLITE_BIGENDIAN    0
# define SQLITE_LITTLEENDIAN 1
# define SQLITE_UTF16NATIVE  SQLITE_UTF16LE
#else
# ifdef SQLITE_AMALGAMATION
  const int sqlite3one = 1;
# else
  extern const int sqlite3one;
# endif
# define SQLITE_BIGENDIAN    (*(char *)(&sqlite3one)==0)
# define SQLITE_LITTLEENDIAN (*(char *)(&sqlite3one)==1)
# define SQLITE_UTF16NATIVE  (SQLITE_BIGENDIAN?SQLITE_UTF16BE:SQLITE_UTF16LE)
#endif

/*
** Constants for the largest and smallest possible 64-bit signed integers.
** These macros are designed to work correctly on both 32-bit and 64-bit
** compilers.
*/
#define LARGEST_INT64  (0xffffffff|(((i64)0x7fffffff)<<32))
#define LARGEST_UINT64 (0xffffffff|(((u64)0xffffffff)<<32))
#define SMALLEST_INT64 (((i64)-1) - LARGEST_INT64)

/*
** Round up a number to the next larger multiple of 8.  This is used
** to force 8-byte alignment on 64-bit architectures.
*/
#define ROUND8(x)     (((x)+7)&~7)

/*
** Round down to the nearest multiple of 8
*/
#define ROUNDDOWN8(x) ((x)&~7)

/*
** Assert that the pointer X is aligned to an 8-byte boundary.  This
** macro is used only within assert() to verify that the code gets
** all alignment restrictions correct.
**
** Except, if SQLITE_4_BYTE_ALIGNED_MALLOC is defined, then the
** underlying malloc() implementation might return us 4-byte aligned
** pointers.  In that case, only verify 4-byte alignment.
*/
#ifdef SQLITE_4_BYTE_ALIGNED_MALLOC
# define EIGHT_BYTE_ALIGNMENT(X)   ((((char*)(X) - (char*)0)&3)==0)
#else
# define EIGHT_BYTE_ALIGNMENT(X)   ((((char*)(X) - (char*)0)&7)==0)
#endif

/*
** Disable MMAP on platforms where it is known to not work
*/
#if defined(__OpenBSD__) || defined(__QNXNTO__)
# undef SQLITE_MAX_MMAP_SIZE
# define SQLITE_MAX_MMAP_SIZE 0
#endif

/*
** Default maximum size of memory used by memory-mapped I/O in the VFS
*/
#ifdef __APPLE__
# include <TargetConditionals.h>
#endif
#ifndef SQLITE_MAX_MMAP_SIZE
# if defined(__linux__) \
  || defined(_WIN32) \
  || (defined(__APPLE__) && defined(__MACH__)) \
  || defined(__sun) \
  || defined(__FreeBSD__) \
  || defined(__DragonFly__)
#   define SQLITE_MAX_MMAP_SIZE 0x7fff0000  /* 2147418112 */
# else
#   define SQLITE_MAX_MMAP_SIZE 0
# endif
#endif

/*
** The default MMAP_SIZE is zero on all platforms.  Or, even if a larger
** default MMAP_SIZE is specified at compile-time, make sure that it does
** not exceed the maximum mmap size.
*/
#ifndef SQLITE_DEFAULT_MMAP_SIZE
# define SQLITE_DEFAULT_MMAP_SIZE 0
#endif
#if SQLITE_DEFAULT_MMAP_SIZE>SQLITE_MAX_MMAP_SIZE
# undef SQLITE_DEFAULT_MMAP_SIZE
# define SQLITE_DEFAULT_MMAP_SIZE SQLITE_MAX_MMAP_SIZE
#endif

/*
** SELECTTRACE_ENABLED will be either 1 or 0 depending on whether or not
** the Select query generator tracing logic is turned on.
*/
#if defined(SQLITE_ENABLE_SELECTTRACE)
# define SELECTTRACE_ENABLED 1
#else
# define SELECTTRACE_ENABLED 0
#endif
#if defined(SQLITE_ENABLE_SELECTTRACE)
# define SELECTTRACE_ENABLED 1
# define SELECTTRACE(K,P,S,X)  \
  if(sqlite3_unsupported_selecttrace&(K))   \
    sqlite3DebugPrintf("%u/%d/%p: ",(S)->selId,(P)->addrExplain,(S)),\
    sqlite3DebugPrintf X
#else
# define SELECTTRACE(K,P,S,X)
# define SELECTTRACE_ENABLED 0
#endif

/*
** An instance of the following structure is used to store the busy-handler
** callback for a given sqlite handle.
**
** The sqlite.busyHandler member of the sqlite struct contains the busy
** callback for the database handle. Each pager opened via the sqlite
** handle is passed a pointer to sqlite.busyHandler. The busy-handler
** callback is currently invoked only from within pager.c.
*/
typedef struct BusyHandler BusyHandler;
struct BusyHandler {
  int (*xBusyHandler)(void *,int);  /* The busy callback */
  void *pBusyArg;                   /* First arg to busy callback */
  int nBusy;                        /* Incremented with each busy call */
};

/*
** Name of table that holds the database schema.
*/
#define DFLT_SCHEMA_TABLE          "sqlite_master"
#define DFLT_TEMP_SCHEMA_TABLE     "sqlite_temp_master"
#define ALT_SCHEMA_TABLE           "sqlite_schema"
#define ALT_TEMP_SCHEMA_TABLE      "sqlite_temp_schema"


/*
** The root-page of the schema table.
*/
#define SCHEMA_ROOT    1

/*
** The name of the schema table.  The name is different for TEMP.
*/
#define SCHEMA_TABLE(x) \
    ((!OMIT_TEMPDB)&&(x==1)?DFLT_TEMP_SCHEMA_TABLE:DFLT_SCHEMA_TABLE)

/*
** A convenience macro that returns the number of elements in
** an array.
*/
#define ArraySize(X)    ((int)(sizeof(X)/sizeof(X[0])))

/*
** Determine if the argument is a power of two
*/
#define IsPowerOfTwo(X) (((X)&((X)-1))==0)

/*
** The following value as a destructor means to use sqlite3DbFree().
** The sqlite3DbFree() routine requires two parameters instead of the
** one parameter that destructors normally want.  So we have to introduce
** this magic value that the code knows to handle differently.  Any
** pointer will work here as long as it is distinct from SQLITE_STATIC
** and SQLITE_TRANSIENT.
*/
#define SQLITE_DYNAMIC   ((sqlite3_destructor_type)sqlite3OomFault)

/*
** When SQLITE_OMIT_WSD is defined, it means that the target platform does
** not support Writable Static Data (WSD) such as global and static variables.
** All variables must either be on the stack or dynamically allocated from
** the heap.  When WSD is unsupported, the variable declarations scattered
** throughout the SQLite code must become constants instead.  The SQLITE_WSD
** macro is used for this purpose.  And instead of referencing the variable
** directly, we use its constant as a key to lookup the run-time allocated
** buffer that holds real variable.  The constant is also the initializer
** for the run-time allocated buffer.
**
** In the usual case where WSD is supported, the SQLITE_WSD and GLOBAL
** macros become no-ops and have zero performance impact.
*/
#ifdef SQLITE_OMIT_WSD
  #define SQLITE_WSD const
  #define GLOBAL(t,v) (*(t*)sqlite3_wsd_find((void*)&(v), sizeof(v)))
  #define sqlite3GlobalConfig GLOBAL(struct Sqlite3Config, sqlite3Config)
  int sqlite3_wsd_init(int N, int J);
  void *sqlite3_wsd_find(void *K, int L);
#else
  #define SQLITE_WSD
  #define GLOBAL(t,v) v
  #define sqlite3GlobalConfig sqlite3Config
#endif

/*
** The following macros are used to suppress compiler warnings and to
** make it clear to human readers when a function parameter is deliberately
** left unused within the body of a function. This usually happens when
** a function is called via a function pointer. For example the
** implementation of an SQL aggregate step callback may not use the
** parameter indicating the number of arguments passed to the aggregate,
** if it knows that this is enforced elsewhere.
**
** When a function parameter is not used at all within the body of a function,
** it is generally named "NotUsed" or "NotUsed2" to make things even clearer.
** However, these macros may also be used to suppress warnings related to
** parameters that may or may not be used depending on compilation options.
** For example those parameters only used in assert() statements. In these
** cases the parameters are named as per the usual conventions.
*/
#define UNUSED_PARAMETER(x) (void)(x)
#define UNUSED_PARAMETER2(x,y) UNUSED_PARAMETER(x),UNUSED_PARAMETER(y)

/*
** Forward references to structures
*/
typedef struct AggInfo AggInfo;
typedef struct AuthContext AuthContext;
typedef struct AutoincInfo AutoincInfo;
typedef struct Bitvec Bitvec;
typedef struct CollSeq CollSeq;
typedef struct Column Column;
typedef struct Db Db;
typedef struct Schema Schema;
typedef struct SchemaPool SchemaPool;
typedef struct Expr Expr;
typedef struct ExprList ExprList;
typedef struct FKey FKey;
typedef struct FuncDestructor FuncDestructor;
typedef struct FuncDef FuncDef;
typedef struct FuncDefHash FuncDefHash;
typedef struct IdList IdList;
typedef struct Index Index;
typedef struct IndexSample IndexSample;
typedef struct KeyClass KeyClass;
typedef struct KeyInfo KeyInfo;
typedef struct Lookaside Lookaside;
typedef struct LookasideSlot LookasideSlot;
typedef struct Module Module;
typedef struct NameContext NameContext;
typedef struct Parse Parse;
typedef struct PreUpdate PreUpdate;
typedef struct PrintfArguments PrintfArguments;
typedef struct RenameToken RenameToken;
typedef struct RowSet RowSet;
typedef struct Savepoint Savepoint;
typedef struct Select Select;
typedef struct SQLiteThread SQLiteThread;
typedef struct SelectDest SelectDest;
typedef struct SrcList SrcList;
typedef struct sqlite3_str StrAccum; /* Internal alias for sqlite3_str */
typedef struct Table Table;
typedef struct TableLock TableLock;
typedef struct Token Token;
typedef struct TreeView TreeView;
typedef struct Trigger Trigger;
typedef struct TriggerPrg TriggerPrg;
typedef struct TriggerStep TriggerStep;
typedef struct UnpackedRecord UnpackedRecord;
typedef struct Upsert Upsert;
typedef struct VTable VTable;
typedef struct VtabCtx VtabCtx;
typedef struct Walker Walker;
typedef struct WhereInfo WhereInfo;
typedef struct Window Window;
typedef struct With With;


/*
** The bitmask datatype defined below is used for various optimizations.
**
** Changing this from a 64-bit to a 32-bit type limits the number of
** tables in a join to 32 instead of 64.  But it also reduces the size
** of the library by 738 bytes on ix86.
*/
#ifdef SQLITE_BITMASK_TYPE
  typedef SQLITE_BITMASK_TYPE Bitmask;
#else
  typedef u64 Bitmask;
#endif

/*
** The number of bits in a Bitmask.  "BMS" means "BitMask Size".
*/
#define BMS  ((int)(sizeof(Bitmask)*8))

/*
** A bit in a Bitmask
*/
#define MASKBIT(n)   (((Bitmask)1)<<(n))
#define MASKBIT64(n) (((u64)1)<<(n))
#define MASKBIT32(n) (((unsigned int)1)<<(n))
#define ALLBITS      ((Bitmask)-1)

/* A VList object records a mapping between parameters/variables/wildcards
** in the SQL statement (such as $abc, @pqr, or :xyz) and the integer
** variable number associated with that parameter.  See the format description
** on the sqlite3VListAdd() routine for more information.  A VList is really
** just an array of integers.
*/
typedef int VList;

/*
** Defer sourcing vdbe.h and btree.h until after the "u8" and
** "BusyHandler" typedefs. vdbe.h also requires a few of the opaque
** pointer types (i.e. FuncDef) defined above.
*/
#include "pager.h"
#include "btree.h"
#include "vdbe.h"
#include "pcache.h"
#include "os.h"
#include "mutex.h"

/* The SQLITE_EXTRA_DURABLE compile-time option used to set the default
** synchronous setting to EXTRA.  It is no longer supported.
*/
#ifdef SQLITE_EXTRA_DURABLE
# warning Use SQLITE_DEFAULT_SYNCHRONOUS=3 instead of SQLITE_EXTRA_DURABLE
# define SQLITE_DEFAULT_SYNCHRONOUS 3
#endif

/*
** Default synchronous levels.
**
** Note that (for historcal reasons) the PAGER_SYNCHRONOUS_* macros differ
** from the SQLITE_DEFAULT_SYNCHRONOUS value by 1.
**
**           PAGER_SYNCHRONOUS       DEFAULT_SYNCHRONOUS
**   OFF           1                         0
**   NORMAL        2                         1
**   FULL          3                         2
**   EXTRA         4                         3
**
** The "PRAGMA synchronous" statement also uses the zero-based numbers.
** In other words, the zero-based numbers are used for all external interfaces
** and the one-based values are used internally.
*/
#ifndef SQLITE_DEFAULT_SYNCHRONOUS
# define SQLITE_DEFAULT_SYNCHRONOUS 2
#endif
#ifndef SQLITE_DEFAULT_WAL_SYNCHRONOUS
# define SQLITE_DEFAULT_WAL_SYNCHRONOUS SQLITE_DEFAULT_SYNCHRONOUS
#endif

/*
** Each database file to be accessed by the system is an instance
** of the following structure.  There are normally two of these structures
** in the sqlite.aDb[] array.  aDb[0] is the main database file and
** aDb[1] is the database file used to hold temporary tables.  Additional
** databases may be attached.
*/
struct Db {
  char *zDbSName;      /* Name of this database. (schema name, not filename) */
  Btree *pBt;          /* The B*Tree structure for this database file */
  u8 safety_level;     /* How aggressive at syncing data to disk */
  u8 bSyncSet;         /* True if "PRAGMA synchronous=N" has been run */
  Schema *pSchema;     /* Pointer to database schema (possibly shared) */
#ifdef SQLITE_ENABLE_SHARED_SCHEMA
  SchemaPool *pSPool;  /* For REUSE_SCHEMA mode */
  VTable *pVTable;     /* List of all VTable objects (REUSE_SCHEMA mode only) */
#endif
};

/*
** An instance of the following structure stores a database schema.
**
** Most Schema objects are associated with a Btree.  The exception is
** the Schema for the TEMP databaes (sqlite3.aDb[1]) which is free-standing.
** In shared cache mode, a single Schema object can be shared by multiple
** Btrees that refer to the same underlying BtShared object.
**
** Schema objects are automatically deallocated when the last Btree that
** references them is destroyed.   The TEMP Schema is manually freed by
** sqlite3_close().
*
** A thread must be holding a mutex on the corresponding Btree in order
** to access Schema content.  This implies that the thread must also be
** holding a mutex on the sqlite3 connection pointer that owns the Btree.
** For a TEMP Schema, only the connection mutex is required.
*/
struct Schema {
  int schema_cookie;   /* Database schema version number for this file */
  int iGeneration;     /* Generation counter.  Incremented with each change */
  Hash tblHash;        /* All tables indexed by name */
  Hash idxHash;        /* All (named) indices indexed by name */
  Hash trigHash;       /* All triggers indexed by name */
  Hash fkeyHash;       /* All foreign keys by referenced table name */
  Table *pSeqTab;      /* The sqlite_sequence table used by AUTOINCREMENT */
  u8 file_format;      /* Schema format version for this file */
  u8 enc;              /* Text encoding used by this database */
  u16 schemaFlags;     /* Flags associated with this schema */
  int cache_size;      /* Number of pages to use in the cache */
#ifdef SQLITE_ENABLE_SHARED_SCHEMA
  Schema *pNext;       /* Next Schema object SchemaPool (REUSE_SCHEMA) */
#endif
};

/*
** These macros can be used to test, set, or clear bits in the
** Db.pSchema->flags field.
*/
#define DbHasProperty(D,I,P)     (((D)->aDb[I].pSchema->schemaFlags&(P))==(P))
#define DbHasAnyProperty(D,I,P)  (((D)->aDb[I].pSchema->schemaFlags&(P))!=0)
#define DbSetProperty(D,I,P)     (D)->aDb[I].pSchema->schemaFlags|=(P)
#define DbClearProperty(D,I,P)   (D)->aDb[I].pSchema->schemaFlags&=~(P)

/*
** Allowed values for the DB.pSchema->flags field.
**
** The DB_SchemaLoaded flag is set after the database schema has been
** read into internal hash tables.
**
** DB_UnresetViews means that one or more views have column names that
** have been filled out.  If the schema changes, these column names might
** changes and so the view will need to be reset.
*/
#define DB_SchemaLoaded    0x0001  /* The schema has been loaded */
#define DB_UnresetViews    0x0002  /* Some views have defined column names */
#define DB_ResetWanted     0x0008  /* Reset the schema when nSchemaLock==0 */

/*
** The number of different kinds of things that can be limited
** using the sqlite3_limit() interface.
*/
#define SQLITE_N_LIMIT (SQLITE_LIMIT_WORKER_THREADS+1)

/*
** Lookaside malloc is a set of fixed-size buffers that can be used
** to satisfy small transient memory allocation requests for objects
** associated with a particular database connection.  The use of
** lookaside malloc provides a significant performance enhancement
** (approx 10%) by avoiding numerous malloc/free requests while parsing
** SQL statements.
**
** The Lookaside structure holds configuration information about the
** lookaside malloc subsystem.  Each available memory allocation in
** the lookaside subsystem is stored on a linked list of LookasideSlot
** objects.
**
** Lookaside allocations are only allowed for objects that are associated
** with a particular database connection.  Hence, schema information cannot
** be stored in lookaside because in shared cache mode the schema information
** is shared by multiple database connections.  Therefore, while parsing
** schema information, the Lookaside.bEnabled flag is cleared so that
** lookaside allocations are not used to construct the schema objects.
**
** New lookaside allocations are only allowed if bDisable==0.  When
** bDisable is greater than zero, sz is set to zero which effectively
** disables lookaside without adding a new test for the bDisable flag
** in a performance-critical path.  sz should be set by to szTrue whenever
** bDisable changes back to zero.
**
** Lookaside buffers are initially held on the pInit list.  As they are
** used and freed, they are added back to the pFree list.  New allocations
** come off of pFree first, then pInit as a fallback.  This dual-list
** allows use to compute a high-water mark - the maximum number of allocations
** outstanding at any point in the past - by subtracting the number of
** allocations on the pInit list from the total number of allocations.
**
** Enhancement on 2019-12-12:  Two-size-lookaside
** The default lookaside configuration is 100 slots of 1200 bytes each.
** The larger slot sizes are important for performance, but they waste
** a lot of space, as most lookaside allocations are less than 128 bytes.
** The two-size-lookaside enhancement breaks up the lookaside allocation
** into two pools:  One of 128-byte slots and the other of the default size
** (1200-byte) slots.   Allocations are filled from the small-pool first,
** failing over to the full-size pool if that does not work.  Thus more
** lookaside slots are available while also using less memory.
** This enhancement can be omitted by compiling with
** SQLITE_OMIT_TWOSIZE_LOOKASIDE.
*/
struct Lookaside {
  u32 bDisable;           /* Only operate the lookaside when zero */
  u16 sz;                 /* Size of each buffer in bytes */
  u16 szTrue;             /* True value of sz, even if disabled */
  u8 bMalloced;           /* True if pStart obtained from sqlite3_malloc() */
  u32 nSlot;              /* Number of lookaside slots allocated */
  u32 anStat[3];          /* 0: hits.  1: size misses.  2: full misses */
  LookasideSlot *pInit;   /* List of buffers not previously used */
  LookasideSlot *pFree;   /* List of available buffers */
#ifndef SQLITE_OMIT_TWOSIZE_LOOKASIDE
  LookasideSlot *pSmallInit; /* List of small buffers not prediously used */
  LookasideSlot *pSmallFree; /* List of available small buffers */
  void *pMiddle;          /* First byte past end of full-size buffers and
                          ** the first byte of LOOKASIDE_SMALL buffers */
#endif /* SQLITE_OMIT_TWOSIZE_LOOKASIDE */
  void *pStart;           /* First byte of available memory space */
  void *pEnd;             /* First byte past end of available space */
};
struct LookasideSlot {
  LookasideSlot *pNext;    /* Next buffer in the list of free buffers */
};

#define DisableLookaside  db->lookaside.bDisable++;db->lookaside.sz=0
#define EnableLookaside   db->lookaside.bDisable--;\
   db->lookaside.sz=db->lookaside.bDisable?0:db->lookaside.szTrue

/* Size of the smaller allocations in two-size lookside */
#ifdef SQLITE_OMIT_TWOSIZE_LOOKASIDE
#  define LOOKASIDE_SMALL           0
#else
#  define LOOKASIDE_SMALL         128
#endif

/*
** A hash table for built-in function definitions.  (Application-defined
** functions use a regular table table from hash.h.)
**
** Hash each FuncDef structure into one of the FuncDefHash.a[] slots.
** Collisions are on the FuncDef.u.pHash chain.  Use the SQLITE_FUNC_HASH()
** macro to compute a hash on the function name.
*/
#define SQLITE_FUNC_HASH_SZ 23
struct FuncDefHash {
  FuncDef *a[SQLITE_FUNC_HASH_SZ];       /* Hash table for functions */
};
#define SQLITE_FUNC_HASH(C,L) (((C)+(L))%SQLITE_FUNC_HASH_SZ)

#ifdef SQLITE_USER_AUTHENTICATION
/*
** Information held in the "sqlite3" database connection object and used
** to manage user authentication.
*/
typedef struct sqlite3_userauth sqlite3_userauth;
struct sqlite3_userauth {
  u8 authLevel;                 /* Current authentication level */
  int nAuthPW;                  /* Size of the zAuthPW in bytes */
  char *zAuthPW;                /* Password used to authenticate */
  char *zAuthUser;              /* User name used to authenticate */
};

/* Allowed values for sqlite3_userauth.authLevel */
#define UAUTH_Unknown     0     /* Authentication not yet checked */
#define UAUTH_Fail        1     /* User authentication failed */
#define UAUTH_User        2     /* Authenticated as a normal user */
#define UAUTH_Admin       3     /* Authenticated as an administrator */

/* Functions used only by user authorization logic */
int sqlite3UserAuthTable(const char*);
int sqlite3UserAuthCheckLogin(sqlite3*,const char*,u8*);
void sqlite3UserAuthInit(sqlite3*);
void sqlite3CryptFunc(sqlite3_context*,int,sqlite3_value**);

#endif /* SQLITE_USER_AUTHENTICATION */

/*
** typedef for the authorization callback function.
*/
#ifdef SQLITE_USER_AUTHENTICATION
  typedef int (*sqlite3_xauth)(void*,int,const char*,const char*,const char*,
                               const char*, const char*);
#else
  typedef int (*sqlite3_xauth)(void*,int,const char*,const char*,const char*,
                               const char*);
#endif

#ifndef SQLITE_OMIT_DEPRECATED
/* This is an extra SQLITE_TRACE macro that indicates "legacy" tracing
** in the style of sqlite3_trace()
*/
#define SQLITE_TRACE_LEGACY          0x40     /* Use the legacy xTrace */
#define SQLITE_TRACE_XPROFILE        0x80     /* Use the legacy xProfile */
#else
#define SQLITE_TRACE_LEGACY          0
#define SQLITE_TRACE_XPROFILE        0
#endif /* SQLITE_OMIT_DEPRECATED */
#define SQLITE_TRACE_NONLEGACY_MASK  0x0f     /* Normal flags */


/*
** Each database connection is an instance of the following structure.
*/
struct sqlite3 {
  sqlite3_vfs *pVfs;            /* OS Interface */
  struct Vdbe *pVdbe;           /* List of active virtual machines */
  CollSeq *pDfltColl;           /* BINARY collseq for the database encoding */
  sqlite3_mutex *mutex;         /* Connection mutex */
  Db *aDb;                      /* All backends */
  int nDb;                      /* Number of backends currently in use */
  u32 mDbFlags;                 /* flags recording internal state */
  u64 flags;                    /* flags settable by pragmas. See below */
  i64 lastRowid;                /* ROWID of most recent insert (see above) */
  i64 szMmap;                   /* Default mmap_size setting */
  u32 nSchemaLock;              /* Do not reset the schema when non-zero */
  unsigned int openFlags;       /* Flags passed to sqlite3_vfs.xOpen() */
  int errCode;                  /* Most recent error code (SQLITE_*) */
  int errMask;                  /* & result codes with this before returning */
  int iSysErrno;                /* Errno value from last system error */
  u16 dbOptFlags;               /* Flags to enable/disable optimizations */
  u8 enc;                       /* Text encoding */
  u8 autoCommit;                /* The auto-commit flag. */
  u8 temp_store;                /* 1: file 2: memory 0: default */
  u8 mallocFailed;              /* True if we have seen a malloc failure */
  u8 bBenignMalloc;             /* Do not require OOMs if true */
  u8 dfltLockMode;              /* Default locking-mode for attached dbs */
  signed char nextAutovac;      /* Autovac setting after VACUUM if >=0 */
  u8 suppressErr;               /* Do not issue error messages if true */
  u8 vtabOnConflict;            /* Value to return for s3_vtab_on_conflict() */
  u8 isTransactionSavepoint;    /* True if the outermost savepoint is a TS */
  u8 mTrace;                    /* zero or more SQLITE_TRACE flags */
  u8 noSharedCache;             /* True if no shared-cache backends */
  u8 nSqlExec;                  /* Number of pending OP_SqlExec opcodes */
  int nextPagesize;             /* Pagesize after VACUUM if >0 */
  u32 magic;                    /* Magic number for detect library misuse */
  int nChange;                  /* Value returned by sqlite3_changes() */
  int nTotalChange;             /* Value returned by sqlite3_total_changes() */
  int aLimit[SQLITE_N_LIMIT];   /* Limits */
  int nMaxSorterMmap;           /* Maximum size of regions mapped by sorter */
  struct sqlite3InitInfo {      /* Information used during initialization */
    Pgno newTnum;               /* Rootpage of table being initialized */
    u8 iDb;                     /* Which db file is being initialized */
    u8 busy;                    /* TRUE if currently initializing */
    unsigned orphanTrigger : 1; /* Last statement is orphaned TEMP trigger */
    unsigned imposterTable : 1; /* Building an imposter table */
    unsigned reopenMemdb : 1;   /* ATTACH is really a reopen using MemDB */
    char **azInit;              /* "type", "name", and "tbl_name" columns */
  } init;
  int nVdbeActive;              /* Number of VDBEs currently running */
  int nVdbeRead;                /* Number of active VDBEs that read or write */
  int nVdbeWrite;               /* Number of active VDBEs that read and write */
  int nVdbeExec;                /* Number of nested calls to VdbeExec() */
  int nVDestroy;                /* Number of active OP_VDestroy operations */
  int nExtension;               /* Number of loaded extensions */
  void **aExtension;            /* Array of shared library handles */
  union {
    void (*xLegacy)(void*,const char*);     /* Legacy trace function */
    int (*xV2)(u32,void*,void*,void*);      /* V2 Trace function */
  } trace;
  void *pTraceArg;                          /* Argument to the trace function */
#ifndef SQLITE_OMIT_DEPRECATED
  void (*xProfile)(void*,const char*,u64);  /* Profiling function */
  void *pProfileArg;                        /* Argument to profile function */
#endif
  void *pCommitArg;                 /* Argument to xCommitCallback() */
  int (*xCommitCallback)(void*);    /* Invoked at every commit. */
  void *pRollbackArg;               /* Argument to xRollbackCallback() */
  void (*xRollbackCallback)(void*); /* Invoked at every commit. */
  void *pUpdateArg;
  void (*xUpdateCallback)(void*,int, const char*,const char*,sqlite_int64);
  Parse *pParse;                /* Current parse */
#ifdef SQLITE_ENABLE_PREUPDATE_HOOK
  void *pPreUpdateArg;          /* First argument to xPreUpdateCallback */
  void (*xPreUpdateCallback)(   /* Registered using sqlite3_preupdate_hook() */
    void*,sqlite3*,int,char const*,char const*,sqlite3_int64,sqlite3_int64
  );
  PreUpdate *pPreUpdate;        /* Context for active pre-update callback */
#endif /* SQLITE_ENABLE_PREUPDATE_HOOK */
#ifndef SQLITE_OMIT_WAL
  int (*xWalCallback)(void *, sqlite3 *, const char *, int);
  void *pWalArg;
#endif
  void(*xCollNeeded)(void*,sqlite3*,int eTextRep,const char*);
  void(*xCollNeeded16)(void*,sqlite3*,int eTextRep,const void*);
  void *pCollNeededArg;
  sqlite3_value *pErr;          /* Most recent error message */
  union {
    volatile int isInterrupted; /* True if sqlite3_interrupt has been called */
    double notUsed1;            /* Spacer */
  } u1;
  Lookaside lookaside;          /* Lookaside malloc configuration */
#ifndef SQLITE_OMIT_AUTHORIZATION
  sqlite3_xauth xAuth;          /* Access authorization function */
  void *pAuthArg;               /* 1st argument to the access auth function */
#endif
#ifndef SQLITE_OMIT_PROGRESS_CALLBACK
  int (*xProgress)(void *);     /* The progress callback */
  void *pProgressArg;           /* Argument to the progress callback */
  unsigned nProgressOps;        /* Number of opcodes for progress callback */
#endif
#ifndef SQLITE_OMIT_VIRTUALTABLE
  int nVTrans;                  /* Allocated size of aVTrans */
  Hash aModule;                 /* populated by sqlite3_create_module() */
  VtabCtx *pVtabCtx;            /* Context for active vtab connect/create */
  VTable **aVTrans;             /* Virtual tables with open transactions */
  VTable *pDisconnect;          /* Disconnect these in next sqlite3_prepare() */
#endif
  Hash aFunc;                   /* Hash table of connection functions */
  Hash aCollSeq;                /* All collating sequences */
  BusyHandler busyHandler;      /* Busy callback */
  Db aDbStatic[2];              /* Static space for the 2 default backends */
  Savepoint *pSavepoint;        /* List of active savepoints */
  int nAnalysisLimit;           /* Number of index rows to ANALYZE */
  int busyTimeout;              /* Busy handler timeout, in msec */
  int nSavepoint;               /* Number of non-transaction savepoints */
  int nStatement;               /* Number of nested statement-transactions  */
  i64 nDeferredCons;            /* Net deferred constraints this transaction. */
  i64 nDeferredImmCons;         /* Net deferred immediate constraints */
  int *pnBytesFreed;            /* If not NULL, increment this in DbFree() */
#ifdef SQLITE_ENABLE_UNLOCK_NOTIFY
  /* The following variables are all protected by the STATIC_MAIN
  ** mutex, not by sqlite3.mutex. They are used by code in notify.c.
  **
  ** When X.pUnlockConnection==Y, that means that X is waiting for Y to
  ** unlock so that it can proceed.
  **
  ** When X.pBlockingConnection==Y, that means that something that X tried
  ** tried to do recently failed with an SQLITE_LOCKED error due to locks
  ** held by Y.
  */
  sqlite3 *pBlockingConnection; /* Connection that caused SQLITE_LOCKED */
  sqlite3 *pUnlockConnection;           /* Connection to watch for unlock */
  void *pUnlockArg;                     /* Argument to xUnlockNotify */
  void (*xUnlockNotify)(void **, int);  /* Unlock notify callback */
  sqlite3 *pNextBlocked;        /* Next in list of all blocked connections */
#endif
#ifdef SQLITE_USER_AUTHENTICATION
  sqlite3_userauth auth;        /* User authentication information */
#endif
};

#ifdef SQLITE_ENABLE_SHARED_SCHEMA
# define IsSharedSchema(db) (((db)->openFlags & SQLITE_OPEN_SHARED_SCHEMA)!=0)
#else
# define IsSharedSchema(db) 0
#endif

/*
** A macro to discover the encoding of a database.
*/
#define SCHEMA_ENC(db) ((db)->aDb[0].pSchema->enc)
#define ENC(db)        ((db)->enc)

/*
** A u64 constant where the lower 32 bits are all zeros.  Only the
** upper 32 bits are included in the argument.  Necessary because some
** C-compilers still do not accept LL integer literals.
*/
#define HI(X)  ((u64)(X)<<32)

/*
** Possible values for the sqlite3.flags.
**
** Value constraints (enforced via assert()):
**      SQLITE_FullFSync     == PAGER_FULLFSYNC
**      SQLITE_CkptFullFSync == PAGER_CKPT_FULLFSYNC
**      SQLITE_CacheSpill    == PAGER_CACHE_SPILL
*/
#define SQLITE_WriteSchema    0x00000001  /* OK to update SQLITE_SCHEMA */
#define SQLITE_LegacyFileFmt  0x00000002  /* Create new databases in format 1 */
#define SQLITE_FullColNames   0x00000004  /* Show full column names on SELECT */
#define SQLITE_FullFSync      0x00000008  /* Use full fsync on the backend */
#define SQLITE_CkptFullFSync  0x00000010  /* Use full fsync for checkpoint */
#define SQLITE_CacheSpill     0x00000020  /* OK to spill pager cache */
#define SQLITE_ShortColNames  0x00000040  /* Show short columns names */
#define SQLITE_TrustedSchema  0x00000080  /* Allow unsafe functions and
                                          ** vtabs in the schema definition */
#define SQLITE_NullCallback   0x00000100  /* Invoke the callback once if the */
                                          /*   result set is empty */
#define SQLITE_IgnoreChecks   0x00000200  /* Do not enforce check constraints */
#define SQLITE_ReadUncommit   0x00000400  /* READ UNCOMMITTED in shared-cache */
#define SQLITE_NoCkptOnClose  0x00000800  /* No checkpoint on close()/DETACH */
#define SQLITE_ReverseOrder   0x00001000  /* Reverse unordered SELECTs */
#define SQLITE_RecTriggers    0x00002000  /* Enable recursive triggers */
#define SQLITE_ForeignKeys    0x00004000  /* Enforce foreign key constraints  */
#define SQLITE_AutoIndex      0x00008000  /* Enable automatic indexes */
#define SQLITE_LoadExtension  0x00010000  /* Enable load_extension */
#define SQLITE_LoadExtFunc    0x00020000  /* Enable load_extension() SQL func */
#define SQLITE_EnableTrigger  0x00040000  /* True to enable triggers */
#define SQLITE_DeferFKs       0x00080000  /* Defer all FK constraints */
#define SQLITE_QueryOnly      0x00100000  /* Disable database changes */
#define SQLITE_CellSizeCk     0x00200000  /* Check btree cell sizes on load */
#define SQLITE_Fts3Tokenizer  0x00400000  /* Enable fts3_tokenizer(2) */
#define SQLITE_EnableQPSG     0x00800000  /* Query Planner Stability Guarantee*/
#define SQLITE_TriggerEQP     0x01000000  /* Show trigger EXPLAIN QUERY PLAN */
#define SQLITE_ResetDatabase  0x02000000  /* Reset the database */
#define SQLITE_LegacyAlter    0x04000000  /* Legacy ALTER TABLE behaviour */
#define SQLITE_NoSchemaError  0x08000000  /* Do not report schema parse errors*/
#define SQLITE_Defensive      0x10000000  /* Input SQL is likely hostile */
#define SQLITE_DqsDDL         0x20000000  /* dbl-quoted strings allowed in DDL*/
#define SQLITE_DqsDML         0x40000000  /* dbl-quoted strings allowed in DML*/
#define SQLITE_EnableView     0x80000000  /* Enable the use of views */
#define SQLITE_CountRows      HI(0x00001) /* Count rows changed by INSERT, */
                                          /*   DELETE, or UPDATE and return */
                                          /*   the count using a callback. */

/* Flags used only if debugging */
#ifdef SQLITE_DEBUG
#define SQLITE_SqlTrace       HI(0x0100000) /* Debug print SQL as it executes */
#define SQLITE_VdbeListing    HI(0x0200000) /* Debug listings of VDBE progs */
#define SQLITE_VdbeTrace      HI(0x0400000) /* True to trace VDBE execution */
#define SQLITE_VdbeAddopTrace HI(0x0800000) /* Trace sqlite3VdbeAddOp() calls */
#define SQLITE_VdbeEQP        HI(0x1000000) /* Debug EXPLAIN QUERY PLAN */
#define SQLITE_ParserTrace    HI(0x2000000) /* PRAGMA parser_trace=ON */
#endif

/*
** Allowed values for sqlite3.mDbFlags
*/
#define DBFLAG_SchemaChange   0x0001  /* Uncommitted Hash table changes */
#define DBFLAG_PreferBuiltin  0x0002  /* Preference to built-in funcs */
#define DBFLAG_Vacuum         0x0004  /* Currently in a VACUUM */
#define DBFLAG_VacuumInto     0x0008  /* Currently running VACUUM INTO */
#define DBFLAG_SchemaKnownOk  0x0010  /* Schema is known to be valid */
#define DBFLAG_InternalFunc   0x0020  /* Allow use of internal functions */
#define DBFLAG_EncodingFixed  0x0040  /* No longer possible to change enc. */

#define DBFLAG_SchemaInuse    0x0080  /* Do not release sharable schemas */
#define DBFLAG_FreeSchema     0x0100  /* Free extra shared schemas on release */

/*
** Bits of the sqlite3.dbOptFlags field that are used by the
** sqlite3_test_control(SQLITE_TESTCTRL_OPTIMIZATIONS,...) interface to
** selectively disable various optimizations.
*/
#define SQLITE_QueryFlattener 0x0001   /* Query flattening */
#define SQLITE_WindowFunc     0x0002   /* Use xInverse for window functions */
#define SQLITE_GroupByOrder   0x0004   /* GROUPBY cover of ORDERBY */
#define SQLITE_FactorOutConst 0x0008   /* Constant factoring */
#define SQLITE_DistinctOpt    0x0010   /* DISTINCT using indexes */
#define SQLITE_CoverIdxScan   0x0020   /* Covering index scans */
#define SQLITE_OrderByIdxJoin 0x0040   /* ORDER BY of joins via index */
#define SQLITE_Transitive     0x0080   /* Transitive constraints */
#define SQLITE_OmitNoopJoin   0x0100   /* Omit unused tables in joins */
#define SQLITE_CountOfView    0x0200   /* The count-of-view optimization */
#define SQLITE_CursorHints    0x0400   /* Add OP_CursorHint opcodes */
#define SQLITE_Stat4          0x0800   /* Use STAT4 data */
   /* TH3 expects the Stat4   ^^^^^^ value to be 0x0800.  Don't change it */
#define SQLITE_PushDown       0x1000   /* The push-down optimization */
#define SQLITE_SimplifyJoin   0x2000   /* Convert LEFT JOIN to JOIN */
#define SQLITE_SkipScan       0x4000   /* Skip-scans */
#define SQLITE_PropagateConst 0x8000   /* The constant propagation opt */
#define SQLITE_AllOpts        0xffff   /* All optimizations */

/*
** Macros for testing whether or not optimizations are enabled or disabled.
*/
#define OptimizationDisabled(db, mask)  (((db)->dbOptFlags&(mask))!=0)
#define OptimizationEnabled(db, mask)   (((db)->dbOptFlags&(mask))==0)

/*
** Return true if it OK to factor constant expressions into the initialization
** code. The argument is a Parse object for the code generator.
*/
#define ConstFactorOk(P) ((P)->okConstFactor)

/*
** Possible values for the sqlite.magic field.
** The numbers are obtained at random and have no special meaning, other
** than being distinct from one another.
*/
#define SQLITE_MAGIC_OPEN     0xa029a697  /* Database is open */
#define SQLITE_MAGIC_CLOSED   0x9f3c2d33  /* Database is closed */
#define SQLITE_MAGIC_SICK     0x4b771290  /* Error and awaiting close */
#define SQLITE_MAGIC_BUSY     0xf03b7906  /* Database currently in use */
#define SQLITE_MAGIC_ERROR    0xb5357930  /* An SQLITE_MISUSE error occurred */
#define SQLITE_MAGIC_ZOMBIE   0x64cffc7f  /* Close with last statement close */

/*
** Each SQL function is defined by an instance of the following
** structure.  For global built-in functions (ex: substr(), max(), count())
** a pointer to this structure is held in the sqlite3BuiltinFunctions object.
** For per-connection application-defined functions, a pointer to this
** structure is held in the db->aHash hash table.
**
** The u.pHash field is used by the global built-ins.  The u.pDestructor
** field is used by per-connection app-def functions.
*/
struct FuncDef {
  i8 nArg;             /* Number of arguments.  -1 means unlimited */
  u32 funcFlags;       /* Some combination of SQLITE_FUNC_* */
  void *pUserData;     /* User data parameter */
  FuncDef *pNext;      /* Next function with same name */
  void (*xSFunc)(sqlite3_context*,int,sqlite3_value**); /* func or agg-step */
  void (*xFinalize)(sqlite3_context*);                  /* Agg finalizer */
  void (*xValue)(sqlite3_context*);                     /* Current agg value */
  void (*xInverse)(sqlite3_context*,int,sqlite3_value**); /* inverse agg-step */
  const char *zName;   /* SQL name of the function. */
  union {
    FuncDef *pHash;      /* Next with a different name but the same hash */
    FuncDestructor *pDestructor;   /* Reference counted destructor function */
  } u;
};

/*
** This structure encapsulates a user-function destructor callback (as
** configured using create_function_v2()) and a reference counter. When
** create_function_v2() is called to create a function with a destructor,
** a single object of this type is allocated. FuncDestructor.nRef is set to
** the number of FuncDef objects created (either 1 or 3, depending on whether
** or not the specified encoding is SQLITE_ANY). The FuncDef.pDestructor
** member of each of the new FuncDef objects is set to point to the allocated
** FuncDestructor.
**
** Thereafter, when one of the FuncDef objects is deleted, the reference
** count on this object is decremented. When it reaches 0, the destructor
** is invoked and the FuncDestructor structure freed.
*/
struct FuncDestructor {
  int nRef;
  void (*xDestroy)(void *);
  void *pUserData;
};

/*
** Possible values for FuncDef.flags.  Note that the _LENGTH and _TYPEOF
** values must correspond to OPFLAG_LENGTHARG and OPFLAG_TYPEOFARG.  And
** SQLITE_FUNC_CONSTANT must be the same as SQLITE_DETERMINISTIC.  There
** are assert() statements in the code to verify this.
**
** Value constraints (enforced via assert()):
**     SQLITE_FUNC_MINMAX    ==  NC_MinMaxAgg      == SF_MinMaxAgg
**     SQLITE_FUNC_LENGTH    ==  OPFLAG_LENGTHARG
**     SQLITE_FUNC_TYPEOF    ==  OPFLAG_TYPEOFARG
**     SQLITE_FUNC_CONSTANT  ==  SQLITE_DETERMINISTIC from the API
**     SQLITE_FUNC_DIRECT    ==  SQLITE_DIRECTONLY from the API
**     SQLITE_FUNC_UNSAFE    ==  SQLITE_INNOCUOUS
**     SQLITE_FUNC_ENCMASK   depends on SQLITE_UTF* macros in the API
*/
#define SQLITE_FUNC_ENCMASK  0x0003 /* SQLITE_UTF8, SQLITE_UTF16BE or UTF16LE */
#define SQLITE_FUNC_LIKE     0x0004 /* Candidate for the LIKE optimization */
#define SQLITE_FUNC_CASE     0x0008 /* Case-sensitive LIKE-type function */
#define SQLITE_FUNC_EPHEM    0x0010 /* Ephemeral.  Delete with VDBE */
#define SQLITE_FUNC_NEEDCOLL 0x0020 /* sqlite3GetFuncCollSeq() might be called*/
#define SQLITE_FUNC_LENGTH   0x0040 /* Built-in length() function */
#define SQLITE_FUNC_TYPEOF   0x0080 /* Built-in typeof() function */
#define SQLITE_FUNC_COUNT    0x0100 /* Built-in count(*) aggregate */
/*                           0x0200 -- available for reuse */
#define SQLITE_FUNC_UNLIKELY 0x0400 /* Built-in unlikely() function */
#define SQLITE_FUNC_CONSTANT 0x0800 /* Constant inputs give a constant output */
#define SQLITE_FUNC_MINMAX   0x1000 /* True for min() and max() aggregates */
#define SQLITE_FUNC_SLOCHNG  0x2000 /* "Slow Change". Value constant during a
                                    ** single query - might change over time */
#define SQLITE_FUNC_TEST     0x4000 /* Built-in testing functions */
#define SQLITE_FUNC_OFFSET   0x8000 /* Built-in sqlite_offset() function */
#define SQLITE_FUNC_WINDOW   0x00010000 /* Built-in window-only function */
#define SQLITE_FUNC_INTERNAL 0x00040000 /* For use by NestedParse() only */
#define SQLITE_FUNC_DIRECT   0x00080000 /* Not for use in TRIGGERs or VIEWs */
#define SQLITE_FUNC_SUBTYPE  0x00100000 /* Result likely to have sub-type */
#define SQLITE_FUNC_UNSAFE   0x00200000 /* Function has side effects */
#define SQLITE_FUNC_INLINE   0x00400000 /* Functions implemented in-line */

/* Identifier numbers for each in-line function */
#define INLINEFUNC_coalesce             0
#define INLINEFUNC_implies_nonnull_row  1
#define INLINEFUNC_expr_implies_expr    2
#define INLINEFUNC_expr_compare         3      
#define INLINEFUNC_affinity             4
#define INLINEFUNC_iif                  5
#define INLINEFUNC_unlikely            99  /* Default case */

/*
** The following three macros, FUNCTION(), LIKEFUNC() and AGGREGATE() are
** used to create the initializers for the FuncDef structures.
**
**   FUNCTION(zName, nArg, iArg, bNC, xFunc)
**     Used to create a scalar function definition of a function zName
**     implemented by C function xFunc that accepts nArg arguments. The
**     value passed as iArg is cast to a (void*) and made available
**     as the user-data (sqlite3_user_data()) for the function. If
**     argument bNC is true, then the SQLITE_FUNC_NEEDCOLL flag is set.
**
**   VFUNCTION(zName, nArg, iArg, bNC, xFunc)
**     Like FUNCTION except it omits the SQLITE_FUNC_CONSTANT flag.
**
**   SFUNCTION(zName, nArg, iArg, bNC, xFunc)
**     Like FUNCTION except it omits the SQLITE_FUNC_CONSTANT flag and
**     adds the SQLITE_DIRECTONLY flag.
**
**   INLINE_FUNC(zName, nArg, iFuncId, mFlags)
**     zName is the name of a function that is implemented by in-line
**     byte code rather than by the usual callbacks. The iFuncId
**     parameter determines the function id.  The mFlags parameter is
**     optional SQLITE_FUNC_ flags for this function.
**
**   TEST_FUNC(zName, nArg, iFuncId, mFlags)
**     zName is the name of a test-only function implemented by in-line
**     byte code rather than by the usual callbacks. The iFuncId
**     parameter determines the function id.  The mFlags parameter is
**     optional SQLITE_FUNC_ flags for this function.
**
**   DFUNCTION(zName, nArg, iArg, bNC, xFunc)
**     Like FUNCTION except it omits the SQLITE_FUNC_CONSTANT flag and
**     adds the SQLITE_FUNC_SLOCHNG flag.  Used for date & time functions
**     and functions like sqlite_version() that can change, but not during
**     a single query.  The iArg is ignored.  The user-data is always set
**     to a NULL pointer.  The bNC parameter is not used.
**
**   PURE_DATE(zName, nArg, iArg, bNC, xFunc)
**     Used for "pure" date/time functions, this macro is like DFUNCTION
**     except that it does set the SQLITE_FUNC_CONSTANT flags.  iArg is
**     ignored and the user-data for these functions is set to an 
**     arbitrary non-NULL pointer.  The bNC parameter is not used.
**
**   AGGREGATE(zName, nArg, iArg, bNC, xStep, xFinal)
**     Used to create an aggregate function definition implemented by
**     the C functions xStep and xFinal. The first four parameters
**     are interpreted in the same way as the first 4 parameters to
**     FUNCTION().
**
**   WFUNCTION(zName, nArg, iArg, xStep, xFinal, xValue, xInverse)
**     Used to create an aggregate function definition implemented by
**     the C functions xStep and xFinal. The first four parameters
**     are interpreted in the same way as the first 4 parameters to
**     FUNCTION().
**
**   LIKEFUNC(zName, nArg, pArg, flags)
**     Used to create a scalar function definition of a function zName
**     that accepts nArg arguments and is implemented by a call to C
**     function likeFunc. Argument pArg is cast to a (void *) and made
**     available as the function user-data (sqlite3_user_data()). The
**     FuncDef.flags variable is set to the value passed as the flags
**     parameter.
*/
#define FUNCTION(zName, nArg, iArg, bNC, xFunc) \
  {nArg, SQLITE_FUNC_CONSTANT|SQLITE_UTF8|(bNC*SQLITE_FUNC_NEEDCOLL), \
   SQLITE_INT_TO_PTR(iArg), 0, xFunc, 0, 0, 0, #zName, {0} }
#define VFUNCTION(zName, nArg, iArg, bNC, xFunc) \
  {nArg, SQLITE_UTF8|(bNC*SQLITE_FUNC_NEEDCOLL), \
   SQLITE_INT_TO_PTR(iArg), 0, xFunc, 0, 0, 0, #zName, {0} }
#define SFUNCTION(zName, nArg, iArg, bNC, xFunc) \
  {nArg, SQLITE_UTF8|SQLITE_DIRECTONLY|SQLITE_FUNC_UNSAFE, \
   SQLITE_INT_TO_PTR(iArg), 0, xFunc, 0, 0, 0, #zName, {0} }
#define INLINE_FUNC(zName, nArg, iArg, mFlags) \
  {nArg, SQLITE_UTF8|SQLITE_FUNC_INLINE|SQLITE_FUNC_CONSTANT|(mFlags), \
   SQLITE_INT_TO_PTR(iArg), 0, noopFunc, 0, 0, 0, #zName, {0} }
#define TEST_FUNC(zName, nArg, iArg, mFlags) \
  {nArg, SQLITE_UTF8|SQLITE_FUNC_INTERNAL|SQLITE_FUNC_TEST| \
         SQLITE_FUNC_INLINE|SQLITE_FUNC_CONSTANT|(mFlags), \
   SQLITE_INT_TO_PTR(iArg), 0, noopFunc, 0, 0, 0, #zName, {0} }
#define DFUNCTION(zName, nArg, iArg, bNC, xFunc) \
  {nArg, SQLITE_FUNC_SLOCHNG|SQLITE_UTF8, \
   0, 0, xFunc, 0, 0, 0, #zName, {0} }
#define PURE_DATE(zName, nArg, iArg, bNC, xFunc) \
  {nArg, SQLITE_FUNC_SLOCHNG|SQLITE_UTF8|SQLITE_FUNC_CONSTANT, \
   (void*)&sqlite3Config, 0, xFunc, 0, 0, 0, #zName, {0} }
#define FUNCTION2(zName, nArg, iArg, bNC, xFunc, extraFlags) \
  {nArg,SQLITE_FUNC_CONSTANT|SQLITE_UTF8|(bNC*SQLITE_FUNC_NEEDCOLL)|extraFlags,\
   SQLITE_INT_TO_PTR(iArg), 0, xFunc, 0, 0, 0, #zName, {0} }
#define STR_FUNCTION(zName, nArg, pArg, bNC, xFunc) \
  {nArg, SQLITE_FUNC_SLOCHNG|SQLITE_UTF8|(bNC*SQLITE_FUNC_NEEDCOLL), \
   pArg, 0, xFunc, 0, 0, 0, #zName, }
#define LIKEFUNC(zName, nArg, arg, flags) \
  {nArg, SQLITE_FUNC_CONSTANT|SQLITE_UTF8|flags, \
   (void *)arg, 0, likeFunc, 0, 0, 0, #zName, {0} }
#define WAGGREGATE(zName, nArg, arg, nc, xStep, xFinal, xValue, xInverse, f) \
  {nArg, SQLITE_UTF8|(nc*SQLITE_FUNC_NEEDCOLL)|f, \
   SQLITE_INT_TO_PTR(arg), 0, xStep,xFinal,xValue,xInverse,#zName, {0}}
#define INTERNAL_FUNCTION(zName, nArg, xFunc) \
  {nArg, SQLITE_FUNC_INTERNAL|SQLITE_UTF8|SQLITE_FUNC_CONSTANT, \
   0, 0, xFunc, 0, 0, 0, #zName, {0} }


/*
** All current savepoints are stored in a linked list starting at
** sqlite3.pSavepoint. The first element in the list is the most recently
** opened savepoint. Savepoints are added to the list by the vdbe
** OP_Savepoint instruction.
*/
struct Savepoint {
  char *zName;                        /* Savepoint name (nul-terminated) */
  i64 nDeferredCons;                  /* Number of deferred fk violations */
  i64 nDeferredImmCons;               /* Number of deferred imm fk. */
  Savepoint *pNext;                   /* Parent savepoint (if any) */
};

/*
** The following are used as the second parameter to sqlite3Savepoint(),
** and as the P1 argument to the OP_Savepoint instruction.
*/
#define SAVEPOINT_BEGIN      0
#define SAVEPOINT_RELEASE    1
#define SAVEPOINT_ROLLBACK   2


/*
** Each SQLite module (virtual table definition) is defined by an
** instance of the following structure, stored in the sqlite3.aModule
** hash table.
*/
struct Module {
  const sqlite3_module *pModule;       /* Callback pointers */
  const char *zName;                   /* Name passed to create_module() */
  int nRefModule;                      /* Number of pointers to this object */
  void *pAux;                          /* pAux passed to create_module() */
  void (*xDestroy)(void *);            /* Module destructor function */
  Table *pEpoTab;                      /* Eponymous table for this module */
};

/*
** Information about each column of an SQL table is held in an instance
** of the Column structure, in the Table.aCol[] array.
**
** Definitions:
**
**   "table column index"     This is the index of the column in the
**                            Table.aCol[] array, and also the index of
**                            the column in the original CREATE TABLE stmt.
**
**   "storage column index"   This is the index of the column in the
**                            record BLOB generated by the OP_MakeRecord
**                            opcode.  The storage column index is less than
**                            or equal to the table column index.  It is
**                            equal if and only if there are no VIRTUAL
**                            columns to the left.
*/
struct Column {
  char *zName;     /* Name of this column, \000, then the type */
  Expr *pDflt;     /* Default value or GENERATED ALWAYS AS value */
  char *zColl;     /* Collating sequence.  If NULL, use the default */
  u8 notNull;      /* An OE_ code for handling a NOT NULL constraint */
  char affinity;   /* One of the SQLITE_AFF_... values */
  u8 szEst;        /* Estimated size of value in this column. sizeof(INT)==1 */
  u8 hName;        /* Column name hash for faster lookup */
  u16 colFlags;    /* Boolean properties.  See COLFLAG_ defines below */
};

/* Allowed values for Column.colFlags:
*/
#define COLFLAG_PRIMKEY   0x0001   /* Column is part of the primary key */
#define COLFLAG_HIDDEN    0x0002   /* A hidden column in a virtual table */
#define COLFLAG_HASTYPE   0x0004   /* Type name follows column name */
#define COLFLAG_UNIQUE    0x0008   /* Column def contains "UNIQUE" or "PK" */
#define COLFLAG_SORTERREF 0x0010   /* Use sorter-refs with this column */
#define COLFLAG_VIRTUAL   0x0020   /* GENERATED ALWAYS AS ... VIRTUAL */
#define COLFLAG_STORED    0x0040   /* GENERATED ALWAYS AS ... STORED */
#define COLFLAG_NOTAVAIL  0x0080   /* STORED column not yet calculated */
#define COLFLAG_BUSY      0x0100   /* Blocks recursion on GENERATED columns */
#define COLFLAG_GENERATED 0x0060   /* Combo: _STORED, _VIRTUAL */
#define COLFLAG_NOINSERT  0x0062   /* Combo: _HIDDEN, _STORED, _VIRTUAL */

/*
** A "Collating Sequence" is defined by an instance of the following
** structure. Conceptually, a collating sequence consists of a name and
** a comparison routine that defines the order of that sequence.
**
** If CollSeq.xCmp is NULL, it means that the
** collating sequence is undefined.  Indices built on an undefined
** collating sequence may not be read or written.
*/
struct CollSeq {
  char *zName;          /* Name of the collating sequence, UTF-8 encoded */
  u8 enc;               /* Text encoding handled by xCmp() */
  void *pUser;          /* First argument to xCmp() */
  int (*xCmp)(void*,int, const void*, int, const void*);
  void (*xDel)(void*);  /* Destructor for pUser */
};

/*
** A sort order can be either ASC or DESC.
*/
#define SQLITE_SO_ASC       0  /* Sort in ascending order */
#define SQLITE_SO_DESC      1  /* Sort in ascending order */
#define SQLITE_SO_UNDEFINED -1 /* No sort order specified */

/*
** Column affinity types.
**
** These used to have mnemonic name like 'i' for SQLITE_AFF_INTEGER and
** 't' for SQLITE_AFF_TEXT.  But we can save a little space and improve
** the speed a little by numbering the values consecutively.
**
** But rather than start with 0 or 1, we begin with 'A'.  That way,
** when multiple affinity types are concatenated into a string and
** used as the P4 operand, they will be more readable.
**
** Note also that the numeric types are grouped together so that testing
** for a numeric type is a single comparison.  And the BLOB type is first.
*/
#define SQLITE_AFF_NONE     0x40  /* '@' */
#define SQLITE_AFF_BLOB     0x41  /* 'A' */
#define SQLITE_AFF_TEXT     0x42  /* 'B' */
#define SQLITE_AFF_NUMERIC  0x43  /* 'C' */
#define SQLITE_AFF_INTEGER  0x44  /* 'D' */
#define SQLITE_AFF_REAL     0x45  /* 'E' */

#define sqlite3IsNumericAffinity(X)  ((X)>=SQLITE_AFF_NUMERIC)

/*
** The SQLITE_AFF_MASK values masks off the significant bits of an
** affinity value.
*/
#define SQLITE_AFF_MASK     0x47

/*
** Additional bit values that can be ORed with an affinity without
** changing the affinity.
**
** The SQLITE_NOTNULL flag is a combination of NULLEQ and JUMPIFNULL.
** It causes an assert() to fire if either operand to a comparison
** operator is NULL.  It is added to certain comparison operators to
** prove that the operands are always NOT NULL.
*/
#define SQLITE_KEEPNULL     0x08  /* Used by vector == or <> */
#define SQLITE_JUMPIFNULL   0x10  /* jumps if either operand is NULL */
#define SQLITE_STOREP2      0x20  /* Store result in reg[P2] rather than jump */
#define SQLITE_NULLEQ       0x80  /* NULL=NULL */
#define SQLITE_NOTNULL      0x90  /* Assert that operands are never NULL */

/*
** An object of this type is created for each virtual table present in
** the database schema.
**
** If the database schema is shared, then there is one instance of this
** structure for each database connection (sqlite3*) that uses the shared
** schema. This is because each database connection requires its own unique
** instance of the sqlite3_vtab* handle used to access the virtual table
** implementation. sqlite3_vtab* handles can not be shared between
** database connections, even when the rest of the in-memory database
** schema is shared, as the implementation often stores the database
** connection handle passed to it via the xConnect() or xCreate() method
** during initialization internally. This database connection handle may
** then be used by the virtual table implementation to access real tables
** within the database. So that they appear as part of the callers
** transaction, these accesses need to be made via the same database
** connection as that used to execute SQL operations on the virtual table.
**
** All VTable objects that correspond to a single table in a shared
** database schema are initially stored in a linked-list pointed to by
** the Table.pVTable member variable of the corresponding Table object.
** When an sqlite3_prepare() operation is required to access the virtual
** table, it searches the list for the VTable that corresponds to the
** database connection doing the preparing so as to use the correct
** sqlite3_vtab* handle in the compiled query.
**
** When an in-memory Table object is deleted (for example when the
** schema is being reloaded for some reason), the VTable objects are not
** deleted and the sqlite3_vtab* handles are not xDisconnect()ed
** immediately. Instead, they are moved from the Table.pVTable list to
** another linked list headed by the sqlite3.pDisconnect member of the
** corresponding sqlite3 structure. They are then deleted/xDisconnected
** next time a statement is prepared using said sqlite3*. This is done
** to avoid deadlock issues involving multiple sqlite3.mutex mutexes.
** Refer to comments above function sqlite3VtabUnlockList() for an
** explanation as to why it is safe to add an entry to an sqlite3.pDisconnect
** list without holding the corresponding sqlite3.mutex mutex.
**
** The memory for objects of this type is always allocated by
** sqlite3DbMalloc(), using the connection handle stored in VTable.db as
** the first argument.
*/
struct VTable {
  sqlite3 *db;              /* Database connection associated with this table */
  Module *pMod;             /* Pointer to module implementation */
  sqlite3_vtab *pVtab;      /* Pointer to vtab instance */
  int nRef;                 /* Number of pointers to this structure */
  u8 bConstraint;           /* True if constraints are supported */
  u8 eVtabRisk;             /* Riskiness of allowing hacker access */
  int iSavepoint;           /* Depth of the SAVEPOINT stack */
  VTable *pNext;            /* Next in linked list (see above) */
#ifdef SQLITE_ENABLE_SHARED_SCHEMA
  char *zName;              /* Table name (REUSE_SCHEMA mode) */
#endif
};

/* Allowed values for VTable.eVtabRisk
*/
#define SQLITE_VTABRISK_Low          0
#define SQLITE_VTABRISK_Normal       1
#define SQLITE_VTABRISK_High         2

/*
** The schema for each SQL table and view is represented in memory
** by an instance of the following structure.
*/
struct Table {
  char *zName;         /* Name of the table or view */
  Column *aCol;        /* Information about each column */
  Index *pIndex;       /* List of SQL indexes on this table. */
  Select *pSelect;     /* NULL for tables.  Points to definition if a view. */
  FKey *pFKey;         /* Linked list of all foreign keys in this table */
  char *zColAff;       /* String defining the affinity of each column */
  ExprList *pCheck;    /* All CHECK constraints */
                       /*   ... also used as column name list in a VIEW */
  Pgno tnum;           /* Root BTree page for this table */
  u32 nTabRef;         /* Number of pointers to this Table */
  u32 tabFlags;        /* Mask of TF_* values */
  i16 iPKey;           /* If not negative, use aCol[iPKey] as the rowid */
  i16 nCol;            /* Number of columns in this table */
  i16 nNVCol;          /* Number of columns that are not VIRTUAL */
  LogEst nRowLogEst;   /* Estimated rows in table - from sqlite_stat1 table */
  LogEst szTabRow;     /* Estimated size of each table row in bytes */
#ifdef SQLITE_ENABLE_COSTMULT
  LogEst costMult;     /* Cost multiplier for using this table */
#endif
  u8 keyConf;          /* What to do in case of uniqueness conflict on iPKey */
#ifndef SQLITE_OMIT_ALTERTABLE
  int addColOffset;    /* Offset in CREATE TABLE stmt to add a new column */
#endif
#ifndef SQLITE_OMIT_VIRTUALTABLE
  int nModuleArg;      /* Number of arguments to the module */
  char **azModuleArg;  /* 0: module 1: schema 2: vtab name 3...: args */
  VTable *pVTable;     /* List of VTable objects. */
#endif
  Trigger *pTrigger;   /* List of triggers stored in pSchema */
  Schema *pSchema;     /* Schema that contains this table */
  Table *pNextZombie;  /* Next on the Parse.pZombieTab list */
};

/*
** Allowed values for Table.tabFlags.
**
** TF_OOOHidden applies to tables or view that have hidden columns that are
** followed by non-hidden columns.  Example:  "CREATE VIRTUAL TABLE x USING
** vtab1(a HIDDEN, b);".  Since "b" is a non-hidden column but "a" is hidden,
** the TF_OOOHidden attribute would apply in this case.  Such tables require
** special handling during INSERT processing. The "OOO" means "Out Of Order".
**
** Constraints:
**
**         TF_HasVirtual == COLFLAG_Virtual
**         TF_HasStored  == COLFLAG_Stored
*/
#define TF_Readonly        0x0001    /* Read-only system table */
#define TF_Ephemeral       0x0002    /* An ephemeral table */
#define TF_HasPrimaryKey   0x0004    /* Table has a primary key */
#define TF_Autoincrement   0x0008    /* Integer primary key is autoincrement */
#define TF_HasStat1        0x0010    /* nRowLogEst set from sqlite_stat1 */
#define TF_HasVirtual      0x0020    /* Has one or more VIRTUAL columns */
#define TF_HasStored       0x0040    /* Has one or more STORED columns */
#define TF_HasGenerated    0x0060    /* Combo: HasVirtual + HasStored */
#define TF_WithoutRowid    0x0080    /* No rowid.  PRIMARY KEY is the key */
#define TF_StatsUsed       0x0100    /* Query planner decisions affected by
                                     ** Index.aiRowLogEst[] values */
#define TF_NoVisibleRowid  0x0200    /* No user-visible "rowid" column */
#define TF_OOOHidden       0x0400    /* Out-of-Order hidden columns */
#define TF_HasNotNull      0x0800    /* Contains NOT NULL constraints */
#define TF_Shadow          0x1000    /* True for a shadow table */

/*
** Test to see whether or not a table is a virtual table.  This is
** done as a macro so that it will be optimized out when virtual
** table support is omitted from the build.
*/
#ifndef SQLITE_OMIT_VIRTUALTABLE
#  define IsVirtual(X)      ((X)->nModuleArg)
#  define ExprIsVtab(X)  \
              ((X)->op==TK_COLUMN && (X)->y.pTab!=0 && (X)->y.pTab->nModuleArg)
#else
#  define IsVirtual(X)      0
#  define ExprIsVtab(X)     0
#endif

/*
** Macros to determine if a column is hidden.  IsOrdinaryHiddenColumn()
** only works for non-virtual tables (ordinary tables and views) and is
** always false unless SQLITE_ENABLE_HIDDEN_COLUMNS is defined.  The
** IsHiddenColumn() macro is general purpose.
*/
#if defined(SQLITE_ENABLE_HIDDEN_COLUMNS)
#  define IsHiddenColumn(X)         (((X)->colFlags & COLFLAG_HIDDEN)!=0)
#  define IsOrdinaryHiddenColumn(X) (((X)->colFlags & COLFLAG_HIDDEN)!=0)
#elif !defined(SQLITE_OMIT_VIRTUALTABLE)
#  define IsHiddenColumn(X)         (((X)->colFlags & COLFLAG_HIDDEN)!=0)
#  define IsOrdinaryHiddenColumn(X) 0
#else
#  define IsHiddenColumn(X)         0
#  define IsOrdinaryHiddenColumn(X) 0
#endif


/* Does the table have a rowid */
#define HasRowid(X)     (((X)->tabFlags & TF_WithoutRowid)==0)
#define VisibleRowid(X) (((X)->tabFlags & TF_NoVisibleRowid)==0)

/*
** Each foreign key constraint is an instance of the following structure.
**
** A foreign key is associated with two tables.  The "from" table is
** the table that contains the REFERENCES clause that creates the foreign
** key.  The "to" table is the table that is named in the REFERENCES clause.
** Consider this example:
**
**     CREATE TABLE ex1(
**       a INTEGER PRIMARY KEY,
**       b INTEGER CONSTRAINT fk1 REFERENCES ex2(x)
**     );
**
** For foreign key "fk1", the from-table is "ex1" and the to-table is "ex2".
** Equivalent names:
**
**     from-table == child-table
**       to-table == parent-table
**
** Each REFERENCES clause generates an instance of the following structure
** which is attached to the from-table.  The to-table need not exist when
** the from-table is created.  The existence of the to-table is not checked.
**
** The list of all parents for child Table X is held at X.pFKey.
**
** A list of all children for a table named Z (which might not even exist)
** is held in Schema.fkeyHash with a hash key of Z.
*/
struct FKey {
  Table *pFrom;     /* Table containing the REFERENCES clause (aka: Child) */
  FKey *pNextFrom;  /* Next FKey with the same in pFrom. Next parent of pFrom */
  char *zTo;        /* Name of table that the key points to (aka: Parent) */
  FKey *pNextTo;    /* Next with the same zTo. Next child of zTo. */
  FKey *pPrevTo;    /* Previous with the same zTo */
  int nCol;         /* Number of columns in this key */
  /* EV: R-30323-21917 */
  u8 isDeferred;       /* True if constraint checking is deferred till COMMIT */
  u8 aAction[2];        /* ON DELETE and ON UPDATE actions, respectively */
  Trigger *apTrigger[2];/* Triggers for aAction[] actions */
  struct sColMap {      /* Mapping of columns in pFrom to columns in zTo */
    int iFrom;            /* Index of column in pFrom */
    char *zCol;           /* Name of column in zTo.  If NULL use PRIMARY KEY */
  } aCol[1];            /* One entry for each of nCol columns */
};

/*
** SQLite supports many different ways to resolve a constraint
** error.  ROLLBACK processing means that a constraint violation
** causes the operation in process to fail and for the current transaction
** to be rolled back.  ABORT processing means the operation in process
** fails and any prior changes from that one operation are backed out,
** but the transaction is not rolled back.  FAIL processing means that
** the operation in progress stops and returns an error code.  But prior
** changes due to the same operation are not backed out and no rollback
** occurs.  IGNORE means that the particular row that caused the constraint
** error is not inserted or updated.  Processing continues and no error
** is returned.  REPLACE means that preexisting database rows that caused
** a UNIQUE constraint violation are removed so that the new insert or
** update can proceed.  Processing continues and no error is reported.
**
** RESTRICT, SETNULL, and CASCADE actions apply only to foreign keys.
** RESTRICT is the same as ABORT for IMMEDIATE foreign keys and the
** same as ROLLBACK for DEFERRED keys.  SETNULL means that the foreign
** key is set to NULL.  CASCADE means that a DELETE or UPDATE of the
** referenced table row is propagated into the row that holds the
** foreign key.
**
** The following symbolic values are used to record which type
** of action to take.
*/
#define OE_None     0   /* There is no constraint to check */
#define OE_Rollback 1   /* Fail the operation and rollback the transaction */
#define OE_Abort    2   /* Back out changes but do no rollback transaction */
#define OE_Fail     3   /* Stop the operation but leave all prior changes */
#define OE_Ignore   4   /* Ignore the error. Do not do the INSERT or UPDATE */
#define OE_Replace  5   /* Delete existing record, then do INSERT or UPDATE */
#define OE_Update   6   /* Process as a DO UPDATE in an upsert */
#define OE_Restrict 7   /* OE_Abort for IMMEDIATE, OE_Rollback for DEFERRED */
#define OE_SetNull  8   /* Set the foreign key value to NULL */
#define OE_SetDflt  9   /* Set the foreign key value to its default */
#define OE_Cascade  10  /* Cascade the changes */
#define OE_Default  11  /* Do whatever the default action is */


/*
** An instance of the following structure is passed as the first
** argument to sqlite3VdbeKeyCompare and is used to control the
** comparison of the two index keys.
**
** Note that aSortOrder[] and aColl[] have nField+1 slots.  There
** are nField slots for the columns of an index then one extra slot
** for the rowid at the end.
*/
struct KeyInfo {
  u32 nRef;           /* Number of references to this KeyInfo object */
  u8 enc;             /* Text encoding - one of the SQLITE_UTF* values */
  u16 nKeyField;      /* Number of key columns in the index */
  u16 nAllField;      /* Total columns, including key plus others */
  sqlite3 *db;        /* The database connection */
  u8 *aSortFlags;     /* Sort order for each column. */
  CollSeq *aColl[1];  /* Collating sequence for each term of the key */
};

/*
** Allowed bit values for entries in the KeyInfo.aSortFlags[] array.
*/
#define KEYINFO_ORDER_DESC    0x01    /* DESC sort order */
#define KEYINFO_ORDER_BIGNULL 0x02    /* NULL is larger than any other value */

/*
** This object holds a record which has been parsed out into individual
** fields, for the purposes of doing a comparison.
**
** A record is an object that contains one or more fields of data.
** Records are used to store the content of a table row and to store
** the key of an index.  A blob encoding of a record is created by
** the OP_MakeRecord opcode of the VDBE and is disassembled by the
** OP_Column opcode.
**
** An instance of this object serves as a "key" for doing a search on
** an index b+tree. The goal of the search is to find the entry that
** is closed to the key described by this object.  This object might hold
** just a prefix of the key.  The number of fields is given by
** pKeyInfo->nField.
**
** The r1 and r2 fields are the values to return if this key is less than
** or greater than a key in the btree, respectively.  These are normally
** -1 and +1 respectively, but might be inverted to +1 and -1 if the b-tree
** is in DESC order.
**
** The key comparison functions actually return default_rc when they find
** an equals comparison.  default_rc can be -1, 0, or +1.  If there are
** multiple entries in the b-tree with the same key (when only looking
** at the first pKeyInfo->nFields,) then default_rc can be set to -1 to
** cause the search to find the last match, or +1 to cause the search to
** find the first match.
**
** The key comparison functions will set eqSeen to true if they ever
** get and equal results when comparing this structure to a b-tree record.
** When default_rc!=0, the search might end up on the record immediately
** before the first match or immediately after the last match.  The
** eqSeen field will indicate whether or not an exact match exists in the
** b-tree.
*/
struct UnpackedRecord {
  KeyInfo *pKeyInfo;  /* Collation and sort-order information */
  Mem *aMem;          /* Values */
  u16 nField;         /* Number of entries in apMem[] */
  i8 default_rc;      /* Comparison result if keys are equal */
  u8 errCode;         /* Error detected by xRecordCompare (CORRUPT or NOMEM) */
  i8 r1;              /* Value to return if (lhs < rhs) */
  i8 r2;              /* Value to return if (lhs > rhs) */
  u8 eqSeen;          /* True if an equality comparison has been seen */
};


/*
** Each SQL index is represented in memory by an
** instance of the following structure.
**
** The columns of the table that are to be indexed are described
** by the aiColumn[] field of this structure.  For example, suppose
** we have the following table and index:
**
**     CREATE TABLE Ex1(c1 int, c2 int, c3 text);
**     CREATE INDEX Ex2 ON Ex1(c3,c1);
**
** In the Table structure describing Ex1, nCol==3 because there are
** three columns in the table.  In the Index structure describing
** Ex2, nColumn==2 since 2 of the 3 columns of Ex1 are indexed.
** The value of aiColumn is {2, 0}.  aiColumn[0]==2 because the
** first column to be indexed (c3) has an index of 2 in Ex1.aCol[].
** The second column to be indexed (c1) has an index of 0 in
** Ex1.aCol[], hence Ex2.aiColumn[1]==0.
**
** The Index.onError field determines whether or not the indexed columns
** must be unique and what to do if they are not.  When Index.onError=OE_None,
** it means this is not a unique index.  Otherwise it is a unique index
** and the value of Index.onError indicate the which conflict resolution
** algorithm to employ whenever an attempt is made to insert a non-unique
** element.
**
** While parsing a CREATE TABLE or CREATE INDEX statement in order to
** generate VDBE code (as opposed to parsing one read from an sqlite_schema
** table as part of parsing an existing database schema), transient instances
** of this structure may be created. In this case the Index.tnum variable is
** used to store the address of a VDBE instruction, not a database page
** number (it cannot - the database page is not allocated until the VDBE
** program is executed). See convertToWithoutRowidTable() for details.
*/
struct Index {
  char *zName;             /* Name of this index */
  i16 *aiColumn;           /* Which columns are used by this index.  1st is 0 */
  LogEst *aiRowLogEst;     /* From ANALYZE: Est. rows selected by each column */
  Table *pTable;           /* The SQL table being indexed */
  char *zColAff;           /* String defining the affinity of each column */
  Index *pNext;            /* The next index associated with the same table */
  Schema *pSchema;         /* Schema containing this index */
  u8 *aSortOrder;          /* for each column: True==DESC, False==ASC */
  const char **azColl;     /* Array of collation sequence names for index */
  Expr *pPartIdxWhere;     /* WHERE clause for partial indices */
  ExprList *aColExpr;      /* Column expressions */
  Pgno tnum;               /* DB Page containing root of this index */
  LogEst szIdxRow;         /* Estimated average row size in bytes */
  u16 nKeyCol;             /* Number of columns forming the key */
  u16 nColumn;             /* Number of columns stored in the index */
  u8 onError;              /* OE_Abort, OE_Ignore, OE_Replace, or OE_None */
  unsigned idxType:2;      /* 0:Normal 1:UNIQUE, 2:PRIMARY KEY, 3:IPK */
  unsigned bUnordered:1;   /* Use this index for == or IN queries only */
  unsigned uniqNotNull:1;  /* True if UNIQUE and NOT NULL for all columns */
  unsigned isResized:1;    /* True if resizeIndexObject() has been called */
  unsigned isCovering:1;   /* True if this is a covering index */
  unsigned noSkipScan:1;   /* Do not try to use skip-scan if true */
  unsigned hasStat1:1;     /* aiRowLogEst values come from sqlite_stat1 */
  unsigned bNoQuery:1;     /* Do not use this index to optimize queries */
  unsigned bAscKeyBug:1;   /* True if the bba7b69f9849b5bf bug applies */
  unsigned bHasVCol:1;     /* Index references one or more VIRTUAL columns */
#ifdef SQLITE_ENABLE_STAT4
  int nSample;             /* Number of elements in aSample[] */
  int nSampleCol;          /* Size of IndexSample.anEq[] and so on */
  tRowcnt *aAvgEq;         /* Average nEq values for keys not in aSample */
  IndexSample *aSample;    /* Samples of the left-most key */
  tRowcnt *aiRowEst;       /* Non-logarithmic stat1 data for this index */
  tRowcnt nRowEst0;        /* Non-logarithmic number of rows in the index */
#endif
  Bitmask colNotIdxed;     /* 0 for unindexed columns in pTab */
};

/*
** Allowed values for Index.idxType
*/
#define SQLITE_IDXTYPE_APPDEF      0   /* Created using CREATE INDEX */
#define SQLITE_IDXTYPE_UNIQUE      1   /* Implements a UNIQUE constraint */
#define SQLITE_IDXTYPE_PRIMARYKEY  2   /* Is the PRIMARY KEY for the table */
#define SQLITE_IDXTYPE_IPK         3   /* INTEGER PRIMARY KEY index */

/* Return true if index X is a PRIMARY KEY index */
#define IsPrimaryKeyIndex(X)  ((X)->idxType==SQLITE_IDXTYPE_PRIMARYKEY)

/* Return true if index X is a UNIQUE index */
#define IsUniqueIndex(X)      ((X)->onError!=OE_None)

/* The Index.aiColumn[] values are normally positive integer.  But
** there are some negative values that have special meaning:
*/
#define XN_ROWID     (-1)     /* Indexed column is the rowid */
#define XN_EXPR      (-2)     /* Indexed column is an expression */

/*
** Each sample stored in the sqlite_stat4 table is represented in memory
** using a structure of this type.  See documentation at the top of the
** analyze.c source file for additional information.
*/
struct IndexSample {
  void *p;          /* Pointer to sampled record */
  int n;            /* Size of record in bytes */
  tRowcnt *anEq;    /* Est. number of rows where the key equals this sample */
  tRowcnt *anLt;    /* Est. number of rows where key is less than this sample */
  tRowcnt *anDLt;   /* Est. number of distinct keys less than this sample */
};

/*
** Possible values to use within the flags argument to sqlite3GetToken().
*/
#define SQLITE_TOKEN_QUOTED    0x1 /* Token is a quoted identifier. */
#define SQLITE_TOKEN_KEYWORD   0x2 /* Token is a keyword. */

/*
** Each token coming out of the lexer is an instance of
** this structure.  Tokens are also used as part of an expression.
**
** The memory that "z" points to is owned by other objects.  Take care
** that the owner of the "z" string does not deallocate the string before
** the Token goes out of scope!  Very often, the "z" points to some place
** in the middle of the Parse.zSql text.  But it might also point to a
** static string.
*/
struct Token {
  const char *z;     /* Text of the token.  Not NULL-terminated! */
  unsigned int n;    /* Number of characters in this token */
};

/*
** An instance of this structure contains information needed to generate
** code for a SELECT that contains aggregate functions.
**
** If Expr.op==TK_AGG_COLUMN or TK_AGG_FUNCTION then Expr.pAggInfo is a
** pointer to this structure.  The Expr.iAgg field is the index in
** AggInfo.aCol[] or AggInfo.aFunc[] of information needed to generate
** code for that node.
**
** AggInfo.pGroupBy and AggInfo.aFunc.pExpr point to fields within the
** original Select structure that describes the SELECT statement.  These
** fields do not need to be freed when deallocating the AggInfo structure.
*/
struct AggInfo {
  u8 directMode;          /* Direct rendering mode means take data directly
                          ** from source tables rather than from accumulators */
  u8 useSortingIdx;       /* In direct mode, reference the sorting index rather
                          ** than the source table */
  int sortingIdx;         /* Cursor number of the sorting index */
  int sortingIdxPTab;     /* Cursor number of pseudo-table */
  int nSortingColumn;     /* Number of columns in the sorting index */
  int mnReg, mxReg;       /* Range of registers allocated for aCol and aFunc */
  ExprList *pGroupBy;     /* The group by clause */
  struct AggInfo_col {    /* For each column used in source tables */
    Table *pTab;             /* Source table */
    Expr *pCExpr;            /* The original expression */
    int iTable;              /* Cursor number of the source table */
    int iMem;                /* Memory location that acts as accumulator */
    i16 iColumn;             /* Column number within the source table */
    i16 iSorterColumn;       /* Column number in the sorting index */
  } *aCol;
  int nColumn;            /* Number of used entries in aCol[] */
  int nAccumulator;       /* Number of columns that show through to the output.
                          ** Additional columns are used only as parameters to
                          ** aggregate functions */
  struct AggInfo_func {   /* For each aggregate function */
    Expr *pFExpr;            /* Expression encoding the function */
    FuncDef *pFunc;          /* The aggregate function implementation */
    int iMem;                /* Memory location that acts as accumulator */
    int iDistinct;           /* Ephemeral table used to enforce DISTINCT */
  } *aFunc;
  int nFunc;              /* Number of entries in aFunc[] */
  u32 selId;              /* Select to which this AggInfo belongs */
  AggInfo *pNext;         /* Next in list of them all */
};

/*
** Value for AggInfo.iAggMagic when the structure is valid
*/
#define AggInfoMagic  0x2059e99e

/*
** The datatype ynVar is a signed integer, either 16-bit or 32-bit.
** Usually it is 16-bits.  But if SQLITE_MAX_VARIABLE_NUMBER is greater
** than 32767 we have to make it 32-bit.  16-bit is preferred because
** it uses less memory in the Expr object, which is a big memory user
** in systems with lots of prepared statements.  And few applications
** need more than about 10 or 20 variables.  But some extreme users want
** to have prepared statements with over 32766 variables, and for them
** the option is available (at compile-time).
*/
#if SQLITE_MAX_VARIABLE_NUMBER<32767
typedef i16 ynVar;
#else
typedef int ynVar;
#endif

/*
** Each node of an expression in the parse tree is an instance
** of this structure.
**
** Expr.op is the opcode. The integer parser token codes are reused
** as opcodes here. For example, the parser defines TK_GE to be an integer
** code representing the ">=" operator. This same integer code is reused
** to represent the greater-than-or-equal-to operator in the expression
** tree.
**
** If the expression is an SQL literal (TK_INTEGER, TK_FLOAT, TK_BLOB,
** or TK_STRING), then Expr.token contains the text of the SQL literal. If
** the expression is a variable (TK_VARIABLE), then Expr.token contains the
** variable name. Finally, if the expression is an SQL function (TK_FUNCTION),
** then Expr.token contains the name of the function.
**
** Expr.pRight and Expr.pLeft are the left and right subexpressions of a
** binary operator. Either or both may be NULL.
**
** Expr.x.pList is a list of arguments if the expression is an SQL function,
** a CASE expression or an IN expression of the form "<lhs> IN (<y>, <z>...)".
** Expr.x.pSelect is used if the expression is a sub-select or an expression of
** the form "<lhs> IN (SELECT ...)". If the EP_xIsSelect bit is set in the
** Expr.flags mask, then Expr.x.pSelect is valid. Otherwise, Expr.x.pList is
** valid.
**
** An expression of the form ID or ID.ID refers to a column in a table.
** For such expressions, Expr.op is set to TK_COLUMN and Expr.iTable is
** the integer cursor number of a VDBE cursor pointing to that table and
** Expr.iColumn is the column number for the specific column.  If the
** expression is used as a result in an aggregate SELECT, then the
** value is also stored in the Expr.iAgg column in the aggregate so that
** it can be accessed after all aggregates are computed.
**
** If the expression is an unbound variable marker (a question mark
** character '?' in the original SQL) then the Expr.iTable holds the index
** number for that variable.
**
** If the expression is a subquery then Expr.iColumn holds an integer
** register number containing the result of the subquery.  If the
** subquery gives a constant result, then iTable is -1.  If the subquery
** gives a different answer at different times during statement processing
** then iTable is the address of a subroutine that computes the subquery.
**
** If the Expr is of type OP_Column, and the table it is selecting from
** is a disk table or the "old.*" pseudo-table, then pTab points to the
** corresponding table definition.
**
** ALLOCATION NOTES:
**
** Expr objects can use a lot of memory space in database schema.  To
** help reduce memory requirements, sometimes an Expr object will be
** truncated.  And to reduce the number of memory allocations, sometimes
** two or more Expr objects will be stored in a single memory allocation,
** together with Expr.zToken strings.
**
** If the EP_Reduced and EP_TokenOnly flags are set when
** an Expr object is truncated.  When EP_Reduced is set, then all
** the child Expr objects in the Expr.pLeft and Expr.pRight subtrees
** are contained within the same memory allocation.  Note, however, that
** the subtrees in Expr.x.pList or Expr.x.pSelect are always separately
** allocated, regardless of whether or not EP_Reduced is set.
*/
struct Expr {
  u8 op;                 /* Operation performed by this node */
  char affExpr;          /* affinity, or RAISE type */
  u8 op2;                /* TK_REGISTER/TK_TRUTH: original value of Expr.op
                         ** TK_COLUMN: the value of p5 for OP_Column
                         ** TK_AGG_FUNCTION: nesting depth
                         ** TK_FUNCTION: NC_SelfRef flag if needs OP_PureFunc */
#ifdef SQLITE_DEBUG
  u8 vvaFlags;           /* Verification flags. */
#endif
  u32 flags;             /* Various flags.  EP_* See below */
  union {
    char *zToken;          /* Token value. Zero terminated and dequoted */
    int iValue;            /* Non-negative integer value if EP_IntValue */
  } u;

  /* If the EP_TokenOnly flag is set in the Expr.flags mask, then no
  ** space is allocated for the fields below this point. An attempt to
  ** access them will result in a segfault or malfunction.
  *********************************************************************/

  Expr *pLeft;           /* Left subnode */
  Expr *pRight;          /* Right subnode */
  union {
    ExprList *pList;     /* op = IN, EXISTS, SELECT, CASE, FUNCTION, BETWEEN */
    Select *pSelect;     /* EP_xIsSelect and op = IN, EXISTS, SELECT */
  } x;

  /* If the EP_Reduced flag is set in the Expr.flags mask, then no
  ** space is allocated for the fields below this point. An attempt to
  ** access them will result in a segfault or malfunction.
  *********************************************************************/

#if SQLITE_MAX_EXPR_DEPTH>0
  int nHeight;           /* Height of the tree headed by this node */
#endif
  int iTable;            /* TK_COLUMN: cursor number of table holding column
                         ** TK_REGISTER: register number
                         ** TK_TRIGGER: 1 -> new, 0 -> old
                         ** EP_Unlikely:  134217728 times likelihood
                         ** TK_IN: ephemerial table holding RHS
                         ** TK_SELECT_COLUMN: Number of columns on the LHS
                         ** TK_SELECT: 1st register of result vector */
  ynVar iColumn;         /* TK_COLUMN: column index.  -1 for rowid.
                         ** TK_VARIABLE: variable number (always >= 1).
                         ** TK_SELECT_COLUMN: column of the result vector */
  i16 iAgg;              /* Which entry in pAggInfo->aCol[] or ->aFunc[] */
  i16 iRightJoinTable;   /* If EP_FromJoin, the right table of the join */
  AggInfo *pAggInfo;     /* Used by TK_AGG_COLUMN and TK_AGG_FUNCTION */
  union {
    Table *pTab;           /* TK_COLUMN: Table containing column. Can be NULL
                           ** for a column of an index on an expression */
    Window *pWin;          /* EP_WinFunc: Window/Filter defn for a function */
    struct {               /* TK_IN, TK_SELECT, and TK_EXISTS */
      int iAddr;             /* Subroutine entry address */
      int regReturn;         /* Register used to hold return address */
    } sub;
  } y;
};

/*
** The following are the meanings of bits in the Expr.flags field.
** Value restrictions:
**
**          EP_Agg == NC_HasAgg == SF_HasAgg
**          EP_Win == NC_HasWin
*/
#define EP_FromJoin   0x000001 /* Originates in ON/USING clause of outer join */
#define EP_Distinct   0x000002 /* Aggregate function with DISTINCT keyword */
#define EP_HasFunc    0x000004 /* Contains one or more functions of any kind */
#define EP_FixedCol   0x000008 /* TK_Column with a known fixed value */
#define EP_Agg        0x000010 /* Contains one or more aggregate functions */
#define EP_VarSelect  0x000020 /* pSelect is correlated, not constant */
#define EP_DblQuoted  0x000040 /* token.z was originally in "..." */
#define EP_InfixFunc  0x000080 /* True for an infix function: LIKE, GLOB, etc */
#define EP_Collate    0x000100 /* Tree contains a TK_COLLATE operator */
#define EP_Commuted   0x000200 /* Comparison operator has been commuted */
#define EP_IntValue   0x000400 /* Integer value contained in u.iValue */
#define EP_xIsSelect  0x000800 /* x.pSelect is valid (otherwise x.pList is) */
#define EP_Skip       0x001000 /* Operator does not contribute to affinity */
#define EP_Reduced    0x002000 /* Expr struct EXPR_REDUCEDSIZE bytes only */
#define EP_TokenOnly  0x004000 /* Expr struct EXPR_TOKENONLYSIZE bytes only */
#define EP_Win        0x008000 /* Contains window functions */
#define EP_MemToken   0x010000 /* Need to sqlite3DbFree() Expr.zToken */
                  /*  0x020000 // available for reuse */
#define EP_Unlikely   0x040000 /* unlikely() or likelihood() function */
#define EP_ConstFunc  0x080000 /* A SQLITE_FUNC_CONSTANT or _SLOCHNG function */
#define EP_CanBeNull  0x100000 /* Can be null despite NOT NULL constraint */
#define EP_Subquery   0x200000 /* Tree contains a TK_SELECT operator */
#define EP_Alias      0x400000 /* Is an alias for a result set column */
#define EP_Leaf       0x800000 /* Expr.pLeft, .pRight, .u.pSelect all NULL */
#define EP_WinFunc   0x1000000 /* TK_FUNCTION with Expr.y.pWin set */
#define EP_Subrtn    0x2000000 /* Uses Expr.y.sub. TK_IN, _SELECT, or _EXISTS */
#define EP_Quoted    0x4000000 /* TK_ID was originally quoted */
#define EP_Static    0x8000000 /* Held in memory not obtained from malloc() */
#define EP_IsTrue   0x10000000 /* Always has boolean value of TRUE */
#define EP_IsFalse  0x20000000 /* Always has boolean value of FALSE */
#define EP_FromDDL  0x40000000 /* Originates from sqlite_schema */
               /*   0x80000000 // Available */

/*
** The EP_Propagate mask is a set of properties that automatically propagate
** upwards into parent nodes.
*/
#define EP_Propagate (EP_Collate|EP_Subquery|EP_HasFunc)

/*
** These macros can be used to test, set, or clear bits in the
** Expr.flags field.
*/
#define ExprHasProperty(E,P)     (((E)->flags&(P))!=0)
#define ExprHasAllProperty(E,P)  (((E)->flags&(P))==(P))
#define ExprSetProperty(E,P)     (E)->flags|=(P)
#define ExprClearProperty(E,P)   (E)->flags&=~(P)
#define ExprAlwaysTrue(E)   (((E)->flags&(EP_FromJoin|EP_IsTrue))==EP_IsTrue)
#define ExprAlwaysFalse(E)  (((E)->flags&(EP_FromJoin|EP_IsFalse))==EP_IsFalse)


/* Flags for use with Expr.vvaFlags
*/
#define EP_NoReduce   0x01  /* Cannot EXPRDUP_REDUCE this Expr */
#define EP_Immutable  0x02  /* Do not change this Expr node */

/* The ExprSetVVAProperty() macro is used for Verification, Validation,
** and Accreditation only.  It works like ExprSetProperty() during VVA
** processes but is a no-op for delivery.
*/
#ifdef SQLITE_DEBUG
# define ExprSetVVAProperty(E,P)   (E)->vvaFlags|=(P)
# define ExprHasVVAProperty(E,P)   (((E)->vvaFlags&(P))!=0)
# define ExprClearVVAProperties(E) (E)->vvaFlags = 0
#else
# define ExprSetVVAProperty(E,P)
# define ExprHasVVAProperty(E,P)   0
# define ExprClearVVAProperties(E)
#endif

/*
** Macros to determine the number of bytes required by a normal Expr
** struct, an Expr struct with the EP_Reduced flag set in Expr.flags
** and an Expr struct with the EP_TokenOnly flag set.
*/
#define EXPR_FULLSIZE           sizeof(Expr)           /* Full size */
#define EXPR_REDUCEDSIZE        offsetof(Expr,iTable)  /* Common features */
#define EXPR_TOKENONLYSIZE      offsetof(Expr,pLeft)   /* Fewer features */

/*
** Flags passed to the sqlite3ExprDup() function. See the header comment
** above sqlite3ExprDup() for details.
*/
#define EXPRDUP_REDUCE         0x0001  /* Used reduced-size Expr nodes */

/*
** True if the expression passed as an argument was a function with
** an OVER() clause (a window function).
*/
#ifdef SQLITE_OMIT_WINDOWFUNC
# define IsWindowFunc(p) 0
#else
# define IsWindowFunc(p) ( \
    ExprHasProperty((p), EP_WinFunc) && p->y.pWin->eFrmType!=TK_FILTER \
 )
#endif

/*
** A list of expressions.  Each expression may optionally have a
** name.  An expr/name combination can be used in several ways, such
** as the list of "expr AS ID" fields following a "SELECT" or in the
** list of "ID = expr" items in an UPDATE.  A list of expressions can
** also be used as the argument to a function, in which case the a.zName
** field is not used.
**
** In order to try to keep memory usage down, the Expr.a.zEName field
** is used for multiple purposes:
**
**     eEName          Usage
**    ----------       -------------------------
**    ENAME_NAME       (1) the AS of result set column
**                     (2) COLUMN= of an UPDATE
**
**    ENAME_TAB        DB.TABLE.NAME used to resolve names
**                     of subqueries
**
**    ENAME_SPAN       Text of the original result set
**                     expression.
*/
struct ExprList {
  int nExpr;             /* Number of expressions on the list */
  struct ExprList_item { /* For each expression in the list */
    Expr *pExpr;            /* The parse tree for this expression */
    char *zEName;           /* Token associated with this expression */
    u8 sortFlags;           /* Mask of KEYINFO_ORDER_* flags */
    unsigned eEName :2;     /* Meaning of zEName */
    unsigned done :1;       /* A flag to indicate when processing is finished */
    unsigned reusable :1;   /* Constant expression is reusable */
    unsigned bSorterRef :1; /* Defer evaluation until after sorting */
    unsigned bNulls: 1;     /* True if explicit "NULLS FIRST/LAST" */
    union {
      struct {
        u16 iOrderByCol;      /* For ORDER BY, column number in result set */
        u16 iAlias;           /* Index into Parse.aAlias[] for zName */
      } x;
      int iConstExprReg;      /* Register in which Expr value is cached */
    } u;
  } a[1];                  /* One slot for each expression in the list */
};

/*
** Allowed values for Expr.a.eEName
*/
#define ENAME_NAME  0       /* The AS clause of a result set */
#define ENAME_SPAN  1       /* Complete text of the result set expression */
#define ENAME_TAB   2       /* "DB.TABLE.NAME" for the result set */

/*
** An instance of this structure can hold a simple list of identifiers,
** such as the list "a,b,c" in the following statements:
**
**      INSERT INTO t(a,b,c) VALUES ...;
**      CREATE INDEX idx ON t(a,b,c);
**      CREATE TRIGGER trig BEFORE UPDATE ON t(a,b,c) ...;
**
** The IdList.a.idx field is used when the IdList represents the list of
** column names after a table name in an INSERT statement.  In the statement
**
**     INSERT INTO t(a,b,c) ...
**
** If "a" is the k-th column of table "t", then IdList.a[0].idx==k.
*/
struct IdList {
  struct IdList_item {
    char *zName;      /* Name of the identifier */
    int idx;          /* Index in some Table.aCol[] of a column named zName */
  } *a;
  int nId;         /* Number of identifiers on the list */
};

/*
** The following structure describes the FROM clause of a SELECT statement.
** Each table or subquery in the FROM clause is a separate element of
** the SrcList.a[] array.
**
** With the addition of multiple database support, the following structure
** can also be used to describe a particular table such as the table that
** is modified by an INSERT, DELETE, or UPDATE statement.  In standard SQL,
** such a table must be a simple name: ID.  But in SQLite, the table can
** now be identified by a database name, a dot, then the table name: ID.ID.
**
** The jointype starts out showing the join type between the current table
** and the next table on the list.  The parser builds the list this way.
** But sqlite3SrcListShiftJoinType() later shifts the jointypes so that each
** jointype expresses the join between the table and the previous table.
**
** In the colUsed field, the high-order bit (bit 63) is set if the table
** contains more than 63 columns and the 64-th or later column is used.
*/
struct SrcList {
  int nSrc;        /* Number of tables or subqueries in the FROM clause */
  u32 nAlloc;      /* Number of entries allocated in a[] below */
  struct SrcList_item {
    Schema *pSchema;  /* Schema to which this item is fixed */
    char *zDatabase;  /* Name of database holding this table */
    char *zName;      /* Name of the table */
    char *zAlias;     /* The "B" part of a "A AS B" phrase.  zName is the "A" */
    Table *pTab;      /* An SQL table corresponding to zName */
    Select *pSelect;  /* A SELECT statement used in place of a table name */
    int addrFillSub;  /* Address of subroutine to manifest a subquery */
    int regReturn;    /* Register holding return address of addrFillSub */
    int regResult;    /* Registers holding results of a co-routine */
    struct {
      u8 jointype;      /* Type of join between this table and the previous */
      unsigned notIndexed :1;    /* True if there is a NOT INDEXED clause */
      unsigned isIndexedBy :1;   /* True if there is an INDEXED BY clause */
      unsigned isTabFunc :1;     /* True if table-valued-function syntax */
      unsigned isCorrelated :1;  /* True if sub-query is correlated */
      unsigned viaCoroutine :1;  /* Implemented as a co-routine */
      unsigned isRecursive :1;   /* True for recursive reference in WITH */
      unsigned fromDDL :1;       /* Comes from sqlite_schema */
    } fg;
    int iCursor;      /* The VDBE cursor number used to access this table */
    Expr *pOn;        /* The ON clause of a join */
    IdList *pUsing;   /* The USING clause of a join */
    Bitmask colUsed;  /* Bit N (1<<N) set if column N of pTab is used */
    union {
      char *zIndexedBy;    /* Identifier from "INDEXED BY <zIndex>" clause */
      ExprList *pFuncArg;  /* Arguments to table-valued-function */
    } u1;
    Index *pIBIndex;  /* Index structure corresponding to u1.zIndexedBy */
  } a[1];             /* One entry for each identifier on the list */
};

/*
** Permitted values of the SrcList.a.jointype field
*/
#define JT_INNER     0x0001    /* Any kind of inner or cross join */
#define JT_CROSS     0x0002    /* Explicit use of the CROSS keyword */
#define JT_NATURAL   0x0004    /* True for a "natural" join */
#define JT_LEFT      0x0008    /* Left outer join */
#define JT_RIGHT     0x0010    /* Right outer join */
#define JT_OUTER     0x0020    /* The "OUTER" keyword is present */
#define JT_ERROR     0x0040    /* unknown or unsupported join type */


/*
** Flags appropriate for the wctrlFlags parameter of sqlite3WhereBegin()
** and the WhereInfo.wctrlFlags member.
**
** Value constraints (enforced via assert()):
**     WHERE_USE_LIMIT  == SF_FixedLimit
*/
#define WHERE_ORDERBY_NORMAL   0x0000 /* No-op */
#define WHERE_ORDERBY_MIN      0x0001 /* ORDER BY processing for min() func */
#define WHERE_ORDERBY_MAX      0x0002 /* ORDER BY processing for max() func */
#define WHERE_ONEPASS_DESIRED  0x0004 /* Want to do one-pass UPDATE/DELETE */
#define WHERE_ONEPASS_MULTIROW 0x0008 /* ONEPASS is ok with multiple rows */
#define WHERE_DUPLICATES_OK    0x0010 /* Ok to return a row more than once */
#define WHERE_OR_SUBCLAUSE     0x0020 /* Processing a sub-WHERE as part of
                                      ** the OR optimization  */
#define WHERE_GROUPBY          0x0040 /* pOrderBy is really a GROUP BY */
#define WHERE_DISTINCTBY       0x0080 /* pOrderby is really a DISTINCT clause */
#define WHERE_WANT_DISTINCT    0x0100 /* All output needs to be distinct */
#define WHERE_SORTBYGROUP      0x0200 /* Support sqlite3WhereIsSorted() */
#define WHERE_SEEK_TABLE       0x0400 /* Do not defer seeks on main table */
#define WHERE_ORDERBY_LIMIT    0x0800 /* ORDERBY+LIMIT on the inner loop */
#define WHERE_SEEK_UNIQ_TABLE  0x1000 /* Do not defer seeks if unique */
                        /*     0x2000    not currently used */
#define WHERE_USE_LIMIT        0x4000 /* Use the LIMIT in cost estimates */
                        /*     0x8000    not currently used */

/* Allowed return values from sqlite3WhereIsDistinct()
*/
#define WHERE_DISTINCT_NOOP      0  /* DISTINCT keyword not used */
#define WHERE_DISTINCT_UNIQUE    1  /* No duplicates */
#define WHERE_DISTINCT_ORDERED   2  /* All duplicates are adjacent */
#define WHERE_DISTINCT_UNORDERED 3  /* Duplicates are scattered */

/*
** A NameContext defines a context in which to resolve table and column
** names.  The context consists of a list of tables (the pSrcList) field and
** a list of named expression (pEList).  The named expression list may
** be NULL.  The pSrc corresponds to the FROM clause of a SELECT or
** to the table being operated on by INSERT, UPDATE, or DELETE.  The
** pEList corresponds to the result set of a SELECT and is NULL for
** other statements.
**
** NameContexts can be nested.  When resolving names, the inner-most
** context is searched first.  If no match is found, the next outer
** context is checked.  If there is still no match, the next context
** is checked.  This process continues until either a match is found
** or all contexts are check.  When a match is found, the nRef member of
** the context containing the match is incremented.
**
** Each subquery gets a new NameContext.  The pNext field points to the
** NameContext in the parent query.  Thus the process of scanning the
** NameContext list corresponds to searching through successively outer
** subqueries looking for a match.
*/
struct NameContext {
  Parse *pParse;       /* The parser */
  SrcList *pSrcList;   /* One or more tables used to resolve names */
  union {
    ExprList *pEList;    /* Optional list of result-set columns */
    AggInfo *pAggInfo;   /* Information about aggregates at this level */
    Upsert *pUpsert;     /* ON CONFLICT clause information from an upsert */
  } uNC;
  NameContext *pNext;  /* Next outer name context.  NULL for outermost */
  int nRef;            /* Number of names resolved by this context */
  int nErr;            /* Number of errors encountered while resolving names */
  int ncFlags;         /* Zero or more NC_* flags defined below */
  Select *pWinSelect;  /* SELECT statement for any window functions */
};

/*
** Allowed values for the NameContext, ncFlags field.
**
** Value constraints (all checked via assert()):
**    NC_HasAgg    == SF_HasAgg    == EP_Agg
**    NC_MinMaxAgg == SF_MinMaxAgg == SQLITE_FUNC_MINMAX
**    NC_HasWin    == EP_Win
**
*/
#define NC_AllowAgg  0x00001  /* Aggregate functions are allowed here */
#define NC_PartIdx   0x00002  /* True if resolving a partial index WHERE */
#define NC_IsCheck   0x00004  /* True if resolving a CHECK constraint */
#define NC_GenCol    0x00008  /* True for a GENERATED ALWAYS AS clause */
#define NC_HasAgg    0x00010  /* One or more aggregate functions seen */
#define NC_IdxExpr   0x00020  /* True if resolving columns of CREATE INDEX */
#define NC_SelfRef   0x0002e  /* Combo: PartIdx, isCheck, GenCol, and IdxExpr */
#define NC_VarSelect 0x00040  /* A correlated subquery has been seen */
#define NC_UEList    0x00080  /* True if uNC.pEList is used */
#define NC_UAggInfo  0x00100  /* True if uNC.pAggInfo is used */
#define NC_UUpsert   0x00200  /* True if uNC.pUpsert is used */
#define NC_MinMaxAgg 0x01000  /* min/max aggregates seen.  See note above */
#define NC_Complex   0x02000  /* True if a function or subquery seen */
#define NC_AllowWin  0x04000  /* Window functions are allowed here */
#define NC_HasWin    0x08000  /* One or more window functions seen */
#define NC_IsDDL     0x10000  /* Resolving names in a CREATE statement */
#define NC_InAggFunc 0x20000  /* True if analyzing arguments to an agg func */
#define NC_FromDDL   0x40000  /* SQL text comes from sqlite_schema */

/*
** An instance of the following object describes a single ON CONFLICT
** clause in an upsert.
**
** The pUpsertTarget field is only set if the ON CONFLICT clause includes
** conflict-target clause.  (In "ON CONFLICT(a,b)" the "(a,b)" is the
** conflict-target clause.)  The pUpsertTargetWhere is the optional
** WHERE clause used to identify partial unique indexes.
**
** pUpsertSet is the list of column=expr terms of the UPDATE statement. 
** The pUpsertSet field is NULL for a ON CONFLICT DO NOTHING.  The
** pUpsertWhere is the WHERE clause for the UPDATE and is NULL if the
** WHERE clause is omitted.
*/
struct Upsert {
  ExprList *pUpsertTarget;  /* Optional description of conflicting index */
  Expr *pUpsertTargetWhere; /* WHERE clause for partial index targets */
  ExprList *pUpsertSet;     /* The SET clause from an ON CONFLICT UPDATE */
  Expr *pUpsertWhere;       /* WHERE clause for the ON CONFLICT UPDATE */
  /* The fields above comprise the parse tree for the upsert clause.
  ** The fields below are used to transfer information from the INSERT
  ** processing down into the UPDATE processing while generating code.
  ** Upsert owns the memory allocated above, but not the memory below. */
  Index *pUpsertIdx;        /* Constraint that pUpsertTarget identifies */
  SrcList *pUpsertSrc;      /* Table to be updated */
  int regData;              /* First register holding array of VALUES */
  int iDataCur;             /* Index of the data cursor */
  int iIdxCur;              /* Index of the first index cursor */
};

/*
** An instance of the following structure contains all information
** needed to generate code for a single SELECT statement.
**
** See the header comment on the computeLimitRegisters() routine for a
** detailed description of the meaning of the iLimit and iOffset fields.
**
** addrOpenEphm[] entries contain the address of OP_OpenEphemeral opcodes.
** These addresses must be stored so that we can go back and fill in
** the P4_KEYINFO and P2 parameters later.  Neither the KeyInfo nor
** the number of columns in P2 can be computed at the same time
** as the OP_OpenEphm instruction is coded because not
** enough information about the compound query is known at that point.
** The KeyInfo for addrOpenTran[0] and [1] contains collating sequences
** for the result set.  The KeyInfo for addrOpenEphm[2] contains collating
** sequences for the ORDER BY clause.
*/
struct Select {
  u8 op;                 /* One of: TK_UNION TK_ALL TK_INTERSECT TK_EXCEPT */
  LogEst nSelectRow;     /* Estimated number of result rows */
  u32 selFlags;          /* Various SF_* values */
  int iLimit, iOffset;   /* Memory registers holding LIMIT & OFFSET counters */
  u32 selId;             /* Unique identifier number for this SELECT */
  int addrOpenEphm[2];   /* OP_OpenEphem opcodes related to this select */
  ExprList *pEList;      /* The fields of the result */
  SrcList *pSrc;         /* The FROM clause */
  Expr *pWhere;          /* The WHERE clause */
  ExprList *pGroupBy;    /* The GROUP BY clause */
  Expr *pHaving;         /* The HAVING clause */
  ExprList *pOrderBy;    /* The ORDER BY clause */
  Select *pPrior;        /* Prior select in a compound select statement */
  Select *pNext;         /* Next select to the left in a compound */
  Expr *pLimit;          /* LIMIT expression. NULL means not used. */
  With *pWith;           /* WITH clause attached to this select. Or NULL. */
#ifndef SQLITE_OMIT_WINDOWFUNC
  Window *pWin;          /* List of window functions */
  Window *pWinDefn;      /* List of named window definitions */
#endif
};

/*
** Allowed values for Select.selFlags.  The "SF" prefix stands for
** "Select Flag".
**
** Value constraints (all checked via assert())
**     SF_HasAgg     == NC_HasAgg
**     SF_MinMaxAgg  == NC_MinMaxAgg     == SQLITE_FUNC_MINMAX
**     SF_FixedLimit == WHERE_USE_LIMIT
*/
#define SF_Distinct      0x0000001 /* Output should be DISTINCT */
#define SF_All           0x0000002 /* Includes the ALL keyword */
#define SF_Resolved      0x0000004 /* Identifiers have been resolved */
#define SF_Aggregate     0x0000008 /* Contains agg functions or a GROUP BY */
#define SF_HasAgg        0x0000010 /* Contains aggregate functions */
#define SF_UsesEphemeral 0x0000020 /* Uses the OpenEphemeral opcode */
#define SF_Expanded      0x0000040 /* sqlite3SelectExpand() called on this */
#define SF_HasTypeInfo   0x0000080 /* FROM subqueries have Table metadata */
#define SF_Compound      0x0000100 /* Part of a compound query */
#define SF_Values        0x0000200 /* Synthesized from VALUES clause */
#define SF_MultiValue    0x0000400 /* Single VALUES term with multiple rows */
#define SF_NestedFrom    0x0000800 /* Part of a parenthesized FROM clause */
#define SF_MinMaxAgg     0x0001000 /* Aggregate containing min() or max() */
#define SF_Recursive     0x0002000 /* The recursive part of a recursive CTE */
#define SF_FixedLimit    0x0004000 /* nSelectRow set by a constant LIMIT */
#define SF_MaybeConvert  0x0008000 /* Need convertCompoundSelectToSubquery() */
#define SF_Converted     0x0010000 /* By convertCompoundSelectToSubquery() */
#define SF_IncludeHidden 0x0020000 /* Include hidden columns in output */
#define SF_ComplexResult 0x0040000 /* Result contains subquery or function */
#define SF_WhereBegin    0x0080000 /* Really a WhereBegin() call.  Debug Only */
#define SF_WinRewrite    0x0100000 /* Window function rewrite accomplished */
#define SF_View          0x0200000 /* SELECT statement is a view */
#define SF_NoopOrderBy   0x0400000 /* ORDER BY is ignored for this query */
#define SF_UpdateFrom    0x0800000 /* Statement is an UPDATE...FROM */

/*
** The results of a SELECT can be distributed in several ways, as defined
** by one of the following macros.  The "SRT" prefix means "SELECT Result
** Type".
**
**     SRT_Union       Store results as a key in a temporary index
**                     identified by pDest->iSDParm.
**
**     SRT_Except      Remove results from the temporary index pDest->iSDParm.
**
**     SRT_Exists      Store a 1 in memory cell pDest->iSDParm if the result
**                     set is not empty.
**
**     SRT_Discard     Throw the results away.  This is used by SELECT
**                     statements within triggers whose only purpose is
**                     the side-effects of functions.
**
** All of the above are free to ignore their ORDER BY clause. Those that
** follow must honor the ORDER BY clause.
**
**     SRT_Output      Generate a row of output (using the OP_ResultRow
**                     opcode) for each row in the result set.
**
**     SRT_Mem         Only valid if the result is a single column.
**                     Store the first column of the first result row
**                     in register pDest->iSDParm then abandon the rest
**                     of the query.  This destination implies "LIMIT 1".
**
**     SRT_Set         The result must be a single column.  Store each
**                     row of result as the key in table pDest->iSDParm.
**                     Apply the affinity pDest->affSdst before storing
**                     results.  Used to implement "IN (SELECT ...)".
**
**     SRT_EphemTab    Create an temporary table pDest->iSDParm and store
**                     the result there. The cursor is left open after
**                     returning.  This is like SRT_Table except that
**                     this destination uses OP_OpenEphemeral to create
**                     the table first.
**
**     SRT_Coroutine   Generate a co-routine that returns a new row of
**                     results each time it is invoked.  The entry point
**                     of the co-routine is stored in register pDest->iSDParm
**                     and the result row is stored in pDest->nDest registers
**                     starting with pDest->iSdst.
**
**     SRT_Table       Store results in temporary table pDest->iSDParm.
**     SRT_Fifo        This is like SRT_EphemTab except that the table
**                     is assumed to already be open.  SRT_Fifo has
**                     the additional property of being able to ignore
**                     the ORDER BY clause.
**
**     SRT_DistFifo    Store results in a temporary table pDest->iSDParm.
**                     But also use temporary table pDest->iSDParm+1 as
**                     a record of all prior results and ignore any duplicate
**                     rows.  Name means:  "Distinct Fifo".
**
**     SRT_Queue       Store results in priority queue pDest->iSDParm (really
**                     an index).  Append a sequence number so that all entries
**                     are distinct.
**
**     SRT_DistQueue   Store results in priority queue pDest->iSDParm only if
**                     the same record has never been stored before.  The
**                     index at pDest->iSDParm+1 hold all prior stores.
**
**     SRT_Upfrom      Store results in the temporary table already opened by
**                     pDest->iSDParm. If (pDest->iSDParm<0), then the temp
**                     table is an intkey table - in this case the first
**                     column returned by the SELECT is used as the integer
**                     key. If (pDest->iSDParm>0), then the table is an index
**                     table. (pDest->iSDParm) is the number of key columns in
**                     each index record in this case.
*/
#define SRT_Union        1  /* Store result as keys in an index */
#define SRT_Except       2  /* Remove result from a UNION index */
#define SRT_Exists       3  /* Store 1 if the result is not empty */
#define SRT_Discard      4  /* Do not save the results anywhere */
#define SRT_Fifo         5  /* Store result as data with an automatic rowid */
#define SRT_DistFifo     6  /* Like SRT_Fifo, but unique results only */
#define SRT_Queue        7  /* Store result in an queue */
#define SRT_DistQueue    8  /* Like SRT_Queue, but unique results only */

/* The ORDER BY clause is ignored for all of the above */
#define IgnorableOrderby(X) ((X->eDest)<=SRT_DistQueue)

#define SRT_Output       9  /* Output each row of result */
#define SRT_Mem         10  /* Store result in a memory cell */
#define SRT_Set         11  /* Store results as keys in an index */
#define SRT_EphemTab    12  /* Create transient tab and store like SRT_Table */
#define SRT_Coroutine   13  /* Generate a single row of result */
#define SRT_Table       14  /* Store result as data with an automatic rowid */
#define SRT_Upfrom      15  /* Store result as data with rowid */

/*
** An instance of this object describes where to put of the results of
** a SELECT statement.
*/
struct SelectDest {
  u8 eDest;            /* How to dispose of the results.  One of SRT_* above. */
  int iSDParm;         /* A parameter used by the eDest disposal method */
  int iSDParm2;        /* A second parameter for the eDest disposal method */
  int iSdst;           /* Base register where results are written */
  int nSdst;           /* Number of registers allocated */
  char *zAffSdst;      /* Affinity used when eDest==SRT_Set */
  ExprList *pOrderBy;  /* Key columns for SRT_Queue and SRT_DistQueue */
};

/*
** During code generation of statements that do inserts into AUTOINCREMENT
** tables, the following information is attached to the Table.u.autoInc.p
** pointer of each autoincrement table to record some side information that
** the code generator needs.  We have to keep per-table autoincrement
** information in case inserts are done within triggers.  Triggers do not
** normally coordinate their activities, but we do need to coordinate the
** loading and saving of autoincrement information.
*/
struct AutoincInfo {
  AutoincInfo *pNext;   /* Next info block in a list of them all */
  Table *pTab;          /* Table this info block refers to */
  int iDb;              /* Index in sqlite3.aDb[] of database holding pTab */
  int regCtr;           /* Memory register holding the rowid counter */
};

/*
** At least one instance of the following structure is created for each
** trigger that may be fired while parsing an INSERT, UPDATE or DELETE
** statement. All such objects are stored in the linked list headed at
** Parse.pTriggerPrg and deleted once statement compilation has been
** completed.
**
** A Vdbe sub-program that implements the body and WHEN clause of trigger
** TriggerPrg.pTrigger, assuming a default ON CONFLICT clause of
** TriggerPrg.orconf, is stored in the TriggerPrg.pProgram variable.
** The Parse.pTriggerPrg list never contains two entries with the same
** values for both pTrigger and orconf.
**
** The TriggerPrg.aColmask[0] variable is set to a mask of old.* columns
** accessed (or set to 0 for triggers fired as a result of INSERT
** statements). Similarly, the TriggerPrg.aColmask[1] variable is set to
** a mask of new.* columns used by the program.
*/
struct TriggerPrg {
  Trigger *pTrigger;      /* Trigger this program was coded from */
  TriggerPrg *pNext;      /* Next entry in Parse.pTriggerPrg list */
  SubProgram *pProgram;   /* Program implementing pTrigger/orconf */
  int orconf;             /* Default ON CONFLICT policy */
  u32 aColmask[2];        /* Masks of old.*, new.* columns accessed */
};

/*
** The yDbMask datatype for the bitmask of all attached databases.
*/
#if SQLITE_MAX_ATTACHED>30
  typedef unsigned char yDbMask[(SQLITE_MAX_ATTACHED+9)/8];
# define DbMaskTest(M,I)    (((M)[(I)/8]&(1<<((I)&7)))!=0)
# define DbMaskZero(M)      memset((M),0,sizeof(M))
# define DbMaskSet(M,I)     (M)[(I)/8]|=(1<<((I)&7))
# define DbMaskAllZero(M)   sqlite3DbMaskAllZero(M)
# define DbMaskNonZero(M)   (sqlite3DbMaskAllZero(M)==0)
#else
  typedef unsigned int yDbMask;
# define DbMaskTest(M,I)    (((M)&(((yDbMask)1)<<(I)))!=0)
# define DbMaskZero(M)      (M)=0
# define DbMaskSet(M,I)     (M)|=(((yDbMask)1)<<(I))
# define DbMaskAllZero(M)   (M)==0
# define DbMaskNonZero(M)   (M)!=0
#endif

/*
** An SQL parser context.  A copy of this structure is passed through
** the parser and down into all the parser action routine in order to
** carry around information that is global to the entire parse.
**
** The structure is divided into two parts.  When the parser and code
** generate call themselves recursively, the first part of the structure
** is constant but the second part is reset at the beginning and end of
** each recursion.
**
** The nTableLock and aTableLock variables are only used if the shared-cache
** feature is enabled (if sqlite3Tsd()->useSharedData is true). They are
** used to store the set of table-locks required by the statement being
** compiled. Function sqlite3TableLock() is used to add entries to the
** list.
*/
struct Parse {
  sqlite3 *db;         /* The main database structure */
  char *zErrMsg;       /* An error message */
  Vdbe *pVdbe;         /* An engine for executing database bytecode */
  int rc;              /* Return code from execution */
  u8 colNamesSet;      /* TRUE after OP_ColumnName has been issued to pVdbe */
  u8 checkSchema;      /* Causes schema cookie check after an error */
  u8 nested;           /* Number of nested calls to the parser/code generator */
  u8 nTempReg;         /* Number of temporary registers in aTempReg[] */
  u8 isMultiWrite;     /* True if statement may modify/insert multiple rows */
  u8 mayAbort;         /* True if statement may throw an ABORT exception */
  u8 hasCompound;      /* Need to invoke convertCompoundSelectToSubquery() */
  u8 okConstFactor;    /* OK to factor out constants */
  u8 disableLookaside; /* Number of times lookaside has been disabled */
  u8 disableVtab;      /* Disable all virtual tables for this parse */
  int nRangeReg;       /* Size of the temporary register block */
  int iRangeReg;       /* First register in temporary register block */
  int nErr;            /* Number of errors seen */
  int nTab;            /* Number of previously allocated VDBE cursors */
  int nMem;            /* Number of memory cells used so far */
  int szOpAlloc;       /* Bytes of memory space allocated for Vdbe.aOp[] */
  int iSelfTab;        /* Table associated with an index on expr, or negative
                       ** of the base register during check-constraint eval */
  int nLabel;          /* The *negative* of the number of labels used */
  int nLabelAlloc;     /* Number of slots in aLabel */
  int *aLabel;         /* Space to hold the labels */
  ExprList *pConstExpr;/* Constant expressions */
  Token constraintName;/* Name of the constraint currently being parsed */
  yDbMask writeMask;   /* Start a write transaction on these databases */
  yDbMask cookieMask;  /* Bitmask of schema verified databases */
  int regRowid;        /* Register holding rowid of CREATE TABLE entry */
  int regRoot;         /* Register holding root page number for new objects */
  int nMaxArg;         /* Max args passed to user function by sub-program */
  int nSelect;         /* Number of SELECT stmts. Counter for Select.selId */
#ifndef SQLITE_OMIT_SHARED_CACHE
  int nTableLock;        /* Number of locks in aTableLock */
  TableLock *aTableLock; /* Required table locks for shared-cache mode */
#endif
  AutoincInfo *pAinc;  /* Information about AUTOINCREMENT counters */
  Parse *pToplevel;    /* Parse structure for main program (or NULL) */
  Table *pTriggerTab;  /* Table triggers are being coded for */
<<<<<<< HEAD
=======
  Parse *pParentParse; /* Parent parser if this parser is nested */
  AggInfo *pAggList;   /* List of all AggInfo objects */
>>>>>>> 47eb561c
  int addrCrTab;       /* Address of OP_CreateBtree opcode on CREATE TABLE */
  u32 nQueryLoop;      /* Est number of iterations of a query (10*log2(N)) */
  u32 oldmask;         /* Mask of old.* columns referenced */
  u32 newmask;         /* Mask of new.* columns referenced */
  u8 eTriggerOp;       /* TK_UPDATE, TK_INSERT or TK_DELETE */
  u8 eOrconf;          /* Default ON CONFLICT policy for trigger steps */
  u8 disableTriggers;  /* True to disable triggers */

  /**************************************************************************
  ** Fields above must be initialized to zero.  The fields that follow,
  ** down to the beginning of the recursive section, do not need to be
  ** initialized as they will be set before being used.  The boundary is
  ** determined by offsetof(Parse,aTempReg).
  **************************************************************************/

  int aTempReg[8];        /* Holding area for temporary registers */
  Token sNameToken;       /* Token with unqualified schema object name */

  /************************************************************************
  ** Above is constant between recursions.  Below is reset before and after
  ** each recursion.  The boundary between these two regions is determined
  ** using offsetof(Parse,sLastToken) so the sLastToken field must be the
  ** first field in the recursive region.
  ************************************************************************/

  Token sLastToken;       /* The last token parsed */
  ynVar nVar;               /* Number of '?' variables seen in the SQL so far */
  u8 iPkSortOrder;          /* ASC or DESC for INTEGER PRIMARY KEY */
  u8 explain;               /* True if the EXPLAIN flag is found on the query */
  u8 eParseMode;            /* PARSE_MODE_XXX constant */
#ifndef SQLITE_OMIT_VIRTUALTABLE
  int nVtabLock;            /* Number of virtual tables to lock */
#endif
  int nHeight;              /* Expression tree height of current sub-select */
#ifndef SQLITE_OMIT_EXPLAIN
  int addrExplain;          /* Address of current OP_Explain opcode */
#endif
  VList *pVList;            /* Mapping between variable names and numbers */
  Vdbe *pReprepare;         /* VM being reprepared (sqlite3Reprepare()) */
  const char *zTail;        /* All SQL text past the last semicolon parsed */
  Table *pNewTable;         /* A table being constructed by CREATE TABLE */
  Index *pNewIndex;         /* An index being constructed by CREATE INDEX.
                            ** Also used to hold redundant UNIQUE constraints
                            ** during a RENAME COLUMN */
  Trigger *pNewTrigger;     /* Trigger under construct by a CREATE TRIGGER */
  const char *zAuthContext; /* The 6th parameter to db->xAuth callbacks */
#ifndef SQLITE_OMIT_VIRTUALTABLE
  Token sArg;               /* Complete text of a module argument */
  Table **apVtabLock;       /* Pointer to virtual tables needing locking */
#endif
  Table *pZombieTab;        /* List of Table objects to delete after code gen */
  TriggerPrg *pTriggerPrg;  /* Linked list of coded triggers */
  With *pWith;              /* Current WITH clause, or NULL */
  With *pWithToFree;        /* Free this WITH object at the end of the parse */
#ifndef SQLITE_OMIT_ALTERTABLE
  RenameToken *pRename;     /* Tokens subject to renaming by ALTER TABLE */
#endif
};

#define PARSE_MODE_NORMAL        0
#define PARSE_MODE_DECLARE_VTAB  1
#define PARSE_MODE_RENAME        2
#define PARSE_MODE_UNMAP         3

/*
** Sizes and pointers of various parts of the Parse object.
*/
#define PARSE_HDR_SZ offsetof(Parse,aTempReg) /* Recursive part w/o aColCache*/
#define PARSE_RECURSE_SZ offsetof(Parse,sLastToken)    /* Recursive part */
#define PARSE_TAIL_SZ (sizeof(Parse)-PARSE_RECURSE_SZ) /* Non-recursive part */
#define PARSE_TAIL(X) (((char*)(X))+PARSE_RECURSE_SZ)  /* Pointer to tail */

/*
** Return true if currently inside an sqlite3_declare_vtab() call.
*/
#ifdef SQLITE_OMIT_VIRTUALTABLE
  #define IN_DECLARE_VTAB 0
#else
  #define IN_DECLARE_VTAB (pParse->eParseMode==PARSE_MODE_DECLARE_VTAB)
#endif

#if defined(SQLITE_OMIT_ALTERTABLE)
  #define IN_RENAME_OBJECT 0
#else
  #define IN_RENAME_OBJECT (pParse->eParseMode>=PARSE_MODE_RENAME)
#endif

#if defined(SQLITE_OMIT_VIRTUALTABLE) && defined(SQLITE_OMIT_ALTERTABLE)
  #define IN_SPECIAL_PARSE 0
#else
  #define IN_SPECIAL_PARSE (pParse->eParseMode!=PARSE_MODE_NORMAL)
#endif

/*
** An instance of the following structure can be declared on a stack and used
** to save the Parse.zAuthContext value so that it can be restored later.
*/
struct AuthContext {
  const char *zAuthContext;   /* Put saved Parse.zAuthContext here */
  Parse *pParse;              /* The Parse structure */
};

/*
** Bitfield flags for P5 value in various opcodes.
**
** Value constraints (enforced via assert()):
**    OPFLAG_LENGTHARG    == SQLITE_FUNC_LENGTH
**    OPFLAG_TYPEOFARG    == SQLITE_FUNC_TYPEOF
**    OPFLAG_BULKCSR      == BTREE_BULKLOAD
**    OPFLAG_SEEKEQ       == BTREE_SEEK_EQ
**    OPFLAG_FORDELETE    == BTREE_FORDELETE
**    OPFLAG_SAVEPOSITION == BTREE_SAVEPOSITION
**    OPFLAG_AUXDELETE    == BTREE_AUXDELETE
*/
#define OPFLAG_NCHANGE       0x01    /* OP_Insert: Set to update db->nChange */
                                     /* Also used in P2 (not P5) of OP_Delete */
#define OPFLAG_NOCHNG        0x01    /* OP_VColumn nochange for UPDATE */
#define OPFLAG_EPHEM         0x01    /* OP_Column: Ephemeral output is ok */
#define OPFLAG_LASTROWID     0x20    /* Set to update db->lastRowid */
#define OPFLAG_ISUPDATE      0x04    /* This OP_Insert is an sql UPDATE */
#define OPFLAG_APPEND        0x08    /* This is likely to be an append */
#define OPFLAG_USESEEKRESULT 0x10    /* Try to avoid a seek in BtreeInsert() */
#define OPFLAG_ISNOOP        0x40    /* OP_Delete does pre-update-hook only */
#define OPFLAG_LENGTHARG     0x40    /* OP_Column only used for length() */
#define OPFLAG_TYPEOFARG     0x80    /* OP_Column only used for typeof() */
#define OPFLAG_BULKCSR       0x01    /* OP_Open** used to open bulk cursor */
#define OPFLAG_SEEKEQ        0x02    /* OP_Open** cursor uses EQ seek only */
#define OPFLAG_FORDELETE     0x08    /* OP_Open should use BTREE_FORDELETE */
#define OPFLAG_P2ISREG       0x10    /* P2 to OP_Open** is a register number */
#define OPFLAG_PERMUTE       0x01    /* OP_Compare: use the permutation */
#define OPFLAG_SAVEPOSITION  0x02    /* OP_Delete/Insert: save cursor pos */
#define OPFLAG_AUXDELETE     0x04    /* OP_Delete: index in a DELETE op */
#define OPFLAG_NOCHNG_MAGIC  0x6d    /* OP_MakeRecord: serialtype 10 is ok */

/*
 * Each trigger present in the database schema is stored as an instance of
 * struct Trigger.
 *
 * Pointers to instances of struct Trigger are stored in two ways.
 * 1. In the "trigHash" hash table (part of the sqlite3* that represents the
 *    database). This allows Trigger structures to be retrieved by name.
 * 2. All triggers associated with a single table form a linked list, using the
 *    pNext member of struct Trigger. A pointer to the first element of the
 *    linked list is stored as the "pTrigger" member of the associated
 *    struct Table.
 *
 * The "step_list" member points to the first element of a linked list
 * containing the SQL statements specified as the trigger program.
 */
struct Trigger {
  char *zName;            /* The name of the trigger                        */
  char *table;            /* The table or view to which the trigger applies */
  u8 op;                  /* One of TK_DELETE, TK_UPDATE, TK_INSERT         */
  u8 tr_tm;               /* One of TRIGGER_BEFORE, TRIGGER_AFTER */
  Expr *pWhen;            /* The WHEN clause of the expression (may be NULL) */
  IdList *pColumns;       /* If this is an UPDATE OF <column-list> trigger,
                             the <column-list> is stored here */
  Schema *pSchema;        /* Schema containing the trigger */
  Schema *pTabSchema;     /* Schema containing the table */
  TriggerStep *step_list; /* Link list of trigger program steps             */
  Trigger *pNext;         /* Next trigger associated with the table */
#ifdef SQLITE_ENABLE_SHARED_SCHEMA
  char *zTabSchema;       /* Temp triggers in IsSharedSchema() dbs only */
#endif
};

/*
** A trigger is either a BEFORE or an AFTER trigger.  The following constants
** determine which.
**
** If there are multiple triggers, you might of some BEFORE and some AFTER.
** In that cases, the constants below can be ORed together.
*/
#define TRIGGER_BEFORE  1
#define TRIGGER_AFTER   2

/*
 * An instance of struct TriggerStep is used to store a single SQL statement
 * that is a part of a trigger-program.
 *
 * Instances of struct TriggerStep are stored in a singly linked list (linked
 * using the "pNext" member) referenced by the "step_list" member of the
 * associated struct Trigger instance. The first element of the linked list is
 * the first step of the trigger-program.
 *
 * The "op" member indicates whether this is a "DELETE", "INSERT", "UPDATE" or
 * "SELECT" statement. The meanings of the other members is determined by the
 * value of "op" as follows:
 *
 * (op == TK_INSERT)
 * orconf    -> stores the ON CONFLICT algorithm
 * pSelect   -> If this is an INSERT INTO ... SELECT ... statement, then
 *              this stores a pointer to the SELECT statement. Otherwise NULL.
 * zTarget   -> Dequoted name of the table to insert into.
 * pExprList -> If this is an INSERT INTO ... VALUES ... statement, then
 *              this stores values to be inserted. Otherwise NULL.
 * pIdList   -> If this is an INSERT INTO ... (<column-names>) VALUES ...
 *              statement, then this stores the column-names to be
 *              inserted into.
 *
 * (op == TK_DELETE)
 * zTarget   -> Dequoted name of the table to delete from.
 * pWhere    -> The WHERE clause of the DELETE statement if one is specified.
 *              Otherwise NULL.
 *
 * (op == TK_UPDATE)
 * zTarget   -> Dequoted name of the table to update.
 * pWhere    -> The WHERE clause of the UPDATE statement if one is specified.
 *              Otherwise NULL.
 * pExprList -> A list of the columns to update and the expressions to update
 *              them to. See sqlite3Update() documentation of "pChanges"
 *              argument.
 *
 */
struct TriggerStep {
  u8 op;               /* One of TK_DELETE, TK_UPDATE, TK_INSERT, TK_SELECT */
  u8 orconf;           /* OE_Rollback etc. */
  Trigger *pTrig;      /* The trigger that this step is a part of */
  Select *pSelect;     /* SELECT statement or RHS of INSERT INTO SELECT ... */
  char *zTarget;       /* Target table for DELETE, UPDATE, INSERT */
  SrcList *pFrom;      /* FROM clause for UPDATE statement (if any) */
  Expr *pWhere;        /* The WHERE clause for DELETE or UPDATE steps */
  ExprList *pExprList; /* SET clause for UPDATE */
  IdList *pIdList;     /* Column names for INSERT */
  Upsert *pUpsert;     /* Upsert clauses on an INSERT */
  char *zSpan;         /* Original SQL text of this command */
  TriggerStep *pNext;  /* Next in the link-list */
  TriggerStep *pLast;  /* Last element in link-list. Valid for 1st elem only */
};

/*
** The following structure contains information used by the sqliteFix...
** routines as they walk the parse tree to make database references
** explicit.
*/
typedef struct DbFixer DbFixer;
struct DbFixer {
  Parse *pParse;      /* The parsing context.  Error messages written here */
  Schema *pSchema;    /* Fix items to this schema */
  u8 bTemp;           /* True for TEMP schema entries */
  const char *zDb;    /* Make sure all objects are contained in this database */
  const char *zType;  /* Type of the container - used for error messages */
  const Token *pName; /* Name of the container - used for error messages */
};

/*
** An objected used to accumulate the text of a string where we
** do not necessarily know how big the string will be in the end.
*/
struct sqlite3_str {
  sqlite3 *db;         /* Optional database for lookaside.  Can be NULL */
  char *zText;         /* The string collected so far */
  u32  nAlloc;         /* Amount of space allocated in zText */
  u32  mxAlloc;        /* Maximum allowed allocation.  0 for no malloc usage */
  u32  nChar;          /* Length of the string so far */
  u8   accError;       /* SQLITE_NOMEM or SQLITE_TOOBIG */
  u8   printfFlags;    /* SQLITE_PRINTF flags below */
};
#define SQLITE_PRINTF_INTERNAL 0x01  /* Internal-use-only converters allowed */
#define SQLITE_PRINTF_SQLFUNC  0x02  /* SQL function arguments to VXPrintf */
#define SQLITE_PRINTF_MALLOCED 0x04  /* True if xText is allocated space */

#define isMalloced(X)  (((X)->printfFlags & SQLITE_PRINTF_MALLOCED)!=0)


/*
** A pointer to this structure is used to communicate information
** from sqlite3Init and OP_ParseSchema into the sqlite3InitCallback.
*/
typedef struct {
  sqlite3 *db;        /* The database being initialized */
  char **pzErrMsg;    /* Error message stored here */
  int iDb;            /* 0 for main database.  1 for TEMP, 2.. for ATTACHed */
  int rc;             /* Result code stored here */
  u32 mInitFlags;     /* Flags controlling error messages */
  u32 nInitRow;       /* Number of rows processed */
<<<<<<< HEAD
  u64 cksum;          /* Schema checksum for REUSE_SCHEMA mode */
=======
  Pgno mxPage;        /* Maximum page number.  0 for no limit. */
>>>>>>> 47eb561c
} InitData;

/*
** Allowed values for mInitFlags
*/
#define INITFLAG_AlterTable   0x0001  /* This is a reparse after ALTER TABLE */

/*
** Structure containing global configuration data for the SQLite library.
**
** This structure also contains some state information.
*/
struct Sqlite3Config {
  int bMemstat;                     /* True to enable memory status */
  u8 bCoreMutex;                    /* True to enable core mutexing */
  u8 bFullMutex;                    /* True to enable full mutexing */
  u8 bOpenUri;                      /* True to interpret filenames as URIs */
  u8 bUseCis;                       /* Use covering indices for full-scans */
  u8 bSmallMalloc;                  /* Avoid large memory allocations if true */
  u8 bExtraSchemaChecks;            /* Verify type,name,tbl_name in schema */
  int mxStrlen;                     /* Maximum string length */
  int neverCorrupt;                 /* Database is always well-formed */
  int szLookaside;                  /* Default lookaside buffer size */
  int nLookaside;                   /* Default lookaside buffer count */
  int nStmtSpill;                   /* Stmt-journal spill-to-disk threshold */
  sqlite3_mem_methods m;            /* Low-level memory allocation interface */
  sqlite3_mutex_methods mutex;      /* Low-level mutex interface */
  sqlite3_pcache_methods2 pcache2;  /* Low-level page-cache interface */
  void *pHeap;                      /* Heap storage space */
  int nHeap;                        /* Size of pHeap[] */
  int mnReq, mxReq;                 /* Min and max heap requests sizes */
  sqlite3_int64 szMmap;             /* mmap() space per open file */
  sqlite3_int64 mxMmap;             /* Maximum value for szMmap */
  void *pPage;                      /* Page cache memory */
  int szPage;                       /* Size of each page in pPage[] */
  int nPage;                        /* Number of pages in pPage[] */
  int mxParserStack;                /* maximum depth of the parser stack */
  int sharedCacheEnabled;           /* true if shared-cache mode enabled */
  u32 szPma;                        /* Maximum Sorter PMA size */
  /* The above might be initialized to non-zero.  The following need to always
  ** initially be zero, however. */
  int isInit;                       /* True after initialization has finished */
  int inProgress;                   /* True while initialization in progress */
  int isMutexInit;                  /* True after mutexes are initialized */
  int isMallocInit;                 /* True after malloc is initialized */
  int isPCacheInit;                 /* True after malloc is initialized */
  int nRefInitMutex;                /* Number of users of pInitMutex */
  sqlite3_mutex *pInitMutex;        /* Mutex used by sqlite3_initialize() */
  void (*xLog)(void*,int,const char*); /* Function for logging */
  void *pLogArg;                       /* First argument to xLog() */
#ifdef SQLITE_ENABLE_SQLLOG
  void(*xSqllog)(void*,sqlite3*,const char*, int);
  void *pSqllogArg;
#endif
#ifdef SQLITE_VDBE_COVERAGE
  /* The following callback (if not NULL) is invoked on every VDBE branch
  ** operation.  Set the callback using SQLITE_TESTCTRL_VDBE_COVERAGE.
  */
  void (*xVdbeBranch)(void*,unsigned iSrcLine,u8 eThis,u8 eMx);  /* Callback */
  void *pVdbeBranchArg;                                     /* 1st argument */
#endif
#ifdef SQLITE_ENABLE_DESERIALIZE
  sqlite3_int64 mxMemdbSize;        /* Default max memdb size */
#endif
#ifndef SQLITE_UNTESTABLE
  int (*xTestCallback)(int);        /* Invoked by sqlite3FaultSim() */
#endif
  int bLocaltimeFault;              /* True to fail localtime() calls */
  int iOnceResetThreshold;          /* When to reset OP_Once counters */
  u32 szSorterRef;                  /* Min size in bytes to use sorter-refs */
  unsigned int iPrngSeed;           /* Alternative fixed seed for the PRNG */
};

/*
** This macro is used inside of assert() statements to indicate that
** the assert is only valid on a well-formed database.  Instead of:
**
**     assert( X );
**
** One writes:
**
**     assert( X || CORRUPT_DB );
**
** CORRUPT_DB is true during normal operation.  CORRUPT_DB does not indicate
** that the database is definitely corrupt, only that it might be corrupt.
** For most test cases, CORRUPT_DB is set to false using a special
** sqlite3_test_control().  This enables assert() statements to prove
** things that are always true for well-formed databases.
*/
#define CORRUPT_DB  (sqlite3Config.neverCorrupt==0)

/*
** Context pointer passed down through the tree-walk.
*/
struct Walker {
  Parse *pParse;                            /* Parser context.  */
  int (*xExprCallback)(Walker*, Expr*);     /* Callback for expressions */
  int (*xSelectCallback)(Walker*,Select*);  /* Callback for SELECTs */
  void (*xSelectCallback2)(Walker*,Select*);/* Second callback for SELECTs */
  int walkerDepth;                          /* Number of subqueries */
  u16 eCode;                                /* A small processing code */
  union {                                   /* Extra data for callback */
    NameContext *pNC;                         /* Naming context */
    int n;                                    /* A counter */
    int iCur;                                 /* A cursor number */
    SrcList *pSrcList;                        /* FROM clause */
    struct SrcCount *pSrcCount;               /* Counting column references */
    struct CCurHint *pCCurHint;               /* Used by codeCursorHint() */
    int *aiCol;                               /* array of column indexes */
    struct IdxCover *pIdxCover;               /* Check for index coverage */
    struct IdxExprTrans *pIdxTrans;           /* Convert idxed expr to column */
    ExprList *pGroupBy;                       /* GROUP BY clause */
    Select *pSelect;                          /* HAVING to WHERE clause ctx */
    struct WindowRewrite *pRewrite;           /* Window rewrite context */
    struct WhereConst *pConst;                /* WHERE clause constants */
    struct RenameCtx *pRename;                /* RENAME COLUMN context */
    struct Table *pTab;                       /* Table of generated column */
    struct SrcList_item *pSrcItem;            /* A single FROM clause item */
  } u;
};

/* Forward declarations */
int sqlite3WalkExpr(Walker*, Expr*);
int sqlite3WalkExprList(Walker*, ExprList*);
int sqlite3WalkSelect(Walker*, Select*);
int sqlite3WalkSelectExpr(Walker*, Select*);
int sqlite3WalkSelectFrom(Walker*, Select*);
int sqlite3ExprWalkNoop(Walker*, Expr*);
int sqlite3SelectWalkNoop(Walker*, Select*);
int sqlite3SelectWalkFail(Walker*, Select*);
int sqlite3WalkerDepthIncrease(Walker*,Select*);
void sqlite3WalkerDepthDecrease(Walker*,Select*);

#ifdef SQLITE_DEBUG
void sqlite3SelectWalkAssert2(Walker*, Select*);
#endif

/*
** Return code from the parse-tree walking primitives and their
** callbacks.
*/
#define WRC_Continue    0   /* Continue down into children */
#define WRC_Prune       1   /* Omit children but continue walking siblings */
#define WRC_Abort       2   /* Abandon the tree walk */

/*
** An instance of this structure represents a set of one or more CTEs
** (common table expressions) created by a single WITH clause.
*/
struct With {
  int nCte;                       /* Number of CTEs in the WITH clause */
  With *pOuter;                   /* Containing WITH clause, or NULL */
  struct Cte {                    /* For each CTE in the WITH clause.... */
    char *zName;                    /* Name of this CTE */
    ExprList *pCols;                /* List of explicit column names, or NULL */
    Select *pSelect;                /* The definition of this CTE */
    const char *zCteErr;            /* Error message for circular references */
  } a[1];
};

#ifdef SQLITE_DEBUG
/*
** An instance of the TreeView object is used for printing the content of
** data structures on sqlite3DebugPrintf() using a tree-like view.
*/
struct TreeView {
  int iLevel;             /* Which level of the tree we are on */
  u8  bLine[100];         /* Draw vertical in column i if bLine[i] is true */
};
#endif /* SQLITE_DEBUG */

/*
** This object is used in various ways, most (but not all) related to window
** functions.
**
**   (1) A single instance of this structure is attached to the
**       the Expr.y.pWin field for each window function in an expression tree.
**       This object holds the information contained in the OVER clause,
**       plus additional fields used during code generation.
**
**   (2) All window functions in a single SELECT form a linked-list
**       attached to Select.pWin.  The Window.pFunc and Window.pExpr
**       fields point back to the expression that is the window function.
**
**   (3) The terms of the WINDOW clause of a SELECT are instances of this
**       object on a linked list attached to Select.pWinDefn.
**
**   (4) For an aggregate function with a FILTER clause, an instance
**       of this object is stored in Expr.y.pWin with eFrmType set to
**       TK_FILTER. In this case the only field used is Window.pFilter.
**
** The uses (1) and (2) are really the same Window object that just happens
** to be accessible in two different ways.  Use case (3) are separate objects.
*/
struct Window {
  char *zName;            /* Name of window (may be NULL) */
  char *zBase;            /* Name of base window for chaining (may be NULL) */
  ExprList *pPartition;   /* PARTITION BY clause */
  ExprList *pOrderBy;     /* ORDER BY clause */
  u8 eFrmType;            /* TK_RANGE, TK_GROUPS, TK_ROWS, or 0 */
  u8 eStart;              /* UNBOUNDED, CURRENT, PRECEDING or FOLLOWING */
  u8 eEnd;                /* UNBOUNDED, CURRENT, PRECEDING or FOLLOWING */
  u8 bImplicitFrame;      /* True if frame was implicitly specified */
  u8 eExclude;            /* TK_NO, TK_CURRENT, TK_TIES, TK_GROUP, or 0 */
  Expr *pStart;           /* Expression for "<expr> PRECEDING" */
  Expr *pEnd;             /* Expression for "<expr> FOLLOWING" */
  Window **ppThis;        /* Pointer to this object in Select.pWin list */
  Window *pNextWin;       /* Next window function belonging to this SELECT */
  Expr *pFilter;          /* The FILTER expression */
  FuncDef *pFunc;         /* The function */
  int iEphCsr;            /* Partition buffer or Peer buffer */
  int regAccum;           /* Accumulator */
  int regResult;          /* Interim result */
  int csrApp;             /* Function cursor (used by min/max) */
  int regApp;             /* Function register (also used by min/max) */
  int regPart;            /* Array of registers for PARTITION BY values */
  Expr *pOwner;           /* Expression object this window is attached to */
  int nBufferCol;         /* Number of columns in buffer table */
  int iArgCol;            /* Offset of first argument for this function */
  int regOne;             /* Register containing constant value 1 */
  int regStartRowid;
  int regEndRowid;
  u8 bExprArgs;           /* Defer evaluation of window function arguments
                          ** due to the SQLITE_SUBTYPE flag */
};

#ifndef SQLITE_OMIT_WINDOWFUNC
void sqlite3WindowDelete(sqlite3*, Window*);
void sqlite3WindowUnlinkFromSelect(Window*);
void sqlite3WindowListDelete(sqlite3 *db, Window *p);
Window *sqlite3WindowAlloc(Parse*, int, int, Expr*, int , Expr*, u8);
void sqlite3WindowAttach(Parse*, Expr*, Window*);
void sqlite3WindowLink(Select *pSel, Window *pWin);
int sqlite3WindowCompare(Parse*, Window*, Window*, int);
void sqlite3WindowCodeInit(Parse*, Select*);
void sqlite3WindowCodeStep(Parse*, Select*, WhereInfo*, int, int);
int sqlite3WindowRewrite(Parse*, Select*);
int sqlite3ExpandSubquery(Parse*, struct SrcList_item*);
void sqlite3WindowUpdate(Parse*, Window*, Window*, FuncDef*);
Window *sqlite3WindowDup(sqlite3 *db, Expr *pOwner, Window *p);
Window *sqlite3WindowListDup(sqlite3 *db, Window *p);
void sqlite3WindowFunctions(void);
void sqlite3WindowChain(Parse*, Window*, Window*);
Window *sqlite3WindowAssemble(Parse*, Window*, ExprList*, ExprList*, Token*);
#else
# define sqlite3WindowDelete(a,b)
# define sqlite3WindowFunctions()
# define sqlite3WindowAttach(a,b,c)
#endif

/*
** Assuming zIn points to the first byte of a UTF-8 character,
** advance zIn to point to the first byte of the next UTF-8 character.
*/
#define SQLITE_SKIP_UTF8(zIn) {                        \
  if( (*(zIn++))>=0xc0 ){                              \
    while( (*zIn & 0xc0)==0x80 ){ zIn++; }             \
  }                                                    \
}

/*
** The SQLITE_*_BKPT macros are substitutes for the error codes with
** the same name but without the _BKPT suffix.  These macros invoke
** routines that report the line-number on which the error originated
** using sqlite3_log().  The routines also provide a convenient place
** to set a debugger breakpoint.
*/
int sqlite3ReportError(int iErr, int lineno, const char *zType);
int sqlite3CorruptError(int);
int sqlite3MisuseError(int);
int sqlite3CantopenError(int);
#define SQLITE_CORRUPT_BKPT sqlite3CorruptError(__LINE__)
#define SQLITE_MISUSE_BKPT sqlite3MisuseError(__LINE__)
#define SQLITE_CANTOPEN_BKPT sqlite3CantopenError(__LINE__)
#ifdef SQLITE_DEBUG
  int sqlite3NomemError(int);
  int sqlite3IoerrnomemError(int);
# define SQLITE_NOMEM_BKPT sqlite3NomemError(__LINE__)
# define SQLITE_IOERR_NOMEM_BKPT sqlite3IoerrnomemError(__LINE__)
#else
# define SQLITE_NOMEM_BKPT SQLITE_NOMEM
# define SQLITE_IOERR_NOMEM_BKPT SQLITE_IOERR_NOMEM
#endif
#if defined(SQLITE_DEBUG) || defined(SQLITE_ENABLE_CORRUPT_PGNO)
  int sqlite3CorruptPgnoError(int,Pgno);
# define SQLITE_CORRUPT_PGNO(P) sqlite3CorruptPgnoError(__LINE__,(P))
#else
# define SQLITE_CORRUPT_PGNO(P) sqlite3CorruptError(__LINE__)
#endif

/*
** FTS3 and FTS4 both require virtual table support
*/
#if defined(SQLITE_OMIT_VIRTUALTABLE)
# undef SQLITE_ENABLE_FTS3
# undef SQLITE_ENABLE_FTS4
#endif

/*
** FTS4 is really an extension for FTS3.  It is enabled using the
** SQLITE_ENABLE_FTS3 macro.  But to avoid confusion we also call
** the SQLITE_ENABLE_FTS4 macro to serve as an alias for SQLITE_ENABLE_FTS3.
*/
#if defined(SQLITE_ENABLE_FTS4) && !defined(SQLITE_ENABLE_FTS3)
# define SQLITE_ENABLE_FTS3 1
#endif

/*
** The ctype.h header is needed for non-ASCII systems.  It is also
** needed by FTS3 when FTS3 is included in the amalgamation.
*/
#if !defined(SQLITE_ASCII) || \
    (defined(SQLITE_ENABLE_FTS3) && defined(SQLITE_AMALGAMATION))
# include <ctype.h>
#endif

/*
** The following macros mimic the standard library functions toupper(),
** isspace(), isalnum(), isdigit() and isxdigit(), respectively. The
** sqlite versions only work for ASCII characters, regardless of locale.
*/
#ifdef SQLITE_ASCII
# define sqlite3Toupper(x)  ((x)&~(sqlite3CtypeMap[(unsigned char)(x)]&0x20))
# define sqlite3Isspace(x)   (sqlite3CtypeMap[(unsigned char)(x)]&0x01)
# define sqlite3Isalnum(x)   (sqlite3CtypeMap[(unsigned char)(x)]&0x06)
# define sqlite3Isalpha(x)   (sqlite3CtypeMap[(unsigned char)(x)]&0x02)
# define sqlite3Isdigit(x)   (sqlite3CtypeMap[(unsigned char)(x)]&0x04)
# define sqlite3Isxdigit(x)  (sqlite3CtypeMap[(unsigned char)(x)]&0x08)
# define sqlite3Tolower(x)   (sqlite3UpperToLower[(unsigned char)(x)])
# define sqlite3Isquote(x)   (sqlite3CtypeMap[(unsigned char)(x)]&0x80)
#else
# define sqlite3Toupper(x)   toupper((unsigned char)(x))
# define sqlite3Isspace(x)   isspace((unsigned char)(x))
# define sqlite3Isalnum(x)   isalnum((unsigned char)(x))
# define sqlite3Isalpha(x)   isalpha((unsigned char)(x))
# define sqlite3Isdigit(x)   isdigit((unsigned char)(x))
# define sqlite3Isxdigit(x)  isxdigit((unsigned char)(x))
# define sqlite3Tolower(x)   tolower((unsigned char)(x))
# define sqlite3Isquote(x)   ((x)=='"'||(x)=='\''||(x)=='['||(x)=='`')
#endif
int sqlite3IsIdChar(u8);

/*
** Internal function prototypes
*/
int sqlite3StrICmp(const char*,const char*);
int sqlite3Strlen30(const char*);
#define sqlite3Strlen30NN(C) (strlen(C)&0x3fffffff)
char *sqlite3ColumnType(Column*,char*);
#define sqlite3StrNICmp sqlite3_strnicmp

int sqlite3MallocInit(void);
void sqlite3MallocEnd(void);
void *sqlite3Malloc(u64);
void *sqlite3MallocZero(u64);
void *sqlite3DbMallocZero(sqlite3*, u64);
void *sqlite3DbMallocRaw(sqlite3*, u64);
void *sqlite3DbMallocRawNN(sqlite3*, u64);
char *sqlite3DbStrDup(sqlite3*,const char*);
char *sqlite3DbStrNDup(sqlite3*,const char*, u64);
char *sqlite3DbSpanDup(sqlite3*,const char*,const char*);
void *sqlite3Realloc(void*, u64);
void *sqlite3DbReallocOrFree(sqlite3 *, void *, u64);
void *sqlite3DbRealloc(sqlite3 *, void *, u64);
void sqlite3DbFree(sqlite3*, void*);
void sqlite3DbFreeNN(sqlite3*, void*);
int sqlite3MallocSize(void*);
int sqlite3DbMallocSize(sqlite3*, void*);
void *sqlite3PageMalloc(int);
void sqlite3PageFree(void*);
void sqlite3MemSetDefault(void);
#ifndef SQLITE_UNTESTABLE
void sqlite3BenignMallocHooks(void (*)(void), void (*)(void));
#endif
int sqlite3HeapNearlyFull(void);

/*
** On systems with ample stack space and that support alloca(), make
** use of alloca() to obtain space for large automatic objects.  By default,
** obtain space from malloc().
**
** The alloca() routine never returns NULL.  This will cause code paths
** that deal with sqlite3StackAlloc() failures to be unreachable.
*/
#ifdef SQLITE_USE_ALLOCA
# define sqlite3StackAllocRaw(D,N)   alloca(N)
# define sqlite3StackAllocZero(D,N)  memset(alloca(N), 0, N)
# define sqlite3StackFree(D,P)
#else
# define sqlite3StackAllocRaw(D,N)   sqlite3DbMallocRaw(D,N)
# define sqlite3StackAllocZero(D,N)  sqlite3DbMallocZero(D,N)
# define sqlite3StackFree(D,P)       sqlite3DbFree(D,P)
#endif

/* Do not allow both MEMSYS5 and MEMSYS3 to be defined together.  If they
** are, disable MEMSYS3
*/
#ifdef SQLITE_ENABLE_MEMSYS5
const sqlite3_mem_methods *sqlite3MemGetMemsys5(void);
#undef SQLITE_ENABLE_MEMSYS3
#endif
#ifdef SQLITE_ENABLE_MEMSYS3
const sqlite3_mem_methods *sqlite3MemGetMemsys3(void);
#endif


#ifndef SQLITE_MUTEX_OMIT
  sqlite3_mutex_methods const *sqlite3DefaultMutex(void);
  sqlite3_mutex_methods const *sqlite3NoopMutex(void);
  sqlite3_mutex *sqlite3MutexAlloc(int);
  int sqlite3MutexInit(void);
  int sqlite3MutexEnd(void);
#endif
#if !defined(SQLITE_MUTEX_OMIT) && !defined(SQLITE_MUTEX_NOOP)
  void sqlite3MemoryBarrier(void);
#else
# define sqlite3MemoryBarrier()
#endif

sqlite3_int64 sqlite3StatusValue(int);
void sqlite3StatusUp(int, int);
void sqlite3StatusDown(int, int);
void sqlite3StatusHighwater(int, int);
int sqlite3LookasideUsed(sqlite3*,int*);

/* Access to mutexes used by sqlite3_status() */
sqlite3_mutex *sqlite3Pcache1Mutex(void);
sqlite3_mutex *sqlite3MallocMutex(void);

#if defined(SQLITE_ENABLE_MULTITHREADED_CHECKS) && !defined(SQLITE_MUTEX_OMIT)
void sqlite3MutexWarnOnContention(sqlite3_mutex*);
#else
# define sqlite3MutexWarnOnContention(x)
#endif

#ifndef SQLITE_OMIT_FLOATING_POINT
# define EXP754 (((u64)0x7ff)<<52)
# define MAN754 ((((u64)1)<<52)-1)
# define IsNaN(X) (((X)&EXP754)==EXP754 && ((X)&MAN754)!=0)
  int sqlite3IsNaN(double);
#else
# define IsNaN(X)         0
# define sqlite3IsNaN(X)  0
#endif

/*
** An instance of the following structure holds information about SQL
** functions arguments that are the parameters to the printf() function.
*/
struct PrintfArguments {
  int nArg;                /* Total number of arguments */
  int nUsed;               /* Number of arguments used so far */
  sqlite3_value **apArg;   /* The argument values */
};

char *sqlite3MPrintf(sqlite3*,const char*, ...);
char *sqlite3VMPrintf(sqlite3*,const char*, va_list);
#if defined(SQLITE_DEBUG) || defined(SQLITE_HAVE_OS_TRACE)
  void sqlite3DebugPrintf(const char*, ...);
#endif
#if defined(SQLITE_TEST)
  void *sqlite3TestTextToPtr(const char*);
#endif

#if defined(SQLITE_DEBUG)
  void sqlite3TreeViewExpr(TreeView*, const Expr*, u8);
  void sqlite3TreeViewBareExprList(TreeView*, const ExprList*, const char*);
  void sqlite3TreeViewExprList(TreeView*, const ExprList*, u8, const char*);
  void sqlite3TreeViewSrcList(TreeView*, const SrcList*);
  void sqlite3TreeViewSelect(TreeView*, const Select*, u8);
  void sqlite3TreeViewWith(TreeView*, const With*, u8);
#ifndef SQLITE_OMIT_WINDOWFUNC
  void sqlite3TreeViewWindow(TreeView*, const Window*, u8);
  void sqlite3TreeViewWinFunc(TreeView*, const Window*, u8);
#endif
#endif


void sqlite3SetString(char **, sqlite3*, const char*);
void sqlite3ErrorMsg(Parse*, const char*, ...);
int sqlite3ErrorToParser(sqlite3*,int);
void sqlite3Dequote(char*);
void sqlite3DequoteExpr(Expr*);
void sqlite3TokenInit(Token*,char*);
int sqlite3KeywordCode(const unsigned char*, int);
int sqlite3RunParser(Parse*, const char*, char **);
void sqlite3FinishCoding(Parse*);
int sqlite3GetTempReg(Parse*);
void sqlite3ReleaseTempReg(Parse*,int);
int sqlite3GetTempRange(Parse*,int);
void sqlite3ReleaseTempRange(Parse*,int,int);
void sqlite3ClearTempRegCache(Parse*);
#ifdef SQLITE_DEBUG
int sqlite3NoTempsInRange(Parse*,int,int);
#endif
Expr *sqlite3ExprAlloc(sqlite3*,int,const Token*,int);
Expr *sqlite3Expr(sqlite3*,int,const char*);
void sqlite3ExprAttachSubtrees(sqlite3*,Expr*,Expr*,Expr*);
Expr *sqlite3PExpr(Parse*, int, Expr*, Expr*);
void sqlite3PExprAddSelect(Parse*, Expr*, Select*);
Expr *sqlite3ExprAnd(Parse*,Expr*, Expr*);
Expr *sqlite3ExprSimplifiedAndOr(Expr*);
Expr *sqlite3ExprFunction(Parse*,ExprList*, Token*, int);
void sqlite3ExprFunctionUsable(Parse*,Expr*,FuncDef*);
void sqlite3ExprAssignVarNumber(Parse*, Expr*, u32);
void sqlite3ExprDelete(sqlite3*, Expr*);
void sqlite3ExprUnmapAndDelete(Parse*, Expr*);
ExprList *sqlite3ExprListAppend(Parse*,ExprList*,Expr*);
ExprList *sqlite3ExprListAppendVector(Parse*,ExprList*,IdList*,Expr*);
void sqlite3ExprListSetSortOrder(ExprList*,int,int);
void sqlite3ExprListSetName(Parse*,ExprList*,Token*,int);
void sqlite3ExprListSetSpan(Parse*,ExprList*,const char*,const char*);
void sqlite3ExprListDelete(sqlite3*, ExprList*);
u32 sqlite3ExprListFlags(const ExprList*);
int sqlite3IndexHasDuplicateRootPage(Index*);
int sqlite3Init(sqlite3*, char**);
int sqlite3InitCallback(void*, int, char**, char**);
int sqlite3InitOne(sqlite3*, int, char**, u32);
void sqlite3Pragma(Parse*,Token*,Token*,Token*,int);
#ifndef SQLITE_OMIT_VIRTUALTABLE
Module *sqlite3PragmaVtabRegister(sqlite3*,const char *zName);
#endif
void sqlite3ResetAllSchemasOfConnection(sqlite3*);
void sqlite3ResetOneSchema(sqlite3*,int);
void sqlite3CollapseDatabaseArray(sqlite3*);
void sqlite3CommitInternalChanges(sqlite3*);
void sqlite3DeleteColumnNames(sqlite3*,Table*);
int sqlite3ColumnsFromExprList(Parse*,ExprList*,i16*,Column**);
void sqlite3SelectAddColumnTypeAndCollation(Parse*,Table*,Select*,char);
Table *sqlite3ResultSetOfSelect(Parse*,Select*,char);
void sqlite3OpenSchemaTable(Parse *, int);
Index *sqlite3PrimaryKeyIndex(Table*);
i16 sqlite3TableColumnToIndex(Index*, i16);
#ifdef SQLITE_OMIT_GENERATED_COLUMNS
# define sqlite3TableColumnToStorage(T,X) (X)  /* No-op pass-through */
# define sqlite3StorageColumnToTable(T,X) (X)  /* No-op pass-through */
#else
  i16 sqlite3TableColumnToStorage(Table*, i16);
  i16 sqlite3StorageColumnToTable(Table*, i16);
#endif
void sqlite3StartTable(Parse*,Token*,Token*,int,int,int,int);
#if SQLITE_ENABLE_HIDDEN_COLUMNS
  void sqlite3ColumnPropertiesFromName(Table*, Column*);
#else
# define sqlite3ColumnPropertiesFromName(T,C) /* no-op */
#endif
void sqlite3AddColumn(Parse*,Token*,Token*);
void sqlite3AddNotNull(Parse*, int);
void sqlite3AddPrimaryKey(Parse*, ExprList*, int, int, int);
void sqlite3AddCheckConstraint(Parse*, Expr*);
void sqlite3AddDefaultValue(Parse*,Expr*,const char*,const char*);
void sqlite3AddCollateType(Parse*, Token*);
void sqlite3AddGenerated(Parse*,Expr*,Token*);
void sqlite3EndTable(Parse*,Token*,Token*,u8,Select*);
int sqlite3ParseUri(const char*,const char*,unsigned int*,
                    sqlite3_vfs**,char**,char **);
#define sqlite3CodecQueryParameters(A,B,C) 0
Btree *sqlite3DbNameToBtree(sqlite3*,const char*);

#ifdef SQLITE_UNTESTABLE
# define sqlite3FaultSim(X) SQLITE_OK
#else
  int sqlite3FaultSim(int);
#endif

Bitvec *sqlite3BitvecCreate(u32);
int sqlite3BitvecTest(Bitvec*, u32);
int sqlite3BitvecTestNotNull(Bitvec*, u32);
int sqlite3BitvecSet(Bitvec*, u32);
void sqlite3BitvecClear(Bitvec*, u32, void*);
void sqlite3BitvecDestroy(Bitvec*);
u32 sqlite3BitvecSize(Bitvec*);
#ifndef SQLITE_UNTESTABLE
int sqlite3BitvecBuiltinTest(int,int*);
#endif

RowSet *sqlite3RowSetInit(sqlite3*);
void sqlite3RowSetDelete(void*);
void sqlite3RowSetClear(void*);
void sqlite3RowSetInsert(RowSet*, i64);
int sqlite3RowSetTest(RowSet*, int iBatch, i64);
int sqlite3RowSetNext(RowSet*, i64*);

void sqlite3CreateView(Parse*,Token*,Token*,Token*,ExprList*,Select*,int,int);

#if !defined(SQLITE_OMIT_VIEW) || !defined(SQLITE_OMIT_VIRTUALTABLE)
  int sqlite3ViewGetColumnNames(Parse*,Table*);
#else
# define sqlite3ViewGetColumnNames(A,B) 0
#endif

#if SQLITE_MAX_ATTACHED>30
  int sqlite3DbMaskAllZero(yDbMask);
#endif
void sqlite3DropTable(Parse*, SrcList*, int, int);
void sqlite3CodeDropTable(Parse*, Table*, int, int);
void sqlite3DeleteTable(sqlite3*, Table*);
void sqlite3FreeIndex(sqlite3*, Index*);
#ifndef SQLITE_OMIT_AUTOINCREMENT
  void sqlite3AutoincrementBegin(Parse *pParse);
  void sqlite3AutoincrementEnd(Parse *pParse);
#else
# define sqlite3AutoincrementBegin(X)
# define sqlite3AutoincrementEnd(X)
#endif
void sqlite3Insert(Parse*, SrcList*, Select*, IdList*, int, Upsert*);
#ifndef SQLITE_OMIT_GENERATED_COLUMNS
  void sqlite3ComputeGeneratedColumns(Parse*, int, Table*);
#endif
void *sqlite3ArrayAllocate(sqlite3*,void*,int,int*,int*);
IdList *sqlite3IdListAppend(Parse*, IdList*, Token*);
int sqlite3IdListIndex(IdList*,const char*);
SrcList *sqlite3SrcListEnlarge(Parse*, SrcList*, int, int);
SrcList *sqlite3SrcListAppendList(Parse *pParse, SrcList *p1, SrcList *p2);
SrcList *sqlite3SrcListAppend(Parse*, SrcList*, Token*, Token*);
SrcList *sqlite3SrcListAppendFromTerm(Parse*, SrcList*, Token*, Token*,
                                      Token*, Select*, Expr*, IdList*);
void sqlite3SrcListIndexedBy(Parse *, SrcList *, Token *);
void sqlite3SrcListFuncArgs(Parse*, SrcList*, ExprList*);
int sqlite3IndexedByLookup(Parse *, struct SrcList_item *);
void sqlite3SrcListShiftJoinType(SrcList*);
void sqlite3SrcListAssignCursors(Parse*, SrcList*);
void sqlite3IdListDelete(sqlite3*, IdList*);
void sqlite3SrcListDelete(sqlite3*, SrcList*);
Index *sqlite3AllocateIndexObject(sqlite3*,i16,int,char**);
void sqlite3CreateIndex(Parse*,Token*,Token*,SrcList*,ExprList*,int,Token*,
                          Expr*, int, int, u8);
void sqlite3DropIndex(Parse*, SrcList*, int);
int sqlite3Select(Parse*, Select*, SelectDest*);
Select *sqlite3SelectNew(Parse*,ExprList*,SrcList*,Expr*,ExprList*,
                         Expr*,ExprList*,u32,Expr*);
void sqlite3SelectDelete(sqlite3*, Select*);
Table *sqlite3SrcListLookup(Parse*, SrcList*);
int sqlite3IsReadOnly(Parse*, Table*, int);
void sqlite3OpenTable(Parse*, int iCur, int iDb, Table*, int);
#if defined(SQLITE_ENABLE_UPDATE_DELETE_LIMIT) && !defined(SQLITE_OMIT_SUBQUERY)
Expr *sqlite3LimitWhere(Parse*,SrcList*,Expr*,ExprList*,Expr*,char*);
#endif
void sqlite3DeleteFrom(Parse*, SrcList*, Expr*, ExprList*, Expr*);
void sqlite3Update(Parse*, SrcList*, ExprList*,Expr*,int,ExprList*,Expr*,
                   Upsert*);
WhereInfo *sqlite3WhereBegin(Parse*,SrcList*,Expr*,ExprList*,ExprList*,u16,int);
void sqlite3WhereEnd(WhereInfo*);
LogEst sqlite3WhereOutputRowCount(WhereInfo*);
int sqlite3WhereIsDistinct(WhereInfo*);
int sqlite3WhereIsOrdered(WhereInfo*);
int sqlite3WhereOrderByLimitOptLabel(WhereInfo*);
int sqlite3WhereIsSorted(WhereInfo*);
int sqlite3WhereContinueLabel(WhereInfo*);
int sqlite3WhereBreakLabel(WhereInfo*);
int sqlite3WhereOkOnePass(WhereInfo*, int*);
#define ONEPASS_OFF      0        /* Use of ONEPASS not allowed */
#define ONEPASS_SINGLE   1        /* ONEPASS valid for a single row update */
#define ONEPASS_MULTI    2        /* ONEPASS is valid for multiple rows */
int sqlite3WhereUsesDeferredSeek(WhereInfo*);
void sqlite3ExprCodeLoadIndexColumn(Parse*, Index*, int, int, int);
int sqlite3ExprCodeGetColumn(Parse*, Table*, int, int, int, u8);
void sqlite3ExprCodeGetColumnOfTable(Vdbe*, Table*, int, int, int);
void sqlite3ExprCodeMove(Parse*, int, int, int);
void sqlite3ExprCode(Parse*, Expr*, int);
#ifndef SQLITE_OMIT_GENERATED_COLUMNS
void sqlite3ExprCodeGeneratedColumn(Parse*, Column*, int);
#endif
void sqlite3ExprCodeCopy(Parse*, Expr*, int);
void sqlite3ExprCodeFactorable(Parse*, Expr*, int);
int sqlite3ExprCodeRunJustOnce(Parse*, Expr*, int);
int sqlite3ExprCodeTemp(Parse*, Expr*, int*);
int sqlite3ExprCodeTarget(Parse*, Expr*, int);
int sqlite3ExprCodeExprList(Parse*, ExprList*, int, int, u8);
#define SQLITE_ECEL_DUP      0x01  /* Deep, not shallow copies */
#define SQLITE_ECEL_FACTOR   0x02  /* Factor out constant terms */
#define SQLITE_ECEL_REF      0x04  /* Use ExprList.u.x.iOrderByCol */
#define SQLITE_ECEL_OMITREF  0x08  /* Omit if ExprList.u.x.iOrderByCol */
void sqlite3ExprIfTrue(Parse*, Expr*, int, int);
void sqlite3ExprIfFalse(Parse*, Expr*, int, int);
void sqlite3ExprIfFalseDup(Parse*, Expr*, int, int);
Table *sqlite3FindTable(sqlite3*,const char*, const char*);
#define LOCATE_VIEW    0x01
#define LOCATE_NOERR   0x02
Table *sqlite3LocateTable(Parse*,u32 flags,const char*, const char*);
Table *sqlite3LocateTableItem(Parse*,u32 flags,struct SrcList_item *);
Index *sqlite3FindIndex(sqlite3*,const char*, const char*);
void sqlite3UnlinkAndDeleteTable(sqlite3*,int,const char*);
void sqlite3UnlinkAndDeleteIndex(sqlite3*,int,const char*);
void sqlite3Vacuum(Parse*,Token*,Expr*);
int sqlite3RunVacuum(char**, sqlite3*, int, sqlite3_value*);
char *sqlite3NameFromToken(sqlite3*, Token*);
int sqlite3ExprCompare(Parse*,Expr*, Expr*, int);
int sqlite3ExprCompareSkip(Expr*, Expr*, int);
int sqlite3ExprListCompare(ExprList*, ExprList*, int);
int sqlite3ExprImpliesExpr(Parse*,Expr*, Expr*, int);
int sqlite3ExprImpliesNonNullRow(Expr*,int);
void sqlite3AggInfoPersistWalkerInit(Walker*,Parse*);
void sqlite3ExprAnalyzeAggregates(NameContext*, Expr*);
void sqlite3ExprAnalyzeAggList(NameContext*,ExprList*);
int sqlite3ExprCoveredByIndex(Expr*, int iCur, Index *pIdx);
int sqlite3FunctionUsesThisSrc(Expr*, SrcList*);
Vdbe *sqlite3GetVdbe(Parse*);
#ifndef SQLITE_UNTESTABLE
void sqlite3PrngSaveState(void);
void sqlite3PrngRestoreState(void);
#endif
void sqlite3RollbackAll(sqlite3*,int);
void sqlite3CodeVerifySchema(Parse*, int);
void sqlite3CodeVerifyNamedSchema(Parse*, const char *zDb);
void sqlite3BeginTransaction(Parse*, int);
void sqlite3EndTransaction(Parse*,int);
void sqlite3Savepoint(Parse*, int, Token*);
void sqlite3CloseSavepoints(sqlite3 *);
void sqlite3LeaveMutexAndCloseZombie(sqlite3*);
u32 sqlite3IsTrueOrFalse(const char*);
int sqlite3ExprIdToTrueFalse(Expr*);
int sqlite3ExprTruthValue(const Expr*);
int sqlite3ExprIsConstant(Expr*);
int sqlite3ExprIsConstantNotJoin(Expr*);
int sqlite3ExprIsConstantOrFunction(Expr*, u8);
int sqlite3ExprIsConstantOrGroupBy(Parse*, Expr*, ExprList*);
int sqlite3ExprIsTableConstant(Expr*,int);
#ifdef SQLITE_ENABLE_CURSOR_HINTS
int sqlite3ExprContainsSubquery(Expr*);
#endif
int sqlite3ExprIsInteger(Expr*, int*);
int sqlite3ExprCanBeNull(const Expr*);
int sqlite3ExprNeedsNoAffinityChange(const Expr*, char);
int sqlite3IsRowid(const char*);
void sqlite3GenerateRowDelete(
    Parse*,Table*,Trigger*,int,int,int,i16,u8,u8,u8,int);
void sqlite3GenerateRowIndexDelete(Parse*, Table*, int, int, int*, int);
int sqlite3GenerateIndexKey(Parse*, Index*, int, int, int, int*,Index*,int);
void sqlite3ResolvePartIdxLabel(Parse*,int);
int sqlite3ExprReferencesUpdatedColumn(Expr*,int*,int);
void sqlite3GenerateConstraintChecks(Parse*,Table*,int*,int,int,int,int,
                                     u8,u8,int,int*,int*,Upsert*);
#ifdef SQLITE_ENABLE_NULL_TRIM
  void sqlite3SetMakeRecordP5(Vdbe*,Table*);
#else
# define sqlite3SetMakeRecordP5(A,B)
#endif
void sqlite3CompleteInsertion(Parse*,Table*,int,int,int,int*,int,int,int);
int sqlite3OpenTableAndIndices(Parse*, Table*, int, u8, int, u8*, int*, int*);
void sqlite3BeginWriteOperation(Parse*, int, int);
void sqlite3MultiWrite(Parse*);
void sqlite3MayAbort(Parse*);
void sqlite3HaltConstraint(Parse*, int, int, char*, i8, u8);
void sqlite3UniqueConstraint(Parse*, int, Index*);
void sqlite3RowidConstraint(Parse*, int, Table*);
Expr *sqlite3ExprDup(sqlite3*,Expr*,int);
ExprList *sqlite3ExprListDup(sqlite3*,ExprList*,int);
SrcList *sqlite3SrcListDup(sqlite3*,SrcList*,int);
IdList *sqlite3IdListDup(sqlite3*,IdList*);
Select *sqlite3SelectDup(sqlite3*,Select*,int);
FuncDef *sqlite3FunctionSearch(int,const char*);
void sqlite3InsertBuiltinFuncs(FuncDef*,int);
FuncDef *sqlite3FindFunction(sqlite3*,const char*,int,u8,u8);
void sqlite3RegisterBuiltinFunctions(void);
void sqlite3RegisterDateTimeFunctions(void);
void sqlite3RegisterPerConnectionBuiltinFunctions(sqlite3*);
int sqlite3SafetyCheckOk(sqlite3*);
int sqlite3SafetyCheckSickOrOk(sqlite3*);
void sqlite3ChangeCookie(Parse*, int);

#if !defined(SQLITE_OMIT_VIEW) && !defined(SQLITE_OMIT_TRIGGER)
void sqlite3MaterializeView(Parse*, Table*, Expr*, ExprList*,Expr*,int);
#endif

#ifndef SQLITE_OMIT_TRIGGER
  void sqlite3BeginTrigger(Parse*, Token*,Token*,int,int,IdList*,SrcList*,
                           Expr*,int, int);
  void sqlite3FinishTrigger(Parse*, TriggerStep*, Token*);
  void sqlite3DropTrigger(Parse*, SrcList*, int);
  void sqlite3DropTriggerPtr(Parse*, Trigger*);
  Trigger *sqlite3TriggersExist(Parse *, Table*, int, ExprList*, int *pMask);
  Trigger *sqlite3TriggerList(Parse *, Table *);
  void sqlite3CodeRowTrigger(Parse*, Trigger *, int, ExprList*, int, Table *,
                            int, int, int);
  void sqlite3CodeRowTriggerDirect(Parse *, Trigger *, Table *, int, int, int);
  void sqliteViewTriggers(Parse*, Table*, Expr*, int, ExprList*);
  void sqlite3DeleteTriggerStep(sqlite3*, TriggerStep*);
  TriggerStep *sqlite3TriggerSelectStep(sqlite3*,Select*,
                                        const char*,const char*);
  TriggerStep *sqlite3TriggerInsertStep(Parse*,Token*, IdList*,
                                        Select*,u8,Upsert*,
                                        const char*,const char*);
  TriggerStep *sqlite3TriggerUpdateStep(Parse*,Token*,SrcList*,ExprList*,
                                        Expr*, u8, const char*,const char*);
  TriggerStep *sqlite3TriggerDeleteStep(Parse*,Token*, Expr*,
                                        const char*,const char*);
  void sqlite3DeleteTrigger(sqlite3*, Trigger*);
  void sqlite3UnlinkAndDeleteTrigger(sqlite3*,int,const char*);
  u32 sqlite3TriggerColmask(Parse*,Trigger*,ExprList*,int,int,Table*,int);
  SrcList *sqlite3TriggerStepSrc(Parse*, TriggerStep*);
# define sqlite3ParseToplevel(p) ((p)->pToplevel ? (p)->pToplevel : (p))
# define sqlite3IsToplevel(p) ((p)->pToplevel==0)
#else
# define sqlite3TriggersExist(B,C,D,E,F) 0
# define sqlite3DeleteTrigger(A,B)
# define sqlite3DropTriggerPtr(A,B)
# define sqlite3UnlinkAndDeleteTrigger(A,B,C)
# define sqlite3CodeRowTrigger(A,B,C,D,E,F,G,H,I)
# define sqlite3CodeRowTriggerDirect(A,B,C,D,E,F)
# define sqlite3TriggerList(X, Y) 0
# define sqlite3ParseToplevel(p) p
# define sqlite3IsToplevel(p) 1
# define sqlite3TriggerColmask(A,B,C,D,E,F,G) 0
# define sqlite3TriggerStepSrc(A,B) 0
#endif

int sqlite3JoinType(Parse*, Token*, Token*, Token*);
void sqlite3SetJoinExpr(Expr*,int);
void sqlite3CreateForeignKey(Parse*, ExprList*, Token*, ExprList*, int);
void sqlite3DeferForeignKey(Parse*, int);
#ifndef SQLITE_OMIT_AUTHORIZATION
  void sqlite3AuthRead(Parse*,Expr*,Schema*,SrcList*);
  int sqlite3AuthCheck(Parse*,int, const char*, const char*, const char*);
  void sqlite3AuthContextPush(Parse*, AuthContext*, const char*);
  void sqlite3AuthContextPop(AuthContext*);
  int sqlite3AuthReadCol(Parse*, const char *, const char *, int);
#else
# define sqlite3AuthRead(a,b,c,d)
# define sqlite3AuthCheck(a,b,c,d,e)    SQLITE_OK
# define sqlite3AuthContextPush(a,b,c)
# define sqlite3AuthContextPop(a)  ((void)(a))
#endif
int sqlite3DbIsNamed(sqlite3 *db, int iDb, const char *zName);
void sqlite3Attach(Parse*, Expr*, Expr*, Expr*);
void sqlite3Detach(Parse*, Expr*);
void sqlite3FixInit(DbFixer*, Parse*, int, const char*, const Token*);
int sqlite3FixSrcList(DbFixer*, SrcList*);
int sqlite3FixSelect(DbFixer*, Select*);
int sqlite3FixExpr(DbFixer*, Expr*);
int sqlite3FixExprList(DbFixer*, ExprList*);
int sqlite3FixTriggerStep(DbFixer*, TriggerStep*);
int sqlite3RealSameAsInt(double,sqlite3_int64);
void sqlite3Int64ToText(i64,char*);
int sqlite3AtoF(const char *z, double*, int, u8);
int sqlite3GetInt32(const char *, int*);
int sqlite3GetUInt32(const char*, u32*);
int sqlite3Atoi(const char*);
#ifndef SQLITE_OMIT_UTF16
int sqlite3Utf16ByteLen(const void *pData, int nChar);
#endif
int sqlite3Utf8CharLen(const char *pData, int nByte);
u32 sqlite3Utf8Read(const u8**);
LogEst sqlite3LogEst(u64);
LogEst sqlite3LogEstAdd(LogEst,LogEst);
#ifndef SQLITE_OMIT_VIRTUALTABLE
LogEst sqlite3LogEstFromDouble(double);
#endif
#if defined(SQLITE_ENABLE_STMT_SCANSTATUS) || \
    defined(SQLITE_ENABLE_STAT4) || \
    defined(SQLITE_EXPLAIN_ESTIMATED_ROWS)
u64 sqlite3LogEstToInt(LogEst);
#endif
VList *sqlite3VListAdd(sqlite3*,VList*,const char*,int,int);
const char *sqlite3VListNumToName(VList*,int);
int sqlite3VListNameToNum(VList*,const char*,int);

/*
** Routines to read and write variable-length integers.  These used to
** be defined locally, but now we use the varint routines in the util.c
** file.
*/
int sqlite3PutVarint(unsigned char*, u64);
u8 sqlite3GetVarint(const unsigned char *, u64 *);
u8 sqlite3GetVarint32(const unsigned char *, u32 *);
int sqlite3VarintLen(u64 v);

/*
** The common case is for a varint to be a single byte.  They following
** macros handle the common case without a procedure call, but then call
** the procedure for larger varints.
*/
#define getVarint32(A,B)  \
  (u8)((*(A)<(u8)0x80)?((B)=(u32)*(A)),1:sqlite3GetVarint32((A),(u32 *)&(B)))
#define getVarint32NR(A,B) \
  B=(u32)*(A);if(B>=0x80)sqlite3GetVarint32((A),(u32*)&(B))
#define putVarint32(A,B)  \
  (u8)(((u32)(B)<(u32)0x80)?(*(A)=(unsigned char)(B)),1:\
  sqlite3PutVarint((A),(B)))
#define getVarint    sqlite3GetVarint
#define putVarint    sqlite3PutVarint


const char *sqlite3IndexAffinityStr(sqlite3*, Index*);
void sqlite3TableAffinity(Vdbe*, Table*, int);
char sqlite3CompareAffinity(const Expr *pExpr, char aff2);
int sqlite3IndexAffinityOk(const Expr *pExpr, char idx_affinity);
char sqlite3TableColumnAffinity(Table*,int);
char sqlite3ExprAffinity(const Expr *pExpr);
int sqlite3Atoi64(const char*, i64*, int, u8);
int sqlite3DecOrHexToI64(const char*, i64*);
void sqlite3ErrorWithMsg(sqlite3*, int, const char*,...);
void sqlite3Error(sqlite3*,int);
void sqlite3SystemError(sqlite3*,int);
void *sqlite3HexToBlob(sqlite3*, const char *z, int n);
u8 sqlite3HexToInt(int h);
int sqlite3TwoPartName(Parse *, Token *, Token *, Token **);

#if defined(SQLITE_NEED_ERR_NAME)
const char *sqlite3ErrName(int);
#endif

#ifdef SQLITE_ENABLE_DESERIALIZE
int sqlite3MemdbInit(void);
#endif

const char *sqlite3ErrStr(int);
int sqlite3ReadSchema(Parse *pParse);
CollSeq *sqlite3FindCollSeq(sqlite3*,u8 enc, const char*,int);
int sqlite3IsBinary(const CollSeq*);
CollSeq *sqlite3LocateCollSeq(Parse *pParse, const char*zName);
void sqlite3SetTextEncoding(sqlite3 *db, u8);
CollSeq *sqlite3ExprCollSeq(Parse *pParse, const Expr *pExpr);
CollSeq *sqlite3ExprNNCollSeq(Parse *pParse, const Expr *pExpr);
int sqlite3ExprCollSeqMatch(Parse*,const Expr*,const Expr*);
Expr *sqlite3ExprAddCollateToken(Parse *pParse, Expr*, const Token*, int);
Expr *sqlite3ExprAddCollateString(Parse*,Expr*,const char*);
Expr *sqlite3ExprSkipCollate(Expr*);
Expr *sqlite3ExprSkipCollateAndLikely(Expr*);
int sqlite3CheckCollSeq(Parse *, CollSeq *);
int sqlite3WritableSchema(sqlite3*);
int sqlite3CheckObjectName(Parse*, const char*,const char*,const char*);
void sqlite3VdbeSetChanges(sqlite3 *, int);
int sqlite3AddInt64(i64*,i64);
int sqlite3SubInt64(i64*,i64);
int sqlite3MulInt64(i64*,i64);
int sqlite3AbsInt32(int);
#ifdef SQLITE_ENABLE_8_3_NAMES
void sqlite3FileSuffix3(const char*, char*);
#else
# define sqlite3FileSuffix3(X,Y)
#endif
u8 sqlite3GetBoolean(const char *z,u8);

const void *sqlite3ValueText(sqlite3_value*, u8);
int sqlite3ValueBytes(sqlite3_value*, u8);
void sqlite3ValueSetStr(sqlite3_value*, int, const void *,u8,
                        void(*)(void*));
void sqlite3ValueSetNull(sqlite3_value*);
void sqlite3ValueFree(sqlite3_value*);
#ifndef SQLITE_UNTESTABLE
void sqlite3ResultIntReal(sqlite3_context*);
#endif
sqlite3_value *sqlite3ValueNew(sqlite3 *);
#ifndef SQLITE_OMIT_UTF16
char *sqlite3Utf16to8(sqlite3 *, const void*, int, u8);
#endif
int sqlite3ValueFromExpr(sqlite3 *, Expr *, u8, u8, sqlite3_value **);
void sqlite3ValueApplyAffinity(sqlite3_value *, u8, u8);
#ifndef SQLITE_AMALGAMATION
extern const unsigned char sqlite3OpcodeProperty[];
extern const char sqlite3StrBINARY[];
extern const unsigned char sqlite3UpperToLower[];
extern const unsigned char sqlite3CtypeMap[];
extern SQLITE_WSD struct Sqlite3Config sqlite3Config;
extern FuncDefHash sqlite3BuiltinFunctions;
extern u32 sqlite3_unsupported_selecttrace;
#ifndef SQLITE_OMIT_WSD
extern int sqlite3PendingByte;
#endif
#endif /* SQLITE_AMALGAMATION */
#ifdef VDBE_PROFILE
extern sqlite3_uint64 sqlite3NProfileCnt;
#endif
void sqlite3RootPageMoved(sqlite3*, int, Pgno, Pgno);
void sqlite3Reindex(Parse*, Token*, Token*);
void sqlite3AlterFunctions(void);
void sqlite3AlterRenameTable(Parse*, SrcList*, Token*);
void sqlite3AlterRenameColumn(Parse*, SrcList*, Token*, Token*);
int sqlite3GetToken(const unsigned char *, int *);
void sqlite3NestedParse(Parse*, const char*, ...);
void sqlite3ExpirePreparedStatements(sqlite3*, int);
void sqlite3CodeRhsOfIN(Parse*, Expr*, int);
int sqlite3CodeSubselect(Parse*, Expr*);
void sqlite3SelectPrep(Parse*, Select*, NameContext*);
void sqlite3SelectWrongNumTermsError(Parse *pParse, Select *p);
int sqlite3MatchEName(
  const struct ExprList_item*,
  const char*,
  const char*,
  const char*
);
Bitmask sqlite3ExprColUsed(Expr*);
u8 sqlite3StrIHash(const char*);
int sqlite3ResolveExprNames(NameContext*, Expr*);
int sqlite3ResolveExprListNames(NameContext*, ExprList*);
void sqlite3ResolveSelectNames(Parse*, Select*, NameContext*);
int sqlite3ResolveSelfReference(Parse*,Table*,int,Expr*,ExprList*);
int sqlite3ResolveOrderGroupBy(Parse*, Select*, ExprList*, const char*);
void sqlite3ColumnDefault(Vdbe *, Table *, int, int);
void sqlite3AlterFinishAddColumn(Parse *, Token *);
void sqlite3AlterBeginAddColumn(Parse *, SrcList *);
void *sqlite3RenameTokenMap(Parse*, void*, Token*);
void sqlite3RenameTokenRemap(Parse*, void *pTo, void *pFrom);
void sqlite3RenameExprUnmap(Parse*, Expr*);
void sqlite3RenameExprlistUnmap(Parse*, ExprList*);
CollSeq *sqlite3GetCollSeq(Parse*, u8, CollSeq *, const char*);
char sqlite3AffinityType(const char*, Column*);
void sqlite3Analyze(Parse*, Token*, Token*);
int sqlite3InvokeBusyHandler(BusyHandler*);
int sqlite3FindDb(sqlite3*, Token*);
int sqlite3FindDbName(sqlite3 *, const char *);
int sqlite3AnalysisLoad(sqlite3*,int iDB);
void sqlite3DeleteIndexSamples(sqlite3*,Index*);
void sqlite3DefaultRowEst(Index*);
void sqlite3RegisterLikeFunctions(sqlite3*, int);
int sqlite3IsLikeFunction(sqlite3*,Expr*,int*,char*);
void sqlite3SchemaClear(void *);
void sqlite3SchemaClearOrDisconnect(sqlite3*, int);

#ifdef SQLITE_ENABLE_SHARED_SCHEMA 
int sqlite3SchemaConnect(sqlite3*, int, u64);
int sqlite3SchemaDisconnect(sqlite3 *, int, int);
Schema *sqlite3SchemaExtract(SchemaPool*);
int sqlite3SchemaLoad(sqlite3*, int, int*, char**);
void sqlite3SchemaReleaseAll(sqlite3*);
void sqlite3SchemaRelease(sqlite3*, int);
void sqlite3SchemaAdjustUsed(sqlite3*, int, int, int*);
void sqlite3SchemaWritable(Parse*, int);
void sqlite3UnlockReusableSchema(sqlite3 *db, int bRelease);
int sqlite3LockReusableSchema(sqlite3 *db);
#else
# define sqlite3SchemaWritable(x,y)
# define sqlite3UnlockReusableSchema(x,y)
# define sqlite3LockReusableSchema(x) 0
# define sqlite3SchemaDisconnect(x,y,z) SQLITE_OK
# define sqlite3SchemaLoad(w,x,y,z) SQLITE_OK
# define sqlite3SchemaRelease(y,z)
# define sqlite3SchemaConnect(x,y,z) SQLITE_OK
#endif

Schema *sqlite3SchemaGet(sqlite3 *, Btree *);
int sqlite3SchemaToIndex(sqlite3 *db, Schema *);
KeyInfo *sqlite3KeyInfoAlloc(sqlite3*,int,int);
void sqlite3KeyInfoUnref(KeyInfo*);
KeyInfo *sqlite3KeyInfoRef(KeyInfo*);
KeyInfo *sqlite3KeyInfoOfIndex(Parse*, Index*);
KeyInfo *sqlite3KeyInfoFromExprList(Parse*, ExprList*, int, int);
int sqlite3HasExplicitNulls(Parse*, ExprList*);

#ifdef SQLITE_DEBUG
int sqlite3KeyInfoIsWriteable(KeyInfo*);
#endif
int sqlite3CreateFunc(sqlite3 *, const char *, int, int, void *,
  void (*)(sqlite3_context*,int,sqlite3_value **),
  void (*)(sqlite3_context*,int,sqlite3_value **), 
  void (*)(sqlite3_context*),
  void (*)(sqlite3_context*),
  void (*)(sqlite3_context*,int,sqlite3_value **), 
  FuncDestructor *pDestructor
);
void sqlite3NoopDestructor(void*);
void sqlite3OomFault(sqlite3*);
void sqlite3OomClear(sqlite3*);
int sqlite3ApiExit(sqlite3 *db, int);
int sqlite3OpenTempDatabase(Parse *);

void sqlite3StrAccumInit(StrAccum*, sqlite3*, char*, int, int);
char *sqlite3StrAccumFinish(StrAccum*);
void sqlite3SelectDestInit(SelectDest*,int,int);
Expr *sqlite3CreateColumnExpr(sqlite3 *, SrcList *, int, int);

void sqlite3BackupRestart(sqlite3_backup *);
void sqlite3BackupUpdate(sqlite3_backup *, Pgno, const u8 *);

#ifndef SQLITE_OMIT_SUBQUERY
int sqlite3ExprCheckIN(Parse*, Expr*);
#else
# define sqlite3ExprCheckIN(x,y) SQLITE_OK
#endif

#ifdef SQLITE_ENABLE_STAT4
int sqlite3Stat4ProbeSetValue(
    Parse*,Index*,UnpackedRecord**,Expr*,int,int,int*);
int sqlite3Stat4ValueFromExpr(Parse*, Expr*, u8, sqlite3_value**);
void sqlite3Stat4ProbeFree(UnpackedRecord*);
int sqlite3Stat4Column(sqlite3*, const void*, int, int, sqlite3_value**);
char sqlite3IndexColumnAffinity(sqlite3*, Index*, int);
#endif

/*
** The interface to the LEMON-generated parser
*/
#ifndef SQLITE_AMALGAMATION
  void *sqlite3ParserAlloc(void*(*)(u64), Parse*);
  void sqlite3ParserFree(void*, void(*)(void*));
#endif
void sqlite3Parser(void*, int, Token);
int sqlite3ParserFallback(int);
#ifdef YYTRACKMAXSTACKDEPTH
  int sqlite3ParserStackPeak(void*);
#endif

void sqlite3AutoLoadExtensions(sqlite3*);
#ifndef SQLITE_OMIT_LOAD_EXTENSION
  void sqlite3CloseExtensions(sqlite3*);
#else
# define sqlite3CloseExtensions(X)
#endif

#ifndef SQLITE_OMIT_SHARED_CACHE
  void sqlite3TableLock(Parse *, int, Pgno, u8, const char *);
#else
  #define sqlite3TableLock(v,w,x,y,z)
#endif

#ifdef SQLITE_TEST
  int sqlite3Utf8To8(unsigned char*);
#endif

#ifdef SQLITE_OMIT_VIRTUALTABLE
#  define sqlite3VtabClear(Y)
#  define sqlite3VtabSync(X,Y) SQLITE_OK
#  define sqlite3VtabRollback(X)
#  define sqlite3VtabCommit(X)
#  define sqlite3VtabInSync(db) 0
#  define sqlite3VtabLock(X)
#  define sqlite3VtabUnlock(X)
#  define sqlite3VtabModuleUnref(D,X)
#  define sqlite3VtabUnlockList(X)
#  define sqlite3VtabSavepoint(X, Y, Z) SQLITE_OK
#  define sqlite3GetVTable(X,Y)  ((VTable*)0)
#else
   void sqlite3VtabClear(sqlite3 *db, Table*);
   void sqlite3VtabDisconnect(sqlite3 *db, Table *p);
   int sqlite3VtabSync(sqlite3 *db, Vdbe*);
   int sqlite3VtabRollback(sqlite3 *db);
   int sqlite3VtabCommit(sqlite3 *db);
   void sqlite3VtabLock(VTable *);
   void sqlite3VtabUnlock(VTable *);
   void sqlite3VtabModuleUnref(sqlite3*,Module*);
   void sqlite3VtabUnlockList(sqlite3*);
   int sqlite3VtabSavepoint(sqlite3 *, int, int);
   void sqlite3VtabImportErrmsg(Vdbe*, sqlite3_vtab*);
   VTable *sqlite3GetVTable(sqlite3*, Table*);
   Module *sqlite3VtabCreateModule(
     sqlite3*,
     const char*,
     const sqlite3_module*,
     void*,
     void(*)(void*)
   );
#  define sqlite3VtabInSync(db) ((db)->nVTrans>0 && (db)->aVTrans==0)
#endif
int sqlite3ReadOnlyShadowTables(sqlite3 *db);
#ifndef SQLITE_OMIT_VIRTUALTABLE
  int sqlite3ShadowTableName(sqlite3 *db, const char *zName);
  int sqlite3IsShadowTableOf(sqlite3*,Table*,const char*);
#else
# define sqlite3ShadowTableName(A,B) 0
# define sqlite3IsShadowTableOf(A,B,C) 0
#endif
int sqlite3VtabEponymousTableInit(Parse*,Module*);
void sqlite3VtabEponymousTableClear(sqlite3*,Module*);
void sqlite3VtabMakeWritable(Parse*,Table*);
void sqlite3VtabBeginParse(Parse*, Token*, Token*, Token*, int);
void sqlite3VtabFinishParse(Parse*, Token*);
void sqlite3VtabArgInit(Parse*);
void sqlite3VtabArgExtend(Parse*, Token*);
int sqlite3VtabCallCreate(sqlite3*, int, const char *, char **);
int sqlite3VtabCallConnect(Parse*, Table*);
int sqlite3VtabCallDestroy(sqlite3*, int, const char *);
int sqlite3VtabBegin(sqlite3 *, VTable *);
FuncDef *sqlite3VtabOverloadFunction(sqlite3 *,FuncDef*, int nArg, Expr*);
sqlite3_int64 sqlite3StmtCurrentTime(sqlite3_context*);
int sqlite3VdbeParameterIndex(Vdbe*, const char*, int);
int sqlite3TransferBindings(sqlite3_stmt *, sqlite3_stmt *);
void sqlite3ParserReset(Parse*);
#ifdef SQLITE_ENABLE_NORMALIZE
char *sqlite3Normalize(Vdbe*, const char*);
#endif
int sqlite3Reprepare(Vdbe*);
void sqlite3ExprListCheckLength(Parse*, ExprList*, const char*);
CollSeq *sqlite3ExprCompareCollSeq(Parse*,const Expr*);
CollSeq *sqlite3BinaryCompareCollSeq(Parse *, const Expr*, const Expr*);
int sqlite3TempInMemory(const sqlite3*);
const char *sqlite3JournalModename(int);
#ifndef SQLITE_OMIT_WAL
  int sqlite3Checkpoint(sqlite3*, int, int, int*, int*);
  int sqlite3WalDefaultHook(void*,sqlite3*,const char*,int);
#endif
#ifndef SQLITE_OMIT_CTE
  With *sqlite3WithAdd(Parse*,With*,Token*,ExprList*,Select*);
  void sqlite3WithDelete(sqlite3*,With*);
  void sqlite3WithPush(Parse*, With*, u8);
#else
#define sqlite3WithPush(x,y,z)
#define sqlite3WithDelete(x,y)
#endif
#ifndef SQLITE_OMIT_UPSERT
  Upsert *sqlite3UpsertNew(sqlite3*,ExprList*,Expr*,ExprList*,Expr*);
  void sqlite3UpsertDelete(sqlite3*,Upsert*);
  Upsert *sqlite3UpsertDup(sqlite3*,Upsert*);
  int sqlite3UpsertAnalyzeTarget(Parse*,SrcList*,Upsert*);
  void sqlite3UpsertDoUpdate(Parse*,Upsert*,Table*,Index*,int);
#else
#define sqlite3UpsertNew(v,w,x,y,z) ((Upsert*)0)
#define sqlite3UpsertDelete(x,y)
#define sqlite3UpsertDup(x,y)       ((Upsert*)0)
#endif


/* Declarations for functions in fkey.c. All of these are replaced by
** no-op macros if OMIT_FOREIGN_KEY is defined. In this case no foreign
** key functionality is available. If OMIT_TRIGGER is defined but
** OMIT_FOREIGN_KEY is not, only some of the functions are no-oped. In
** this case foreign keys are parsed, but no other functionality is
** provided (enforcement of FK constraints requires the triggers sub-system).
*/
#if !defined(SQLITE_OMIT_FOREIGN_KEY) && !defined(SQLITE_OMIT_TRIGGER)
  void sqlite3FkCheck(Parse*, Table*, int, int, int*, int);
  void sqlite3FkDropTable(Parse*, SrcList *, Table*);
  void sqlite3FkActions(Parse*, Table*, ExprList*, int, int*, int);
  int sqlite3FkRequired(Parse*, Table*, int*, int);
  u32 sqlite3FkOldmask(Parse*, Table*);
  FKey *sqlite3FkReferences(Table *);
#else
  #define sqlite3FkActions(a,b,c,d,e,f)
  #define sqlite3FkCheck(a,b,c,d,e,f)
  #define sqlite3FkDropTable(a,b,c)
  #define sqlite3FkOldmask(a,b)         0
  #define sqlite3FkRequired(a,b,c,d)    0
  #define sqlite3FkReferences(a)        0
#endif
#ifndef SQLITE_OMIT_FOREIGN_KEY
  void sqlite3FkDelete(sqlite3 *, Table*);
  int sqlite3FkLocateIndex(Parse*,Table*,FKey*,Index**,int**);
#else
  #define sqlite3FkDelete(a,b)
  #define sqlite3FkLocateIndex(a,b,c,d,e)
#endif


/*
** Available fault injectors.  Should be numbered beginning with 0.
*/
#define SQLITE_FAULTINJECTOR_MALLOC     0
#define SQLITE_FAULTINJECTOR_COUNT      1

/*
** The interface to the code in fault.c used for identifying "benign"
** malloc failures. This is only present if SQLITE_UNTESTABLE
** is not defined.
*/
#ifndef SQLITE_UNTESTABLE
  void sqlite3BeginBenignMalloc(void);
  void sqlite3EndBenignMalloc(void);
#else
  #define sqlite3BeginBenignMalloc()
  #define sqlite3EndBenignMalloc()
#endif

/*
** Allowed return values from sqlite3FindInIndex()
*/
#define IN_INDEX_ROWID        1   /* Search the rowid of the table */
#define IN_INDEX_EPH          2   /* Search an ephemeral b-tree */
#define IN_INDEX_INDEX_ASC    3   /* Existing index ASCENDING */
#define IN_INDEX_INDEX_DESC   4   /* Existing index DESCENDING */
#define IN_INDEX_NOOP         5   /* No table available. Use comparisons */
/*
** Allowed flags for the 3rd parameter to sqlite3FindInIndex().
*/
#define IN_INDEX_NOOP_OK     0x0001  /* OK to return IN_INDEX_NOOP */
#define IN_INDEX_MEMBERSHIP  0x0002  /* IN operator used for membership test */
#define IN_INDEX_LOOP        0x0004  /* IN operator used as a loop */
int sqlite3FindInIndex(Parse *, Expr *, u32, int*, int*, int*);

int sqlite3JournalOpen(sqlite3_vfs *, const char *, sqlite3_file *, int, int);
int sqlite3JournalSize(sqlite3_vfs *);
#if defined(SQLITE_ENABLE_ATOMIC_WRITE) \
 || defined(SQLITE_ENABLE_BATCH_ATOMIC_WRITE)
  int sqlite3JournalCreate(sqlite3_file *);
#endif

int sqlite3JournalIsInMemory(sqlite3_file *p);
void sqlite3MemJournalOpen(sqlite3_file *);

void sqlite3ExprSetHeightAndFlags(Parse *pParse, Expr *p);
#if SQLITE_MAX_EXPR_DEPTH>0
  int sqlite3SelectExprHeight(Select *);
  int sqlite3ExprCheckHeight(Parse*, int);
#else
  #define sqlite3SelectExprHeight(x) 0
  #define sqlite3ExprCheckHeight(x,y)
#endif

u32 sqlite3Get4byte(const u8*);
void sqlite3Put4byte(u8*, u32);

#ifdef SQLITE_ENABLE_UNLOCK_NOTIFY
  void sqlite3ConnectionBlocked(sqlite3 *, sqlite3 *);
  void sqlite3ConnectionUnlocked(sqlite3 *db);
  void sqlite3ConnectionClosed(sqlite3 *db);
#else
  #define sqlite3ConnectionBlocked(x,y)
  #define sqlite3ConnectionUnlocked(x)
  #define sqlite3ConnectionClosed(x)
#endif

#ifdef SQLITE_DEBUG
  void sqlite3ParserTrace(FILE*, char *);
#endif
#if defined(YYCOVERAGE)
  int sqlite3ParserCoverage(FILE*);
#endif

/*
** If the SQLITE_ENABLE IOTRACE exists then the global variable
** sqlite3IoTrace is a pointer to a printf-like routine used to
** print I/O tracing messages.
*/
#ifdef SQLITE_ENABLE_IOTRACE
# define IOTRACE(A)  if( sqlite3IoTrace ){ sqlite3IoTrace A; }
  void sqlite3VdbeIOTraceSql(Vdbe*);
SQLITE_API SQLITE_EXTERN void (SQLITE_CDECL *sqlite3IoTrace)(const char*,...);
#else
# define IOTRACE(A)
# define sqlite3VdbeIOTraceSql(X)
#endif

/*
** These routines are available for the mem2.c debugging memory allocator
** only.  They are used to verify that different "types" of memory
** allocations are properly tracked by the system.
**
** sqlite3MemdebugSetType() sets the "type" of an allocation to one of
** the MEMTYPE_* macros defined below.  The type must be a bitmask with
** a single bit set.
**
** sqlite3MemdebugHasType() returns true if any of the bits in its second
** argument match the type set by the previous sqlite3MemdebugSetType().
** sqlite3MemdebugHasType() is intended for use inside assert() statements.
**
** sqlite3MemdebugNoType() returns true if none of the bits in its second
** argument match the type set by the previous sqlite3MemdebugSetType().
**
** Perhaps the most important point is the difference between MEMTYPE_HEAP
** and MEMTYPE_LOOKASIDE.  If an allocation is MEMTYPE_LOOKASIDE, that means
** it might have been allocated by lookaside, except the allocation was
** too large or lookaside was already full.  It is important to verify
** that allocations that might have been satisfied by lookaside are not
** passed back to non-lookaside free() routines.  Asserts such as the
** example above are placed on the non-lookaside free() routines to verify
** this constraint.
**
** All of this is no-op for a production build.  It only comes into
** play when the SQLITE_MEMDEBUG compile-time option is used.
*/
#ifdef SQLITE_MEMDEBUG
  void sqlite3MemdebugSetType(void*,u8);
  int sqlite3MemdebugHasType(void*,u8);
  int sqlite3MemdebugNoType(void*,u8);
#else
# define sqlite3MemdebugSetType(X,Y)  /* no-op */
# define sqlite3MemdebugHasType(X,Y)  1
# define sqlite3MemdebugNoType(X,Y)   1
#endif
#define MEMTYPE_HEAP       0x01  /* General heap allocations */
#define MEMTYPE_LOOKASIDE  0x02  /* Heap that might have been lookaside */
#define MEMTYPE_PCACHE     0x04  /* Page cache allocations */

/*
** Threading interface
*/
#if SQLITE_MAX_WORKER_THREADS>0
int sqlite3ThreadCreate(SQLiteThread**,void*(*)(void*),void*);
int sqlite3ThreadJoin(SQLiteThread*, void**);
#endif

#if defined(SQLITE_ENABLE_DBPAGE_VTAB) || defined(SQLITE_TEST)
int sqlite3DbpageRegister(sqlite3*);
#endif
#if defined(SQLITE_ENABLE_DBSTAT_VTAB) || defined(SQLITE_TEST)
int sqlite3DbstatRegister(sqlite3*);
#endif

int sqlite3ExprVectorSize(Expr *pExpr);
int sqlite3ExprIsVector(Expr *pExpr);
Expr *sqlite3VectorFieldSubexpr(Expr*, int);
Expr *sqlite3ExprForVectorField(Parse*,Expr*,int);
void sqlite3VectorErrorMsg(Parse*, Expr*);

#ifndef SQLITE_OMIT_COMPILEOPTION_DIAGS
const char **sqlite3CompileOptions(int *pnOpt);
#endif

#endif /* SQLITEINT_H */<|MERGE_RESOLUTION|>--- conflicted
+++ resolved
@@ -3384,11 +3384,7 @@
   AutoincInfo *pAinc;  /* Information about AUTOINCREMENT counters */
   Parse *pToplevel;    /* Parse structure for main program (or NULL) */
   Table *pTriggerTab;  /* Table triggers are being coded for */
-<<<<<<< HEAD
-=======
-  Parse *pParentParse; /* Parent parser if this parser is nested */
   AggInfo *pAggList;   /* List of all AggInfo objects */
->>>>>>> 47eb561c
   int addrCrTab;       /* Address of OP_CreateBtree opcode on CREATE TABLE */
   u32 nQueryLoop;      /* Est number of iterations of a query (10*log2(N)) */
   u32 oldmask;         /* Mask of old.* columns referenced */
@@ -3665,11 +3661,8 @@
   int rc;             /* Result code stored here */
   u32 mInitFlags;     /* Flags controlling error messages */
   u32 nInitRow;       /* Number of rows processed */
-<<<<<<< HEAD
   u64 cksum;          /* Schema checksum for REUSE_SCHEMA mode */
-=======
   Pgno mxPage;        /* Maximum page number.  0 for no limit. */
->>>>>>> 47eb561c
 } InitData;
 
 /*
