--- conflicted
+++ resolved
@@ -100,12 +100,8 @@
                 .map_err(|e: InvalidUri| crate::Error::Replication(e.into()))?,
             auth_token.clone(),
             version.as_deref(),
-<<<<<<< HEAD
-            http_request_callback,
+            http_request_callback.clone(),
             namespace,
-=======
-            http_request_callback.clone(),
->>>>>>> 49e28c69
         )
         .map_err(|e| crate::Error::Replication(e.into()))?;
         let path = PathBuf::from(db_path);
