--- conflicted
+++ resolved
@@ -308,12 +308,8 @@
                 version,
                 read_your_writes,
                 encryption_config.clone(),
-<<<<<<< HEAD
-                periodic_sync,
+                sync_interval,
                 None,
-=======
-                sync_interval,
->>>>>>> d32bd5f2
                 None
             ).await?;
 
