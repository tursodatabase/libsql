--- conflicted
+++ resolved
@@ -23,13 +23,8 @@
 serde_json = { version = "1", optional = true }
 async-trait = "0.1"
 bitflags = { version = "2.4.0", optional = true }
-<<<<<<< HEAD
-tower = { version = "0.4", features = ["util"], optional = true }
+tower = { workspace = true, features = ["util"], optional = true }
 worker = { version = "0.2.0", optional = true }
-=======
-tower = { workspace = true, features = ["util"], optional = true }
-worker = { version = "0.0.18", optional = true }
->>>>>>> 08d917b1
 
 bincode = { version = "1", optional = true }
 anyhow = { version = "1.0.71", optional = true }
